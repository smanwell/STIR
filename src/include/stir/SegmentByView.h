//
//
/*
    Copyright (C) 2000 PARAPET partners
    Copyright (C) 2000- 2007, Hammersmith Imanet Ltd
    Copyright (C) 2023, University College London
    This file is part of STIR.

    SPDX-License-Identifier: Apache-2.0 AND License-ref-PARAPET-license

    See STIR/LICENSE.txt for details
*/
/*!

  \file
  \ingroup projdata
  \brief Declaration of class stir::SegmentByView

  \author Sanida Mustafovic
  \author Kris Thielemans
  \author Claire Labbe  
  \author PARAPET project


*/
#ifndef __stir_SegmentByView_H__
#define __stir_SegmentByView_H__


#include "stir/Segment.h"
#include "stir/Array.h"
#include "stir/Viewgram.h"

START_NAMESPACE_STIR

template <typename elemT> class SegmentBySinogram;
template <typename elemT> class Sinogram;

/*!
  \ingroup projdata
  \brief A class for storing (3d) projection data with fixed SegmentIndices.

  Storage order is as follows:
  \code
  segment_by_view[axial_pos_num][view_num][tangential_pos_num]
  \endcode  
*/

template <typename elemT> class SegmentByView : public Segment<elemT>, public Array<3,elemT>
{
private:
  typedef SegmentByView<elemT> self_type;

public:
  //! typedef such that we do not need to have \a typename wherever we StorageOrder
  typedef typename Segment<elemT>::StorageOrder StorageOrder;

  //! Constructor that sets the data to a given 3d Array
  SegmentByView(const Array<3,elemT>& v,
		const shared_ptr<const ProjDataInfo>& proj_data_info_sptr,
		const SegmentIndices&);

  //! Constructor that sets sizes via the ProjDataInfo object, initialising data to 0
  SegmentByView(const shared_ptr<const ProjDataInfo>& proj_data_info_sptr,
		const SegmentIndices&);

  //! Constructor that sets the data to a given 3d Array
  /*!
    \deprecated Use version with SegmentIndices instead
  */
  SegmentByView(const Array<3,elemT>& v,  
        const shared_ptr<const ProjDataInfo>& proj_data_info_ptr,
		const int segment_num,
		const int timing_pos_num = 0);

  //! Constructor that sets sizes via the ProjDataInfo object, initialising data to 0
  /*!
    \deprecated Use version with SegmentIndices instead
  */
  SegmentByView(const shared_ptr<const ProjDataInfo>& proj_data_info_ptr,
<<<<<<< HEAD
		const int segment_num,
		const int timing_pos_num = 0);

=======
		const int segment_num);
>>>>>>> 734a0d71
  
  //! Conversion from 1 storage order to the other
  SegmentByView(const SegmentBySinogram<elemT>& );
  
  //TODO ? how to declare a conversion routine that works for any Segment ?
  //! Get storage order
  inline StorageOrder get_storage_order() const;
  //! Get view number 
  inline int get_num_views() const;
  //! Get number of axial positions
  inline int get_num_axial_poss() const;
  //! Get number of tangetial positions
  inline int get_num_tangential_poss()  const;
  //! Get minimum view number
  inline int get_min_view_num() const;
  //! Get maximum view number
  inline int get_max_view_num() const;
  //! Get minimum axial position number
  inline int get_min_axial_pos_num() const;
  //! Get maximum axial positin number
  inline int get_max_axial_pos_num() const;
  //! Get minimum tangential position
  inline int get_min_tangential_pos_num() const;
  //! Get maximum tangetial position number
  inline int get_max_tangential_pos_num() const;
  
  //! Get sinogram
  Sinogram<elemT> get_sinogram(int axial_pos_num) const;
  //! Get viewgram
  inline Viewgram<elemT> get_viewgram(int view_num) const;
  //! Set sinogram
  inline void set_sinogram(const Sinogram<elemT> &s);
  //! Set sinogram
  void set_sinogram(Sinogram<elemT> const &s, int axial_pos_num);
  //! Set viewgram
  inline void set_viewgram(const Viewgram<elemT> &v);

  //! Overloading Array::grow
  void grow(const IndexRange<3>& range);
  //! Overloading Array::resize
  void resize(const IndexRange<3>& range);

  virtual bool operator ==(const Segment<elemT>&) const;
};

END_NAMESPACE_STIR

#include "stir/SegmentByView.inl"

#endif<|MERGE_RESOLUTION|>--- conflicted
+++ resolved
@@ -78,13 +78,8 @@
     \deprecated Use version with SegmentIndices instead
   */
   SegmentByView(const shared_ptr<const ProjDataInfo>& proj_data_info_ptr,
-<<<<<<< HEAD
 		const int segment_num,
 		const int timing_pos_num = 0);
-
-=======
-		const int segment_num);
->>>>>>> 734a0d71
   
   //! Conversion from 1 storage order to the other
   SegmentByView(const SegmentBySinogram<elemT>& );
