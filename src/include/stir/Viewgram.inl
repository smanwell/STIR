//
//
/*!

  \file
  \ingroup projdata

  \brief Inline implementations of class stir::Viewgram

  \author Sanida Mustafovic
  \author Kris Thielemans
  \author PARAPET project


*/
/*
    Copyright (C) 2000 PARAPET partners
    Copyright (C) 2000- 2009, Hammersmith Imanet Ltd
    This file is part of STIR.

    This file is free software; you can redistribute it and/or modify
    it under the terms of the GNU Lesser General Public License as published by
    the Free Software Foundation; either version 2.1 of the License, or
    (at your option) any later version.

    This file is distributed in the hope that it will be useful,
    but WITHOUT ANY WARRANTY; without even the implied warranty of
    MERCHANTABILITY or FITNESS FOR A PARTICULAR PURPOSE.  See the
    GNU Lesser General Public License for more details.

    See STIR/LICENSE.txt for details
*/

#include "stir/IndexRange2D.h"

START_NAMESPACE_STIR

template <typename elemT>
int
Viewgram<elemT>::get_segment_num() const
{ return segment_num; }

template <typename elemT>
int
Viewgram<elemT>::get_view_num() const
{ return view_num; }

template <typename elemT>
int
Viewgram<elemT>::get_timing_pos_num() const
{ return timing_pos_num; }

template <typename elemT>
int
Viewgram<elemT>::get_min_axial_pos_num() const
  {return this->get_min_index();}

template <typename elemT>
int
Viewgram<elemT>::get_max_axial_pos_num() const
  { return this->get_max_index(); }

template <typename elemT>
int
Viewgram<elemT>::get_num_axial_poss() const
  { return this->get_length();}


template <typename elemT>
int
Viewgram<elemT>::get_num_tangential_poss() const
  { return this->get_length()==0 ? 0 : (*this)[get_min_axial_pos_num()].get_length();}


template <typename elemT>
int
Viewgram<elemT>::get_min_tangential_pos_num() const
  { return this->get_length()==0 ? 0 :(*this)[get_min_axial_pos_num()].get_min_index();}

template <typename elemT>
int
Viewgram<elemT>::get_max_tangential_pos_num() const
{ return this->get_length()==0 ? 0 :(*this)[get_min_axial_pos_num()].get_max_index(); }


template <typename elemT>
Viewgram<elemT>
Viewgram<elemT>::get_empty_copy(void) const
  {
<<<<<<< HEAD
    Viewgram<elemT> copy(proj_data_info_ptr, get_view_num(), get_segment_num(), get_timing_pos_num());
=======
    Viewgram<elemT> copy(proj_data_info_sptr, get_view_num(), get_segment_num());
>>>>>>> 59defaa1
    return copy;
}

template <typename elemT>
shared_ptr<const ProjDataInfo>
Viewgram<elemT>::get_proj_data_info_sptr() const
{
  return proj_data_info_sptr;
}


template <typename elemT>
Viewgram<elemT>::
Viewgram(const Array<2,elemT>& p, 
<<<<<<< HEAD
	 const shared_ptr<ProjDataInfo>& pdi_ptr, 
	 const int v_num, const int s_num, const int t_num) 
  :
  Array<2,elemT>(p), proj_data_info_ptr(pdi_ptr),
  view_num(v_num), segment_num(s_num), timing_pos_num(t_num)
=======
	 const shared_ptr<const ProjDataInfo>& pdi_sptr,
	 const int v_num, const int s_num) 
  :
  Array<2,elemT>(p), proj_data_info_sptr(pdi_sptr),
  view_num(v_num), segment_num(s_num)
>>>>>>> 59defaa1
{
  assert(view_num <= proj_data_info_sptr->get_max_view_num());
  assert(view_num >= proj_data_info_sptr->get_min_view_num());
  // segment_num is already checked by doing get_max_axial_pos_num(s_num)

  assert( get_min_axial_pos_num() == pdi_sptr->get_min_axial_pos_num(s_num));
  assert( get_max_axial_pos_num() == pdi_sptr->get_max_axial_pos_num(s_num));
  assert( get_min_tangential_pos_num() == pdi_sptr->get_min_tangential_pos_num());
  assert( get_max_tangential_pos_num() == pdi_sptr->get_max_tangential_pos_num());
}

template <typename elemT>
Viewgram<elemT>::
<<<<<<< HEAD
Viewgram(const shared_ptr<ProjDataInfo>& pdi_ptr, 
	 const int v_num, const int s_num, const int t_num) 
=======
Viewgram(const shared_ptr<const ProjDataInfo>& pdi_sptr,
	 const int v_num, const int s_num) 
>>>>>>> 59defaa1
  : 
  Array<2,elemT>(IndexRange2D (pdi_sptr->get_min_axial_pos_num(s_num),
			       pdi_sptr->get_max_axial_pos_num(s_num),
			       pdi_sptr->get_min_tangential_pos_num(),
			       pdi_sptr->get_max_tangential_pos_num())),
  proj_data_info_sptr(pdi_sptr),
  view_num(v_num),
  segment_num(s_num),
  timing_pos_num(t_num)
{
  assert(view_num <= proj_data_info_sptr->get_max_view_num());
  assert(view_num >= proj_data_info_sptr->get_min_view_num());
  // segment_num is already checked by doing get_max_axial_pos_num(s_num)
}


END_NAMESPACE_STIR<|MERGE_RESOLUTION|>--- conflicted
+++ resolved
@@ -86,12 +86,8 @@
 template <typename elemT>
 Viewgram<elemT>
 Viewgram<elemT>::get_empty_copy(void) const
-  {
-<<<<<<< HEAD
-    Viewgram<elemT> copy(proj_data_info_ptr, get_view_num(), get_segment_num(), get_timing_pos_num());
-=======
-    Viewgram<elemT> copy(proj_data_info_sptr, get_view_num(), get_segment_num());
->>>>>>> 59defaa1
+{
+    Viewgram<elemT> copy(proj_data_info_sptr, get_view_num(), get_segment_num(), get_timing_pos_num());
     return copy;
 }
 
@@ -106,19 +102,11 @@
 template <typename elemT>
 Viewgram<elemT>::
 Viewgram(const Array<2,elemT>& p, 
-<<<<<<< HEAD
-	 const shared_ptr<ProjDataInfo>& pdi_ptr, 
+     const shared_ptr<const ProjDataInfo>& pdi_sptr,
 	 const int v_num, const int s_num, const int t_num) 
   :
-  Array<2,elemT>(p), proj_data_info_ptr(pdi_ptr),
+  Array<2,elemT>(p), proj_data_info_sptr(pdi_sptr),
   view_num(v_num), segment_num(s_num), timing_pos_num(t_num)
-=======
-	 const shared_ptr<const ProjDataInfo>& pdi_sptr,
-	 const int v_num, const int s_num) 
-  :
-  Array<2,elemT>(p), proj_data_info_sptr(pdi_sptr),
-  view_num(v_num), segment_num(s_num)
->>>>>>> 59defaa1
 {
   assert(view_num <= proj_data_info_sptr->get_max_view_num());
   assert(view_num >= proj_data_info_sptr->get_min_view_num());
@@ -132,13 +120,8 @@
 
 template <typename elemT>
 Viewgram<elemT>::
-<<<<<<< HEAD
-Viewgram(const shared_ptr<ProjDataInfo>& pdi_ptr, 
+Viewgram(const shared_ptr<const ProjDataInfo>& pdi_sptr, 
 	 const int v_num, const int s_num, const int t_num) 
-=======
-Viewgram(const shared_ptr<const ProjDataInfo>& pdi_sptr,
-	 const int v_num, const int s_num) 
->>>>>>> 59defaa1
   : 
   Array<2,elemT>(IndexRange2D (pdi_sptr->get_min_axial_pos_num(s_num),
 			       pdi_sptr->get_max_axial_pos_num(s_num),
