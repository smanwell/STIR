/*
    Copyright (C) 2000 PARAPET partners
    Copyright (C) 2000-2010, Hammersmith Imanet Ltd
    Copyright (C) 2011-2013, King's College London
<<<<<<< HEAD
    Copyright (C) 2016, University of Hull
    Copyright (C) 2016, 2019, 2021 UCL
=======
    Copyright (C) 2016, 2019, 2021, 2023 UCL
>>>>>>> d23cda69
    Copyright 2017 ETH Zurich, Institute of Particle Physics and Astrophysics
    Copyright (C 2017-2018, University of Leeds
    This file is part of STIR.

    SPDX-License-Identifier: Apache-2.0 AND License-ref-PARAPET-license

    See STIR/LICENSE.txt for details
*/

/*!
  \file
  \ingroup buildblock

  \brief Declaration of class stir::Scanner

  \author Nikos Efthimiou
  \author Claire Labbe
  \author Kris Thielemans
  \author Sanida Mustafovic
  \author Charalampos Tsoumpas
  \author Ottavia Bertolli
  \author Palak Wadhwa
  \author PARAPET project
  \author Parisa Khateri

*/
#ifndef __stir_buildblock_SCANNER_H__
#define __stir_buildblock_SCANNER_H__

#include "stir/DetectionPosition.h"
#include "stir/CartesianCoordinate3D.h"
#include "stir/DetectorCoordinateMap.h"
#include "stir/shared_ptr.h"
#include <string>
#include <list>
#include <vector>
#include <cmath>
#include <algorithm>
#include <fstream>
#include <boost/algorithm/string.hpp>
#include <boost/unordered_map.hpp>

START_NAMESPACE_STIR

class Succeeded;
/*!
  \ingroup buildblock
  \brief A class for storing some info on the scanner

  This class stores geometrical info etc on the scanner.
  \warning Currently really only appropriate for cylindrical PET scanners

  \par information on blocks, buckets etc
  This class gives some informations on crystals, blocks etc. However, this
  is currently (i.e. at least up to STIR 2.1) used in very few places.
  For ECAT scanners, this information is used to read the normalisation .n 
  files and computed dead-time correction etc. For all other scanners, STIR
  currently ignores this info. This might change in the future of course.
  
  At present, these functions follow CTI terminology, but the concepts
      are similar for other scanners.
   
      \li \c crystal the smallest detection unit
      \li \c block several crystals are grouped in a block, this can be in
          3 dimensions (see layer). This information could be useful for finding the
          geometry of the scanner, but we would plenty more
          size info presumably.
      \li \c layer Some scanners have multiple layers of detectors to give
          Depth Of Interaction information
      \li \c bucket several \c blocks send detected events to one \c bucket.
          This has consequences for the dead-time modelling. For instance,
          one bucket could have much more singles than another, and hence
          presumably higher singles-dead-time.
      \li \c singles_unit (non-standard terminology)
          Most scanners report the singles detected during the acquisition.
          Some scanners (such as GE scanners) report singles for every crystal,
          while others (such as CTI scanners) give only singles for a 
          collection of blocks. A \c singles_unit is then a set of crystals
          for which we can get singles rates.

      A further complication is that some scanners (including many Siemens scanners) 
      insert virtual crystals in the sinogram data (corresponding to gaps between
      detector blocks). We currently define the blocks as the "virtual" ones,
      but provide extra members to find out how many of these virtual crystals there are.

      \warning This information is only sensible for discrete detector-based scanners.
      \warning Currently, in a TOF compatible scanner template, the last three types have to
                be explicitly defined to avoid ambiguity.
      \warning The energy resolution has to be specified but it is used only for scatter correction.
      \warning In order to define a nonTOF scanner the timing resolution has to be set to 0 or 1.
                Anything else will trigger a TOF reconstruction.
      \todo Some scanners do not have all info filled in at present. Values are then
      set to 0.

      \warning You have to call set_up() after using the \c set_* functions (except set_params()).

  \todo  
    a hierarchy distinguishing between different types of scanners
  \todo derive from ParsingObject
*/
class Scanner 
{
    friend class BlocksTests;
    
 public:

   /************* static members*****************************/
  static Scanner * ask_parameters();

  //! get the scanner pointer from the name
  static Scanner * get_scanner_from_name(const std::string& name);
  //! get a string listing names for all predefined scanners
  /* \return a string with one line per predefined scanner, listing the predefined names for
     that scanner (separated by a comma)
  */
  static std::string list_all_names();
  //! get a list with the names for each predefined scanner
  /* \return a list of strings, each element is a name of a predefined scanner.
     If a scanner can have multiple names, only one name is returned, i.e.
     the list has the same length as the number of predefined scanners.
  */
  static std::list<std::string> get_names_of_predefined_scanners();

  // E931 HAS to be first, Unknown_scanner HAS to be last
  // also, the list HAS to be consecutive (so DO NOT assign numbers here)
  // finally, test_Scanner assumes E966 is the last in the list of CTI scanners
  // supported by ecat_model from the LLN matrix library
  // 08-3-2004, zlong, add user defined scanner
  //! enum for all predefined scanners
  /* \a Userdefined_scanner can be used to set arbitrary scanner geometry info.
     \a Unknown_scanner will be used when parsing (e.g. from an Interfile header) 
     to flag up an error and do some guess work in trying to recognise the scanner from 
     any given parameters.
  */
  enum Type {E931, E951, E953, E921, E925, E961, E962, E966, E1080, test_scanner, Siemens_mMR,Siemens_mCT, RPT,HiDAC,
	     Advance, DiscoveryLS, DiscoveryST, DiscoverySTE, DiscoveryRX, Discovery600, PETMR_Signa, PETMR_Signa_nonTOF,
	     Discovery690, DiscoveryMI3ring, DiscoveryMI4ring, DiscoveryMI5ring,
<<<<<<< HEAD
	     HZLR, RATPET, PANDA, HYPERimage, nanoPET, HRRT, Allegro, GeminiTF, SAFIRDualRingPrototype, User_defined_scanner,ntest_TOF_50,
=======
         HZLR, RATPET, PANDA, HYPERimage, nanoPET, HRRT, Allegro, GeminiTF, SAFIRDualRingPrototype,
             UPENN_5rings, UPENN_5rings_no_gaps, UPENN_6rings, UPENN_6rings_no_gaps,
         User_defined_scanner,
>>>>>>> d23cda69
	     Unknown_scanner};

  virtual ~Scanner() {}

  //! constructor that takes scanner type as an input argument
  Scanner(Type scanner_type);


  //! constructor -(list of names)
  /*! size info is in mm
<<<<<<< HEAD
    \param intrinsic_tilt_v value in radians, \see get_intrinsic_azimuthal_tilt()
    \warning calls error() when block/bucket info are inconsistent
  */
=======
      \param intrinsic_tilt_v value in radians, \see get_intrinsic_azimuthal_tilt()
      \param scanner_geometry_v \see set_scanner_geometry()
      \warning calls error() when block/bucket info are inconsistent
   */
>>>>>>> d23cda69
  Scanner(Type type_v, const std::list<std::string>& list_of_names_v,
          int num_detectors_per_ring_v, int num_rings_v,
          int max_num_non_arccorrected_bins_v,
          int default_num_arccorrected_bins_v,
          float inner_ring_radius_v, float average_depth_of_interaction_v,
          float ring_spacing_v, float bin_size_v, float intrinsic_tilt_v,
          int num_axial_blocks_per_bucket_v, int num_transaxial_blocks_per_bucket_v,
          int num_axial_crystals_per_block_v, int num_transaxial_crystals_per_block_v,
          int num_axial_crystals_per_singles_unit_v,
          int num_transaxial_crystals_per_singles_unit_v,
          int num_detector_layers_v,
          float energy_resolution_v = -1.0f,
          float reference_energy_v = -1.0f,
          short int max_num_of_timing_poss = -1.0f,
          float size_timing_pos = -1.0f,
          float timing_resolution = -1.0f,
          const std::string& scanner_geometry_v = "Cylindrical",
          float axial_crystal_spacing_v = -1.0f,
          float transaxial_crystal_spacing_v = -1.0f,
          float axial_block_spacing_v = -1.0f,
          float transaxial_block_spacing_v = -1.0f,
          const std::string& crystal_map_file_name = "");            

  //! constructor ( a single name)
  /*! size info is in mm
<<<<<<< HEAD
    \param intrinsic_tilt value in radians, \see get_intrinsic_azimuthal_tilt()
    \warning calls error() when block/bucket info are inconsistent
  */
=======
      \param intrinsic_tilt value in radians, \see get_intrinsic_azimuthal_tilt()
      \param scanner_geometry_v \see set_scanner_geometry()
      \warning calls error() when block/bucket info are inconsistent
   */
>>>>>>> d23cda69
  Scanner(Type type_v, const std::string& name,
          int num_detectors_per_ring_v, int num_rings_v,
          int max_num_non_arccorrected_bins_v,
          int default_num_arccorrected_bins_v,
          float inner_ring_radius_v, float average_depth_of_interaction_v,
          float ring_spacing_v, float bin_size_v, float intrinsic_tilt_v,
          int num_axial_blocks_per_bucket_v, int num_transaxial_blocks_per_bucket_v,
          int num_axial_crystals_per_block_v, int num_transaxial_crystals_per_block_v,
          int num_axial_crystals_per_singles_unit_v,
          int num_transaxial_crystals_per_singles_unit_v,
          int num_detector_layers_v,
          float energy_resolution_v = -1.0f,
          float reference_energy_v = -1.0f,
          short int max_num_of_timing_poss = -1.0f,
          float size_timing_pos = -1.0f,
          float timing_resolution = -1.0f,
          const std::string& scanner_geometry_v = "Cylindrical",
          float axial_crystal_spacing_v = -1.0f,
          float transaxial_crystal_spacing_v = -1.0f,
          float axial_block_spacing_v = -1.0f,
          float transaxial_block_spacing_v = -1.0f,
          const std::string& crystal_map_file_name = "");

  //! Initialise internal geometry
  /*! Currently called in the set_params() functions, but needs to be
      called explicitly when afterwards using any of the other \c set_ functions
  */
  virtual void set_up();

  //! get scanner parameters as a std::string
  std::string parameter_info() const;
  //! get the scanner name
  const std::string& get_name() const;
  //! get all scanner names as a list of strings
  const std::list<std::string>& get_all_names() const;
  //! get all scanner names as a string
  std::string list_names() const;

  //! comparison operator
  bool operator ==(const Scanner& scanner) const;
  inline bool operator !=(const Scanner& scanner) const;

  //! get scanner type
  inline Type get_type() const;
  //! checks consistency 
  /*! Calls warning() with diagnostics when there are problems
   * N.E: Should something check be added for TOF information?
   */
  Succeeded check_consistency() const;

  //! \name Functions returning geometrical info
  //@{

  //! get number of rings
  inline int get_num_rings() const;
  //! get the number of detectors per ring
  inline int get_num_detectors_per_ring() const;
  //! get the  maximum number of arccorrected tangential positions
  /*! \warning name is not in standard STIR terminology. Should be
      \c get_max_num_non_arccorrected_tangential_poss() or so.
      Even better would be to replace it by a name relating
      to the number of detectors that are in coincidence with a
      a single detector in the ring, as that is the physical
      reason why there is a maximum number anyway.
      \todo change name
  */
  inline int get_max_num_non_arccorrected_bins() const;
  //! get the default number of arccorrected tangential positions
  /*! \warning name is not in standard STIR terminology. Should be
      \c get_max_default_num_arccorrected_tangential_poss() or so.
      \todo change name, mabe refering to the fan of detectors 
      in coincidence or so
  */
  inline int get_default_num_arccorrected_bins() const;
  //! get maximum number of views
  /*! This is simply get_num_detectors_per_ring()/2 */
  inline int get_max_num_views() const;
  //! get inner ring radius
  inline float get_inner_ring_radius() const;
  //! get maximum field of view radius
  inline float get_max_FOV_radius() const;
  //! get effective ring radius
  inline float get_effective_ring_radius() const;
  //! get average depth of interaction
  inline float get_average_depth_of_interaction() const;
  //! get ring spacing 
  inline float get_ring_spacing() const;
  //! get default arc-corrected bin size
  inline float get_default_bin_size() const;
  //! get intrinsic tilt in raw sinogram data (in radians)
  /*! Some scanners construct sinograms where the first view does not
      correspond to the vertical. This angle tells you how much the
      image will be rotated when this tilt is ignored in the reconstruction
      algorithm. It uses the same coordinate system as ProjDataInfo::get_phi().
  */
  inline float get_intrinsic_azimuthal_tilt() const;
  //! \name Info on crystals per block etc.
  //@{
  //! get number of transaxial blocks per bucket
  inline int get_num_transaxial_blocks_per_bucket() const;
  //! get number of axial blocks per bucket
  inline int get_num_axial_blocks_per_bucket() const;   
  //! get number of crystals in the axial direction
  inline int get_num_axial_crystals_per_block() const;  
  //! get number of transaxial crystals 
  inline int get_num_transaxial_crystals_per_block() const;
  //! get crystals in a bucket
  inline int get_num_transaxial_crystals_per_bucket() const;
  //! get crystals in a bucket
  inline int get_num_axial_crystals_per_bucket() const;
  //! get number of crystal layers (for DOI)
  inline int get_num_detector_layers() const;   
  //! get number of axial blocks
  inline int get_num_axial_blocks() const;      
  //! get number of axial blocks
  inline int get_num_transaxial_blocks() const; 
  //! get number of axial buckets
  inline int get_num_axial_buckets() const;     
  //! get number of axial buckets
  inline int get_num_transaxial_buckets() const;        

  //! get number of axial crystals per singles unit
  inline int get_num_axial_crystals_per_singles_unit() const;
  //! get number of transaxial crystals per singles unit.
  inline int get_num_transaxial_crystals_per_singles_unit() const;
  // TODO accomodate more complex geometries of singles units.
  /*  inline int get_num_crystal_layers_per_singles_unit() const; */
  //! get number of axial singles units
  inline int get_num_axial_singles_units() const;
  //! get number of transaxial singles unit
  inline int get_num_transaxial_singles_units() const;
  /* inline int get_num_layers_singles_units() const; */
  inline int get_num_singles_units() const;
  //! Get the maximum number of TOF bins.
  inline int get_max_num_timing_poss() const;
  //! Get the delta t which correspnds to the max number of TOF bins in picosecs.
  inline float get_size_of_timing_pos() const;
  //! Get the timing resolution of the scanner.
  inline float get_timing_resolution() const;

  //! \name number of "fake" crystals per block, inserted by the scanner
  /*! Some scanners (including many Siemens scanners) insert virtual crystals in the sinogram data.
    The other members of the class return the size of the "virtual" block. With these
    functions you can find its true size (or set it).

    You have to call set_up() after using the \c set_* functions.
  */
  //@{! 
  int get_num_virtual_axial_crystals_per_block() const;
  int get_num_virtual_transaxial_crystals_per_block() const;
  void set_num_virtual_axial_crystals_per_block(int);
  void set_num_virtual_transaxial_crystals_per_block(int);
  //@}

  //! \name functions to get block geometry info
  //@{
  //! get scanner geometry
  /*! \see set_scanner_geometry */
  inline std::string get_scanner_geometry() const;
  //! get crystal spacing in axial direction
  inline float get_axial_crystal_spacing() const;
  //! get crystal spacing in transaxial direction
  inline float get_transaxial_crystal_spacing() const;
  //! get block spacing in axial direction
  inline float get_axial_block_spacing() const;
  //! get block spacing in transaxial direction
  inline float get_transaxial_block_spacing() const;
  //@} (end of get block geometry info)
  
  //! \name functions to get generic geometry info
  //! get crystal map file name
  inline std::string get_crystal_map_file_name() const;
  
  //@} (end of block/bucket info)

  //@} (end of get geometrical info)

   //! \name Functions to get detector response info
  //@{

  //! get the energy resolution as a fraction at the reference energy
  /*! Values for PET scanners are around 0.1 at 511 keV, depending on the scanner of course.
    
    If less than or equal to 0, it is assumed to be unknown.
  */
  inline float get_energy_resolution() const;
  //! get the reference energy in keV of the energy resolution
  /*! For PET, normally set to 511 */
  inline float get_reference_energy() const;
  //! \c true if energy_resolution and reference_energy are set
  inline bool has_energy_information() const;

  //@} (end of get detector response info)

  //! \name Functions setting info
  /*! Be careful to keep consistency by setting all relevant parameters.

    You have to call set_up() after using any of these.
  */
  //@{
  // zlong, 08-04-2004, add set_methods
  //! set scanner type
  inline void set_type(const Type & new_type);
  //! set number of rings
  inline void set_num_rings(const int & new_num);
  //! set the namber of detectors per ring
  inline void set_num_detectors_per_ring(const int & new_num) ;
  //! set the  maximum number of arccorrected bins
  inline void set_max_num_non_arccorrected_bins(const int & new_num) ;
  //! set the default number of arccorrected_bins
  inline void set_default_num_arccorrected_bins(const int & new_num) ;
  //! set inner ring radius
  inline void set_inner_ring_radius(const float & new_radius);
  //! set average depth of interaction
  inline void set_average_depth_of_interaction(const float& new_depth_of_interaction);
  //! set ring spacing 
  inline void set_ring_spacing(const float & new_spacing);
  //! set default arc-corrected bin size
  inline void set_default_bin_size(const float &new_size);
  //! in degrees
  inline void set_intrinsic_azimuthal_tilt(const float new_tilt);
  //! \name Info on crystals per block etc.
  //@{
  //! set number of transaxial blocks per bucket
  inline void set_num_transaxial_blocks_per_bucket(const int & new_num);
  //! set number of axial blocks per bucket
  inline void set_num_axial_blocks_per_bucket(const int & new_num);     
  //! set number of crystals in the axial direction
  inline void set_num_axial_crystals_per_block(const int & new_num);    
  //! set number of transaxial crystals 
  inline void set_num_transaxial_crystals_per_block(const int & new_num);
  //! set number of crystal layers (for DOI)
  inline void set_num_detector_layers(const int& new_num);      
  //! set number of axial crystals per singles unit
  inline void set_num_axial_crystals_per_singles_unit(const int & new_num);     
  //! set number of transaxial crystals per singles unit
  inline void set_num_transaxial_crystals_per_singles_unit(const int & new_num);
  // TODO accomodate more complex geometries of singles units.
  //@{
  //! name functions to set block geometry info
  //! set scanner geometry
  /*! 
   \param new_scanner_geometry: "Cylindrical", "BlocksOnCylindrical" or "Generic"
    
    Will also read the detector map from file if the geometry is \c "Generic".
    \warning you need to call set_up() after calling this function.

   \see set_scanner_geometry
  */
  void set_scanner_geometry(const std::string& new_scanner_geometry);
  //! set crystal spacing in axial direction
  inline void set_axial_crystal_spacing(const float & new_spacing);
  //! set crystal spacing in transaxial direction
  inline void set_transaxial_crystal_spacing(const float & new_spacing);
  //! set block spacing in axial direction
  inline void set_axial_block_spacing(const float & new_spacing);
  //! set block spacing in transaxial direction
  inline void set_transaxial_block_spacing(const float & new_spacing);
  //! set crystal map file name for the generic geometry
  /*! \warning, data is not read yet. use set_scanner_geometry() after calling this function */
  inline void set_crystal_map_file_name(const std::string& new_crystal_map_file_name);
  //@} (end of block geometry info)

  //@} (end of block/bucket info)
  //! set the energy resolution of the system
  /*! \sa get_energy_resolution() */
  inline void set_energy_resolution(const float new_num);
  //! set the reference energy (in keV) of the energy resolution
  /*! \sa get_reference_energy() */
  inline void set_reference_energy(const float new_num);
  //! Set the maximum number of TOF bins.
  inline void set_num_max_of_timing_poss(int new_num);
  //! Set the delta t which correspnds to the max number of TOF bins.
  inline void set_size_of_timing_poss(float new_num);
  //! Set timing resolution
  inline void set_timing_resolution(float new_num_in_ps);
  //@} (end of set info)

  //@} (end of set info)
  
  //! Calculate a singles bin index from axial and transaxial singles bin coordinates.
  inline int get_singles_bin_index(int axial_index, int transaxial_index) const;

  //! Method used to calculate a singles bin index from
  //! a detection position.
  inline int get_singles_bin_index(const DetectionPosition<>& det_pos) const; 
 

  //! Get the axial singles bin coordinate from a singles bin.
  inline int get_axial_singles_unit(int singles_bin_index) const;

  //! Get the transaxial singles bin coordinate from a singles bin.
  inline int get_transaxial_singles_unit(int singles_bin_index) const;

  //! True if it is TOF compatible.
  inline bool is_tof_ready() const;
  
  //! Get the STIR detection position (det#, ring#, layer#) given the detection position id in the input crystal map
  // used in CListRecordSAFIR.inl for accessing the coordinates
  inline stir::DetectionPosition<> get_det_pos_for_index(const stir::DetectionPosition<> & det_pos) const;
  //! Get the Cartesian coordinates (x,y,z) given the STIR detection position (det#, ring#, layer#)
  // used in ProjInfoDataGenericNoArcCorr.cxx for accessing the coordinates
  inline stir::CartesianCoordinate3D<float> get_coordinate_for_det_pos(const stir::DetectionPosition<>& det_pos) const;
  //! Get the Cartesian coordinates (x,y,z) given the detection position id in the input crystal map
  inline stir::CartesianCoordinate3D<float> get_coordinate_for_index(const stir::DetectionPosition<>& det_pos) const;
  //! Find detection position at a coordinate
  // used  in ProjInfoDataGenericNoArcCorr.cxx for accessing the get_bin
  inline Succeeded
     find_detection_position_given_cartesian_coordinate(DetectionPosition<>& det_pos,
                                                        const CartesianCoordinate3D<float>& cart_coord) const;

  shared_ptr<const DetectorCoordinateMap> get_detector_map_sptr() const
  { return detector_map_sptr; }

private:
  bool _already_setup;
  Type type;
  std::list<std::string> list_of_names;
  int num_rings;                /* number of direct planes */
  int max_num_non_arccorrected_bins; 
  int default_num_arccorrected_bins; /* default number of bins */
  int num_detectors_per_ring;   

  float inner_ring_radius;      /*! detector inner radius in mm*/
  float average_depth_of_interaction; /*! Average interaction depth in detector crystal */
  float max_FOV_radius;       /*! detector maximum radius in mm - for cylindrical scanner identical to inner radius */
  float ring_spacing;   /*! ring separation in mm*/
  float bin_size;               /*! arc-corrected bin size in mm (spacing of transaxial elements) */
  float intrinsic_tilt;         /*! intrinsic tilt in radians*/

  int num_transaxial_blocks_per_bucket; /* transaxial blocks per bucket */
  int num_axial_blocks_per_bucket;      /* axial blocks per bucket */
  int num_axial_crystals_per_block;     /* number of crystals in the axial direction */
  int num_transaxial_crystals_per_block;/* number of transaxial crystals */
  int num_detector_layers;

  int num_axial_crystals_per_singles_unit;
  int num_transaxial_crystals_per_singles_unit;

<<<<<<< HEAD
  //! This is the energy resolution of the system.
=======
   //!
  //! \brief energy resolution (FWHM as a fraction of the reference_energy)
  //! \details This is the energy resolution of the system.
>>>>>>> d23cda69
  //! A negative value indicates, unknown.
  //! This value is dominated by the material of the scintilation crystal
  float energy_resolution;
  //! In PET application this should always be 511 keV.
  //! A negative value indicates, unknown.
  float reference_energy;
  //! The timing resolution of the scanner, in psec.
  float timing_resolution;
  //! The number of TOF bins. Without any mash factors
  int max_num_of_timing_poss;
  //! This number corresponds the the least significant clock digit.
  float size_timing_pos;

  //!
  //! \brief scanner info needed for block geometry
  //! \author Parisa Khateri
  //! A negative value indicates unknown.
  std::string scanner_geometry;          /*! scanner geometry */
  float axial_crystal_spacing;           /*! crystal pitch in axial direction in mm*/
  float transaxial_crystal_spacing;      /*! crystal pitch in transaxial direction in mm*/
  float axial_block_spacing;             /*! block pitch in axial direction in mm*/
  float transaxial_block_spacing;        /*! block pitch in transaxial direction in mm*/
  
  std::string crystal_map_file_name;
  shared_ptr<DetectorCoordinateMap> detector_map_sptr;  /*! effective detection positions including average DOI */

  void set_detector_map( const DetectorCoordinateMap::det_pos_to_coord_type& coord_map );
  void initialise_max_FOV_radius();

  // function to create the maps
  void read_detectormap_from_file( const std::string& filename );

  // ! set all parameters
  void set_params(Type type_v, const std::list<std::string>& list_of_names_v,
                  int num_rings_v,
                  int max_num_non_arccorrected_bins_v,
                  int default_num_arccorrected_bins_v,
                  int num_detectors_per_ring_v,
                  float inner_ring_radius_v,
                  float average_depth_of_interaction_v,
                  float ring_spacing_v,
                  float bin_size_v, float intrinsic_tilt_v,
                  int num_axial_blocks_per_bucket_v, int num_transaxial_blocks_per_bucket_v,
                  int num_axial_crystals_per_block_v, int num_transaxial_crystals_per_block_v,
                  int num_axial_crystals_per_singles_unit_v,
                  int num_transaxial_crystals_per_singles_unit_v,
                  int num_detector_layers_v,
                  float energy_resolution_v = -1.0f,
                  float reference_energy = -1.0f,
                  short int max_num_of_timing_poss_v = -1.0f,
                  float size_timing_pos_v = -1.0f,
                  float timing_resolution_v = -1.0f,
                  const std::string& scanner_geometry_v = "",
                  float axial_crystal_spacing_v = -1.0f,
                  float transaxial_crystal_spacing_v = -1.0f,
                  float axial_block_spacing_v = -1.0f,
                  float transaxial_block_spacing_v = -1.0f,
                  const std::string& crystal_map_file_name = "");

};

END_NAMESPACE_STIR

#include "stir/Scanner.inl"

#endif
 <|MERGE_RESOLUTION|>--- conflicted
+++ resolved
@@ -2,12 +2,8 @@
     Copyright (C) 2000 PARAPET partners
     Copyright (C) 2000-2010, Hammersmith Imanet Ltd
     Copyright (C) 2011-2013, King's College London
-<<<<<<< HEAD
     Copyright (C) 2016, University of Hull
-    Copyright (C) 2016, 2019, 2021 UCL
-=======
     Copyright (C) 2016, 2019, 2021, 2023 UCL
->>>>>>> d23cda69
     Copyright 2017 ETH Zurich, Institute of Particle Physics and Astrophysics
     Copyright (C 2017-2018, University of Leeds
     This file is part of STIR.
@@ -145,13 +141,8 @@
   enum Type {E931, E951, E953, E921, E925, E961, E962, E966, E1080, test_scanner, Siemens_mMR,Siemens_mCT, RPT,HiDAC,
 	     Advance, DiscoveryLS, DiscoveryST, DiscoverySTE, DiscoveryRX, Discovery600, PETMR_Signa, PETMR_Signa_nonTOF,
 	     Discovery690, DiscoveryMI3ring, DiscoveryMI4ring, DiscoveryMI5ring,
-<<<<<<< HEAD
-	     HZLR, RATPET, PANDA, HYPERimage, nanoPET, HRRT, Allegro, GeminiTF, SAFIRDualRingPrototype, User_defined_scanner,ntest_TOF_50,
-=======
-         HZLR, RATPET, PANDA, HYPERimage, nanoPET, HRRT, Allegro, GeminiTF, SAFIRDualRingPrototype,
-             UPENN_5rings, UPENN_5rings_no_gaps, UPENN_6rings, UPENN_6rings_no_gaps,
-         User_defined_scanner,
->>>>>>> d23cda69
+	     HZLR, RATPET, PANDA, HYPERimage, nanoPET, HRRT, Allegro, GeminiTF, SAFIRDualRingPrototype,             UPENN_5rings, UPENN_5rings_no_gaps, UPENN_6rings, UPENN_6rings_no_gaps,
+             User_defined_scanner,ntest_TOF_50,
 	     Unknown_scanner};
 
   virtual ~Scanner() {}
@@ -162,16 +153,10 @@
 
   //! constructor -(list of names)
   /*! size info is in mm
-<<<<<<< HEAD
-    \param intrinsic_tilt_v value in radians, \see get_intrinsic_azimuthal_tilt()
-    \warning calls error() when block/bucket info are inconsistent
-  */
-=======
       \param intrinsic_tilt_v value in radians, \see get_intrinsic_azimuthal_tilt()
       \param scanner_geometry_v \see set_scanner_geometry()
       \warning calls error() when block/bucket info are inconsistent
    */
->>>>>>> d23cda69
   Scanner(Type type_v, const std::list<std::string>& list_of_names_v,
           int num_detectors_per_ring_v, int num_rings_v,
           int max_num_non_arccorrected_bins_v,
@@ -185,7 +170,7 @@
           int num_detector_layers_v,
           float energy_resolution_v = -1.0f,
           float reference_energy_v = -1.0f,
-          short int max_num_of_timing_poss = -1.0f,
+          short int max_num_of_timing_poss = -1,
           float size_timing_pos = -1.0f,
           float timing_resolution = -1.0f,
           const std::string& scanner_geometry_v = "Cylindrical",
@@ -197,16 +182,10 @@
 
   //! constructor ( a single name)
   /*! size info is in mm
-<<<<<<< HEAD
-    \param intrinsic_tilt value in radians, \see get_intrinsic_azimuthal_tilt()
-    \warning calls error() when block/bucket info are inconsistent
-  */
-=======
       \param intrinsic_tilt value in radians, \see get_intrinsic_azimuthal_tilt()
       \param scanner_geometry_v \see set_scanner_geometry()
       \warning calls error() when block/bucket info are inconsistent
    */
->>>>>>> d23cda69
   Scanner(Type type_v, const std::string& name,
           int num_detectors_per_ring_v, int num_rings_v,
           int max_num_non_arccorrected_bins_v,
@@ -220,7 +199,7 @@
           int num_detector_layers_v,
           float energy_resolution_v = -1.0f,
           float reference_energy_v = -1.0f,
-          short int max_num_of_timing_poss = -1.0f,
+          short int max_num_of_timing_poss = -1,
           float size_timing_pos = -1.0f,
           float timing_resolution = -1.0f,
           const std::string& scanner_geometry_v = "Cylindrical",
@@ -546,13 +525,9 @@
   int num_axial_crystals_per_singles_unit;
   int num_transaxial_crystals_per_singles_unit;
 
-<<<<<<< HEAD
-  //! This is the energy resolution of the system.
-=======
    //!
   //! \brief energy resolution (FWHM as a fraction of the reference_energy)
   //! \details This is the energy resolution of the system.
->>>>>>> d23cda69
   //! A negative value indicates, unknown.
   //! This value is dominated by the material of the scintilation crystal
   float energy_resolution;
