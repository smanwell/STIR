#ifndef __stir_listmode_LmToProjData_H__
#define __stir_listmode_LmToProjData_H__
//
//
/*!
  \file 
  \ingroup listmode

  \brief Declaration of the stir::LmToProjData class which is used to bin listmode data to (3d) sinograms
 
  \author Nikos Efthimiou
  \author Kris Thielemans
  \author Sanida Mustafovic
  \author Daniel Deidda
  
*/
/*
    Copyright (C) 2000- 2009, Hammersmith Imanet Ltd
<<<<<<< HEAD
    Copyright (C) 2017, University of Hull
=======
    Copyright (C) 2019, National Physical Laboratory
    Copyright (C) 2019, University College of London
>>>>>>> a1143ac0
    This file is part of STIR.

    This file is free software; you can redistribute it and/or modify
    it under the terms of the GNU Lesser General Public License as published by
    the Free Software Foundation; either version 2.1 of the License, or
    (at your option) any later version.

    This file is distributed in the hope that it will be useful,
    but WITHOUT ANY WARRANTY; without even the implied warranty of
    MERCHANTABILITY or FITNESS FOR A PARTICULAR PURPOSE.  See the
    GNU Lesser General Public License for more details.

    See STIR/LICENSE.txt for details
*/


#include "stir/listmode/LmToProjDataAbstract.h"
#include "stir/ProjDataInfo.h"
#include "stir/listmode/ListModeData.h"
#include "stir/ParsingObject.h"
#include "stir/TimeFrameDefinitions.h"

#include "stir/recon_buildblock/BinNormalisation.h"

START_NAMESPACE_STIR

class ListEvent;
class ListTime;

/*!
  \ingroup listmode

  \brief This class is used to bin listmode data to projection data,
  i.e. (3d) sinograms.

  It provides the basic machinery to go through a list mode data file,
  and write projection data for each time frame. 

  The class can parse its parameters from an input file. This has the
  following format:

  \verbatim
  lm_to_projdata Parameters:=

  input file := some_lm_file
  output filename prefix := my_favorite_name_for_the_projdata

  ; parameters that determine the sizes etc of the output

    template_projdata := some_projdata_file
    ; the next can be used to use a smaller number of segments than given 
    ; in the template
    maximum absolute segment number to process := 

  ; parameters for saying which events will be stored

    ; time frames (see TimeFrameDefinitions doc for format)
    frame_definition file := frames.fdef
    ; or a total number of events (if  larger than 0, frame definitions will be ignored)
    ; note that this normally counts the total of prompts-delayeds (see below)
    num_events_to_store := -1

  ; parameters relating to prompts and delayeds

    ; with the default values, prompts will be added and delayed subtracted
    ; to give the usual estimate of the trues.

    ; store the prompts (value should be 1 or 0)
    store prompts := 1  ;default
    ; what to do if it's a delayed event
    store delayeds := 1  ;default


  ; parameters related to normalisation
  ; default settings mean no normalisation
  ; Use with care!

    ; in pre normalisation, each event will contribute its 
    ; 'normalisation factor' to the bin
    ; in post normalisation, an average factor for the bin will be used
    do pre normalisation  := 0 ; default is 0
    ; type of pre-normalisation (see BinNormalisation doc)
    Bin Normalisation type for pre-normalisation := None ; default
    ; type of post-normalisation (see BinNormalisation doc)
    Bin Normalisation type for post-normalisation := None ; default

  ; miscellaneous parameters

    ; list each event on stdout and do not store any files (use only for testing!)
    ; has to be 0 or 1
    List event coordinates := 0

    ; if you're short of RAM (i.e. a single projdata does not fit into memory),
    ; you can use this to process the list mode data in multiple passes.
    num_segments_in_memory := -1
    ; same for TOF bins
    num_TOF_bins_in_memory := 1
  End := 
  \endverbatim
  
  Hopefully the only thing that needs explaining are the parameters related
  to prompts and delayeds. These are used to allow different ways of
  processing the data. There are really only 3 useful cases:

  <ul>
  <li> 'online' subtraction of delayeds<br>
       This is the default, and adds prompts but subtracts delayeds.
       \code
    store prompts := 1 
    store delayeds := 1
       \endcode
  </li>
  <li> store prompts only<br>
       Use 
       \code
    store prompts := 1 
    store delayeds := 0
       \endcode

  </li>
  <li> store delayeds only<br>
       Use 
       \code
    store prompts := 0 
    store delayeds := 1
       \endcode
       Note that now the delayted events will be <strong>added</strong>,
       not subtracted.
  </li>
  </ul>

  \par Notes for developers

  The class provides several
  virtual functions. If a derived class overloads these, the default behaviour
  might change. For example, get_bin_from_event() might do motion correction.

  \todo Currently, there is no support for gating or energy windows. This
  could in principle be added by a derived class, but it would be better
  to do it here.
  \todo Timing info or so for get_bin_from_event() for rotating scanners etc.
  \todo There is overlap between the normalisation and the current treatment
  of bin.get_bin_value(). This is really because we should be using 
  something like a EventNormalisation class for pre-normalisation.

  \see ListModeData for more info on list mode data.

*/

class LmToProjData : public LmToProjDataAbstract
{
public:

  //! Constructor taking a filename for a parameter file
  /*! Will attempt to open and parse the file. */
  LmToProjData(const char * const par_filename);

  //! Default constructor
  /*! \warning leaves parameters ill-defined. Set them by parsing. */
  LmToProjData();

  //! This function does the actual work
  //! N.E: In order to keep the ToF functions separate from the non-TOF
  //! STIR this function just call the appropriate actual_process_data_with(out)_tof().
  virtual void process_data();

  //! A test function for time-of-flight data. At this moment we lack a lot of infrastructure in
  //! order to be able to develope a viable test function of class anywhere else. At a future point
  //! I should develope a proper test function. This function is going to fill the proj_data with
  //! the index number of the respective TOF position, for every TOF position.
  void run_tof_test_function();
  
protected:
  
  //! will be called when a new time frame starts
  /*! The frame numbers start from 1. */
  virtual void start_new_time_frame(const unsigned int new_frame_num);

  //! will be called after a new timing event is found in the file
  virtual void process_new_time_event(const ListTime&);

  //! will be called to get the bin for a coincidence event
  /*! If bin.get_bin_value()<=0, the event will be ignored. Otherwise,
    the value will be used as a bin-normalisation factor 
    (on top of anything done by normalisation_ptr). 
    \todo Would need timing info or so for e.g. time dependent
    normalisation or angle info for a rotating scanner.*/
  virtual void get_bin_from_event(Bin& bin, const ListEvent&) const;

  //! A function that should return the number of uncompressed bins in the current bin
  /*! \todo it is not compatiable with e.g. HiDAC doesn't belong here anyway
      (more ProjDataInfo?)
  */
  int get_compression_count(const Bin& bin) const;
  
  //! Computes a post-normalisation factor (if any) for this bin
  /*! This uses get_compression_count() when do_pre_normalisation=true, or
      post_normalisation_ptr otherwise. 
  */
  void do_post_normalisation(Bin& bin) const;

  //! \name parsing functions
  //@{
  virtual void set_defaults();
  virtual void initialise_keymap();
  virtual bool post_processing();
  //@}

  //! \name parsing variables
  //{@
  std::string input_filename;
  std::string output_filename_prefix;
  std::string template_proj_data_name;
  //! frame definitions
  /*! Will be read using TimeFrameDefinitions */
  std::string frame_definition_filename;
  bool do_pre_normalisation;
  bool store_prompts;
  bool store_delayeds;

  int num_segments_in_memory;
  int num_timing_poss_in_memory;
  long int num_events_to_store;
  int max_segment_num_to_process;

  //! Toggle readable output on stdout or actual projdata
  /*! corresponds to key "list event coordinates" */
  bool interactive;

  shared_ptr<ProjDataInfo> template_proj_data_info_ptr;
  //! This will be used for pre-normalisation
  shared_ptr<BinNormalisation> normalisation_ptr;
  //! This will be used for post-normalisation
  shared_ptr<BinNormalisation> post_normalisation_ptr;

  //@}

  //! Pointer to the actual data
  shared_ptr<ListModeData> lm_data_ptr;

  //! Time frames
  TimeFrameDefinitions frame_defs;

  //! stores the time (in secs) recorded in the previous timing event
  double current_time;
  //! stores the current frame number
  /*! The frame numbers start from 1. */
  unsigned int current_frame_num;

  //! Internal variable that will be used for pre-normalisation
  /*! Will be removed when we have EventNormalisation (or similar) hierarchy */
  shared_ptr<ProjDataInfo> proj_data_info_cyl_uncompressed_ptr;


  /*! \brief variable that will be set according to if we are using 
    time frames or num_events_to_store
  */
  bool do_time_frame;
  //! A variable that will be set to 1,0 or -1, according to store_prompts and store_delayeds
  int delayed_increment;

};

END_NAMESPACE_STIR

#endif<|MERGE_RESOLUTION|>--- conflicted
+++ resolved
@@ -16,12 +16,9 @@
 */
 /*
     Copyright (C) 2000- 2009, Hammersmith Imanet Ltd
-<<<<<<< HEAD
     Copyright (C) 2017, University of Hull
-=======
     Copyright (C) 2019, National Physical Laboratory
     Copyright (C) 2019, University College of London
->>>>>>> a1143ac0
     This file is part of STIR.
 
     This file is free software; you can redistribute it and/or modify
