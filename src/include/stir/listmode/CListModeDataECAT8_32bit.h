--- conflicted
+++ resolved
@@ -80,12 +80,7 @@
   typedef CListRecordECAT8_32bit CListRecordT;
   std::string listmode_filename;
   shared_ptr<InputStreamWithRecords<CListRecordT, bool> > current_lm_data_ptr;
-<<<<<<< HEAD
-  //moved at CListModeData
-//  shared_ptr<ProjDataInfo> proj_data_info_sptr;
-=======
 
->>>>>>> 3b33c2be
   InterfileListmodeHeaderSiemens interfile_parser;
 
   // std::vector<int> segment_table;
