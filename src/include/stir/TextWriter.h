--- conflicted
+++ resolved
@@ -85,35 +85,20 @@
 	void print_information(const char* text) {
         if (information_channel_)
 			information_channel_->write(text);
-<<<<<<< HEAD
-        else
-            std::cout << text;
-=======
 		else
 			std::cout << text;
->>>>>>> 9174b766
 	}
 	void print_warning(const char* text) {
         if (warning_channel_)
 			warning_channel_->write(text);
-<<<<<<< HEAD
-        else
-            std::cerr << text;
-=======
 		else
 			std::cerr << text;
->>>>>>> 9174b766
 	}
 	void print_error(const char* text) {
         if (error_channel_)
 			error_channel_->write(text);
-<<<<<<< HEAD
-        else
-            std::cerr << text;
-=======
 		else
 			std::cerr << text;
->>>>>>> 9174b766
 	}
 
 private:
