//
//

/*!
  \file 
  \ingroup LOR
  \brief Implementations for LORCoordinates.h
  \warning This is all preliminary and likely to change.
  \author Kris Thielemans
  \author Parisa Khateri

*/
/*
    Copyright (C) 2004- 2013, Hammersmith Imanet Ltd
<<<<<<< HEAD
    Copyright 2017 ETH Zurich, Institute of Particle Physics and Astrophysics
=======
    Copyright (C) 2018, University College London
>>>>>>> 9c37b88d
    This file is part of STIR.

    This file is free software; you can redistribute it and/or modify
    it under the terms of the GNU Lesser General Public License as published by
    the Free Software Foundation; either version 2.1 of the License, or
    (at your option) any later version.

    This file is distributed in the hope that it will be useful,
    but WITHOUT ANY WARRANTY; without even the implied warranty of
    MERCHANTABILITY or FITNESS FOR A PARTICULAR PURPOSE.  See the
    GNU Lesser General Public License for more details.

    See STIR/LICENSE.txt for details
*/

#include "stir/modulo.h"
#include "stir/Succeeded.h"
#include <algorithm>
START_NAMESPACE_STIR

/********************************************************************
 The simple and boring constructors 
********************************************************************/
template <class coordT>
PointOnCylinder<coordT>::
PointOnCylinder()
  :_psi(0) // set to value to avoid assert
{}

template <class coordT>
PointOnCylinder<coordT>::
PointOnCylinder(const coordT z, const coordT psi)
  : _z(z), _psi(psi)
{}

template <class coordT>
LORInCylinderCoordinates<coordT>::
LORInCylinderCoordinates(const coordT radius)
  : _radius(radius)
{}

template <class coordT>
LORInCylinderCoordinates<coordT>::
LORInCylinderCoordinates(const PointOnCylinder<coordT>& p1,
			 const PointOnCylinder<coordT>& p2,
			 const coordT radius)
  : _p1(p1), _p2(p2), _radius(radius)
{}

template <class coordT>
LORAs2Points<coordT>::
LORAs2Points()
{}

template <class coordT>
LORAs2Points<coordT>::
LORAs2Points(const CartesianCoordinate3D<coordT>& p1,
	       const CartesianCoordinate3D<coordT>& p2)
  : _p1(p1), _p2(p2)
{}

template <class coordT>
LORInAxialAndSinogramCoordinates<coordT>::
LORInAxialAndSinogramCoordinates(const coordT radius)
  :  LORCylindricalCoordinates_z_and_radius<coordT>(radius),
     _phi(0),_s(0) // set _phi,_s to value to avoid assert
{
  check_state();
}

template <class coordT>
LORInAxialAndSinogramCoordinates<coordT>::
LORInAxialAndSinogramCoordinates(const coordT z1,
				 const coordT z2,
				 const coordT phi,
				 const coordT s,
				 const coordT radius)
  :
  LORCylindricalCoordinates_z_and_radius<coordT>(z1, z2, radius),
  _phi(to_0_2pi(phi)), _s(s)
{
  if (_phi>=_PI)
    {
      _phi -= coordT(_PI); _s = -_s;
      std::swap(private_base_type::_z1,private_base_type::_z2);
    }
  check_state();
}

template <class coordT>
LORInAxialAndNoArcCorrSinogramCoordinates<coordT>::
LORInAxialAndNoArcCorrSinogramCoordinates(const coordT radius)
  : LORCylindricalCoordinates_z_and_radius<coordT>(radius),
   _phi(0),_beta(0)  // set _phi,_beta to value to avoid assert
  
{
  check_state();
}

template <class coordT>
LORInAxialAndNoArcCorrSinogramCoordinates<coordT>::
LORInAxialAndNoArcCorrSinogramCoordinates(const coordT z1,
				   const coordT z2,
				   const coordT phi,
				   const coordT beta,
				   const coordT radius)
  : LORCylindricalCoordinates_z_and_radius<coordT>(z1, z2, radius),
   _phi(to_0_2pi(phi)), _beta(beta)
  
{
  if (_phi>=_PI)
    {
      _phi -= coordT(_PI); _beta = -_beta;
      std::swap(private_base_type::_z1,private_base_type::_z2);
    }
  check_state();
}

/********************************************************************
 more constructors
 These convert from one class to another
********************************************************************/
template <class coordT>
LORInCylinderCoordinates<coordT>::
LORInCylinderCoordinates(const LORInAxialAndNoArcCorrSinogramCoordinates<coordT>& na_coords)
  : _radius (na_coords.radius())
{
  _p1.z() = na_coords.z1();
  _p2.z() = na_coords.z2();
  _p1.psi() = to_0_2pi(na_coords.phi() + na_coords.beta());
  _p2.psi() = to_0_2pi(na_coords.phi() - na_coords.beta() + static_cast<coordT>(_PI));
  check_state();
}

template <class coordT>
LORInCylinderCoordinates<coordT>::
LORInCylinderCoordinates(const LORInAxialAndSinogramCoordinates<coordT>& coords)
  : _radius (coords.radius())
{
  _p1.z() = coords.z1();
  _p2.z() = coords.z2();
  _p1.psi() = to_0_2pi(coords.phi() + coords.beta());
  _p2.psi() = to_0_2pi(coords.phi() - coords.beta() + static_cast<coordT>(_PI));
  check_state();
}

template <class coordT>
static inline void 
get_sino_coords(  coordT& _z1,
		  coordT& _z2,
		  coordT& _phi,
		  coordT& _beta,
		  const LORInCylinderCoordinates<coordT>& cyl_coords)
{
  _beta = to_0_2pi((cyl_coords.p1().psi() - cyl_coords.p2().psi() +  static_cast<coordT>(_PI))/2);
  if (_beta>_PI)
    _beta -= static_cast<coordT>(2*_PI);
  _phi =  to_0_2pi((cyl_coords.p1().psi() + cyl_coords.p2().psi() - static_cast<coordT>( _PI))/2);

  /* beta is now between -Pi and Pi, phi between 0 and 2Pi
     Now bring into standard range and set z accordingly */
  if (_phi <  static_cast<coordT>(_PI))
    {
      if (_beta >=  static_cast<coordT>(_PI)/2)
        {
          _beta = static_cast<coordT>(_PI) - _beta;
	  _z2 = cyl_coords.p1().z();
	  _z1 = cyl_coords.p2().z();
        }
      else if (_beta <  -static_cast<coordT>(_PI)/2)
        {
          _beta = -static_cast<coordT>(_PI) - _beta;
	  _z2 = cyl_coords.p1().z();
	  _z1 = cyl_coords.p2().z();
        }
      else

	{
	  _z1 = cyl_coords.p1().z();
	  _z2 = cyl_coords.p2().z();
	}
    }
  else
    {
      _phi -= static_cast<coordT>(_PI);
      assert(_phi>=0);
      if (_beta >=  static_cast<coordT>(_PI)/2)
        {
          _beta -= static_cast<coordT>(_PI);
	  _z1 = cyl_coords.p1().z();
	  _z2 = cyl_coords.p2().z();
        }
      else if (_beta <  -static_cast<coordT>(_PI)/2)
        {
          _beta += static_cast<coordT>(_PI);
	  _z1 = cyl_coords.p1().z();
	  _z2 = cyl_coords.p2().z();
        }
      else
        {
          _beta *= -1;
	  _z2 = cyl_coords.p1().z();
	  _z1 = cyl_coords.p2().z();
        }
    }
  assert(_phi>=0);
  assert(_phi<=_PI);
  assert(_beta>=-_PI/2);
  assert(_beta<=_PI/2);    
}

template <class coordT>
LORInAxialAndNoArcCorrSinogramCoordinates<coordT>::
LORInAxialAndNoArcCorrSinogramCoordinates(const LORInCylinderCoordinates<coordT>& cyl_coords)
  :    LORCylindricalCoordinates_z_and_radius<coordT>(cyl_coords.radius())
{
#ifndef NDEBUG
  // set these to prevent assert breaking in check_state()
  _phi=0;
  _beta=0;
#endif
  get_sino_coords(z1(), z2(), _phi, _beta,
		  cyl_coords);
  check_state();
}

template <class coordT>
LORInAxialAndSinogramCoordinates<coordT>::
LORInAxialAndSinogramCoordinates(const LORInCylinderCoordinates<coordT>& cyl_coords)
  :    LORCylindricalCoordinates_z_and_radius<coordT>(cyl_coords.radius())
{
  coordT beta;
#ifndef NDEBUG
  // set these to prevent assert breaking in check_state()
  _phi=0;
  _s=0;
#endif
  get_sino_coords(z1(), z2(), _phi, beta,
		  cyl_coords);
  _s = this->_radius*sin(beta);
  check_state();
}

template <class coordT>
LORInAxialAndSinogramCoordinates<coordT>::
LORInAxialAndSinogramCoordinates(const LORInAxialAndNoArcCorrSinogramCoordinates<coordT>& coords)
  :    LORCylindricalCoordinates_z_and_radius<coordT>(coords.z1(), coords.z2(), coords.radius()),
       _phi(coords.phi()),
       _s(coords.s())
{
  check_state();
}

template <class coordT>
LORInAxialAndNoArcCorrSinogramCoordinates<coordT>::
LORInAxialAndNoArcCorrSinogramCoordinates(const LORInAxialAndSinogramCoordinates<coordT>& coords)
  :     LORCylindricalCoordinates_z_and_radius<coordT>(coords.z1(), coords.z2(), coords.radius()),
        _phi(coords.phi()),
        _beta(coords.beta())
{
  check_state();
}

#if __cplusplus>= 201103L
template <class coordT>
LORInAxialAndSinogramCoordinates<coordT>::
LORInAxialAndSinogramCoordinates(const LORAs2Points<coordT>& coords)
  : LORInAxialAndSinogramCoordinates(LORInCylinderCoordinates<coordT>(coords))
{}

template <class coordT>
LORInAxialAndNoArcCorrSinogramCoordinates<coordT>::
LORInAxialAndNoArcCorrSinogramCoordinates(const LORAs2Points<coordT>& coords)
  : LORInAxialAndNoArcCorrSinogramCoordinates(LORInCylinderCoordinates<coordT>(coords))
{}
#endif

template <class coordT>
LORAs2Points<coordT>::
LORAs2Points(const LORInCylinderCoordinates<coordT>& cyl_coords)
{
  // make sure the return values are in STIR coordinates
  p1().z() = cyl_coords.p1().z();
  p1().y() = -cyl_coords.radius()*cos(cyl_coords.p1().psi());
  p1().x() = cyl_coords.radius()*sin(cyl_coords.p1().psi());

  p2().z() = cyl_coords.p2().z();
  p2().y() = -cyl_coords.radius()*cos(cyl_coords.p2().psi());
  p2().x() = cyl_coords.radius()*sin(cyl_coords.p2().psi()); 
}

template <class coordT>
LORAs2Points<coordT>::
LORAs2Points(const LORInAxialAndSinogramCoordinates<coordT>& coords)
{
  *this = LORInCylinderCoordinates<coordT>(coords);
}

template <class coordT>
LORAs2Points<coordT>::
LORAs2Points(const LORInAxialAndNoArcCorrSinogramCoordinates<coordT>& coords)
{
  *this = LORInCylinderCoordinates<coordT>(coords);
}


template <class coordT1, class coordT2>
Succeeded
find_LOR_intersections_with_cylinder(LORAs2Points<coordT1>& intersection_coords,
				     const LORAs2Points<coordT2>& coords,
				     const double radius)
{
  const CartesianCoordinate3D<coordT2>& c1 = coords.p1();
  const CartesianCoordinate3D<coordT2>& c2 = coords.p2();

  const CartesianCoordinate3D<coordT2> d = c2 - c1;
  /* parametrisation of LOR is 
     c = l*d+c1
     l has to be such that c.x^2 + c.y^2 = R^2
     i.e.
     (l*d.x+c1.x)^2+(l*d.y+c1.y)^2==R^2
     l^2*(d.x^2+d.y^2) + 2*l*(d.x*c1.x + d.y*c1.y) + c1.x^2+c2.y^2-R^2==0
     write as a*l^2+2*b*l+e==0
     l = (-b +- sqrt(b^2-a*e))/a
     argument of sqrt simplifies to
     R^2*(d.x^2+d.y^2)-(d.x*c1.y-d.y*c1.x)^2
  */
  const double dxy2 = (square(d.x())+square(d.y()));
  const double argsqrt=
    (square(radius)*dxy2-square(d.x()*c1.y()-d.y()*c1.x()));
  if (argsqrt<=0)
    return Succeeded::no; // LOR is outside detector radius
  const coordT2 root = static_cast<coordT2>(sqrt(argsqrt));

  const coordT2 l1 = static_cast<coordT2>((- (d.x()*c1.x() + d.y()*c1.y())+root)/dxy2);
  const coordT2 l2 = static_cast<coordT2>((- (d.x()*c1.x() + d.y()*c1.y())-root)/dxy2);
  // TODO won't work when coordT1!=coordT2
  intersection_coords.p1() = d*l1 + c1;
  intersection_coords.p2() = d*l2 + c1;
  assert(fabs(square(intersection_coords.p1().x())+square(intersection_coords.p1().y())
	      - square(radius))
	 <square(radius)*10.E-5);
  assert(fabs(square(intersection_coords.p2().x())+square(intersection_coords.p2().y())
	      - square(radius))
	 <square(radius)*10.E-5);
  return Succeeded::yes;
}

template <class coordT1, class coordT2>
Succeeded
find_LOR_intersections_with_cylinder(LORInCylinderCoordinates<coordT1>& cyl_coords,
				     const LORAs2Points<coordT2>& cart_coords,
				     const double radius)
{
  LORAs2Points<coordT1> intersection_coords;
  if (find_LOR_intersections_with_cylinder(intersection_coords, cart_coords, radius)
      == Succeeded::no)
    return Succeeded::no;

  const CartesianCoordinate3D<coordT1>& c1 = intersection_coords.p1();
  const CartesianCoordinate3D<coordT1>& c2 = intersection_coords.p2();
  cyl_coords.reset(static_cast<float>(radius));
  
  cyl_coords.p1().psi() = 
    from_min_pi_plus_pi_to_0_2pi(static_cast<coordT1>(atan2(c1.x(),-c1.y())));
  cyl_coords.p2().psi() = 
    from_min_pi_plus_pi_to_0_2pi(static_cast<coordT1>(atan2(c2.x(),-c2.y())));
  cyl_coords.p1().z() = 
    static_cast<coordT1>(c1.z());
  cyl_coords.p2().z() = 
    static_cast<coordT1>(c2.z());

  return Succeeded::yes;
}

template <class coordT1, class coordT2>
Succeeded
find_LOR_intersections_with_cylinder(LORInAxialAndNoArcCorrSinogramCoordinates<coordT1>&  lor,
				     const LORAs2Points<coordT2>& cart_coords,
				     const double radius)
{
  LORInCylinderCoordinates<coordT1> cyl_coords;
  if (find_LOR_intersections_with_cylinder(cyl_coords, cart_coords, radius)
      == Succeeded::no)
    return Succeeded::no;
  lor = cyl_coords;
  return Succeeded::yes;
}


template <class coordT1, class coordT2>
Succeeded
find_LOR_intersections_with_cylinder(LORInAxialAndSinogramCoordinates<coordT1>&  lor,
				     const LORAs2Points<coordT2>& cart_coords,
				     const double radius)
{
  LORInCylinderCoordinates<coordT1> cyl_coords;
  if (find_LOR_intersections_with_cylinder(cyl_coords, cart_coords, radius)
      == Succeeded::no)
    return Succeeded::no;
  lor = cyl_coords;
  return Succeeded::yes;
}


template <class coordT>
Succeeded
LORAs2Points<coordT>::
change_representation(LORInCylinderCoordinates<coordT>& lor,
		   const double radius) const
{
  return find_LOR_intersections_with_cylinder(lor, *this, radius);
}

template <class coordT>
Succeeded
LORAs2Points<coordT>::
change_representation(LORInAxialAndNoArcCorrSinogramCoordinates<coordT>& lor,
		   const double radius) const
{
  return find_LOR_intersections_with_cylinder(lor, *this, radius);
}

template <class coordT>
Succeeded
LORAs2Points<coordT>::
change_representation(LORInAxialAndSinogramCoordinates<coordT>& lor,
		   const double radius) const
{
  return find_LOR_intersections_with_cylinder(lor, *this, radius);
}

template <class coordT>
Succeeded
LORAs2Points<coordT>::
get_intersections_with_cylinder(LORAs2Points<coordT>& lor,
                                const double radius) const
{
  return find_LOR_intersections_with_cylinder(lor, *this, radius);
}

template <class coordT>
Succeeded
LORAs2Points<coordT>::
change_representation_for_block(LORInAxialAndNoArcCorrSinogramCoordinates<coordT>& lor,
                              const double radius) const
{
  const CartesianCoordinate3D<coordT>& c1 = this->p1();
  const CartesianCoordinate3D<coordT>& c2 = this->p2();

  //To check if LOR is inside the detector
  const CartesianCoordinate3D<coordT> d = c2 - c1;
  const double dxy2 = (square(d.x())+square(d.y()));
  const double argsqrt=
      (square(radius)*dxy2-square(d.x()*c1.y()-d.y()*c1.x()));

  LORInCylinderCoordinates<coordT> cyl_coords;
  cyl_coords.reset(static_cast<float>(radius));

  cyl_coords.p1().psi() =
    from_min_pi_plus_pi_to_0_2pi(static_cast<coordT>(atan2(c1.x(),-c1.y())));
  cyl_coords.p2().psi() =
    from_min_pi_plus_pi_to_0_2pi(static_cast<coordT>(atan2(c2.x(),-c2.y())));
  cyl_coords.p1().z() =
    static_cast<coordT>(c1.z());
  cyl_coords.p2().z() =
    static_cast<coordT>(c2.z());
  lor = cyl_coords;

  if (argsqrt<=0)
    return Succeeded::no; // LOR is outside detector radius
  else
    return Succeeded::yes;
}

#define DEFINE_LOR_GET_FUNCTIONS(TYPE)                                       \
template <class coordT>							     \
Succeeded					     \
TYPE<coordT>::								     \
change_representation(LORInCylinderCoordinates<coordT>& lor,              \
                         const double radius)  const	  	             \
{								             \
  lor = *this;                           				     \
  return lor.set_radius(static_cast<coordT>(radius));					     \
}									     \
									     \
template <class coordT>							     \
Succeeded			     \
TYPE<coordT>::								     \
change_representation(LORInAxialAndNoArcCorrSinogramCoordinates<coordT>& lor,              \
                                               const double radius)  const   \
{									     \
  lor = *this;                           				     \
  return lor.set_radius(static_cast<coordT>(radius));					     \
}									     \
									     \
template <class coordT>							     \
Succeeded				     \
TYPE<coordT>::								     \
change_representation(LORInAxialAndSinogramCoordinates<coordT>& lor,              \
                                  const double radius) const                 \
{									     \
  lor = *this;                           				     \
  return lor.set_radius(static_cast<coordT>(radius));					     \
}									     \
									     \
template <class coordT>							     \
Succeeded							     \
TYPE<coordT>::								     \
get_intersections_with_cylinder(LORAs2Points<coordT>& lor,              \
                                const double radius) const		     \
{									     \
  self_type tmp = *this;							     \
  if (tmp.set_radius(static_cast<coordT>(radius)) == Succeeded::no)			             \
    return Succeeded::no;						     \
  lor = tmp;                                                                 \
  return Succeeded::yes;								     \
}
									    
DEFINE_LOR_GET_FUNCTIONS(LORInCylinderCoordinates)			    
DEFINE_LOR_GET_FUNCTIONS(LORInAxialAndNoArcCorrSinogramCoordinates)
DEFINE_LOR_GET_FUNCTIONS(LORInAxialAndSinogramCoordinates)

#undef DEFINE_LOR_GET_FUNCTIONS


									     
									     
END_NAMESPACE_STIR							     <|MERGE_RESOLUTION|>--- conflicted
+++ resolved
@@ -12,11 +12,8 @@
 */
 /*
     Copyright (C) 2004- 2013, Hammersmith Imanet Ltd
-<<<<<<< HEAD
     Copyright 2017 ETH Zurich, Institute of Particle Physics and Astrophysics
-=======
     Copyright (C) 2018, University College London
->>>>>>> 9c37b88d
     This file is part of STIR.
 
     This file is free software; you can redistribute it and/or modify
