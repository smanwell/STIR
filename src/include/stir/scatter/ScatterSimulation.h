/*
    Copyright (C) 2018 - 2019 University of Hull
    Copyright (C) 2004 - 2009 Hammersmith Imanet Ltd
    Copyright (C) 2013 - 2016, 2019, 2020 University College London
    This file is part of STIR.

    This file is free software; you can redistribute it and/or modify
    it under the terms of the GNU Lesser General Public License as published by
    the Free Software Foundation; either version 2.1 of the License, or
    (at your option) any later version.

    This file is distributed in the hope that it will be useful,
    but WITHOUT ANY WARRANTY; without even the implied warranty of
    MERCHANTABILITY or FITNESS FOR A PARTICULAR PURPOSE.  See the
    GNU Lesser General Public License for more details.

    See STIR/LICENSE.txt for details
*/
#ifndef __stir_scatter_ScatterSimulation_H__
#define __stir_scatter_ScatterSimulation_H__

/*!
  \file
  \ingroup scatter
  \brief Definition of class stir::ScatterSimulation

  \author Charalampos Tsoumpas
  \author Nikolaos Dikaios
  \author Nikos Efthimiou
  \author Kris Thielemans
*/

#include "stir/ParsingObject.h"
#include "stir/RegisteredObject.h"
#include "stir/ProjData.h"
#include "stir/VoxelsOnCartesianGrid.h"
#include "stir/ProjDataInfoCylindricalNoArcCorr.h"

START_NAMESPACE_STIR

/*!
  \ingroup scatter
  \brief Simulate the scatter probability using a model-based approach

  This base class intends to computes a Compton scatter estimate using an analytical
  approximation of an integral. It takes as input an emission image and an attenuation image.
  This is effectively an implementation of the simulation part of the algorithms of
  Watson and Ollinger. The base class takes care of downsampling and upsampling, book-keeping,
  caching and looping over bins.

  One non-standard feature is that you can specify a different attenuation image to find the
  scatter points and one to compute the integrals over the attenuation image. The idea is that
  maybe you want to compute the integrals on a finer grid then you sample the attenuation image.
  This is probably not very useful though.

  \todo detector coordinates are derived from ProjDataInfo, but areas and orientations are
  determined by using a cylindrical scanner.

  \todo variables/function named \c density really should use \c attenuation. This is currently only
  done for a few variables, but parsing keywords are correct.

  \par References
  This implementation is described in the following
  <ol>
  <li> C. Tsoumpas, P. Aguiar, K. S. Nikita, D. Ros, K. Thielemans,
  <i>Evaluation of the Single Scatter Simulation Algorithm Implemented in the STIR Library</i>,
  Proc. of IEEE Medical Imaging Conf. 2004, vol. 6 pp. 3361 - 3365.
  </li>
  </ol>
  Please refer to the above if you use this implementation.

  See also these papers for extra evaluation

  <ol>
  <li>N. Dikaios , T. J. Spinks , K. Nikita , K. Thielemans,
     <i>Evaluation of the Scatter Simulation Algorithm Implemented in STIR,</i>
     proc. 5th ESBME, Patras, Greece.
  </li>
  <li>P. Aguiar, Ch. Tsoumpas, C. Crespo, J. Pavia, C. Falcon, A. Cot, K. Thielemans and D. Ros,
     <i>Assessment of scattered photons in the quantification of the small animal PET studies,</i>
     Eur J Nucl Med Mol I 33:S315-S315 Sep 2006, Proc. EANM 2006, Athens, Greece.
  </li>
  <li>I Polycarpou, P K Marsden and C Tsoumpas,
      <i>A comparative investigation of scatter correction in 3D PET</i>,
      J Phys: Conference Series (317), conference 1, 2011
  </li>
  </ol>
*/

class ScatterSimulation : public RegisteredObject<ScatterSimulation>
{
public:

    //! Default constructor
    ScatterSimulation();

    virtual ~ScatterSimulation();

    virtual Succeeded process_data();
    //! gives method information
    virtual std::string method_info() const = 0;
    //! prompts the user to enter parameter values manually
    virtual void ask_parameters();
    //! \name check functions
    //@{
    inline bool has_template_proj_data_info() const
    { return !stir::is_null_ptr(proj_data_info_cyl_noarc_cor_sptr); }
    //! Returns true if template_exam_info_sptr has been set.
    inline bool has_exam_info() const
    { return !stir::is_null_ptr(template_exam_info_sptr);}
    //@}

    //! \name get functions
    //@{
    shared_ptr<ProjData>
    get_output_proj_data_sptr() const;

    inline int get_num_scatter_points() const
    { return static_cast<int>(this->scatt_points_vector.size());}
    //! Get the template ProjDataInfo
    shared_ptr<const ProjDataInfoCylindricalNoArcCorr> get_template_proj_data_info_sptr() const;
    //! Get the ExamInfo
    shared_ptr<const ExamInfo> get_exam_info_sptr() const;

    const DiscretisedDensity<3,float>& get_activity_image() const;
    const DiscretisedDensity<3,float>& get_attenuation_image() const;
    const DiscretisedDensity<3,float>& get_attenuation_image_for_scatter_points() const;
    //! \deprecated
    shared_ptr<const DiscretisedDensity<3,float> > get_density_image_for_scatter_points_sptr() const;
    //@}

    //! \name set functions
    //@{

    void set_template_proj_data_info(const std::string&);

    void set_template_proj_data_info(const ProjDataInfo&);

    void set_activity_image_sptr(const shared_ptr<const DiscretisedDensity<3,float> >);

    void set_activity_image(const std::string& filename);
    //! \details Since July 2016, the information for the energy window and energy
    //! resolution are stored in ExamInfo.
    void set_exam_info(const ExamInfo&);
<<<<<<< HEAD
=======

    void set_exam_info_sptr(const shared_ptr<ExamInfo>&);
>>>>>>> 23f4c21b

    void set_output_proj_data_sptr(shared_ptr<ProjData>);

    void set_density_image_sptr(const shared_ptr<const DiscretisedDensity<3,float> >);

    void set_density_image(const std::string&);
    //! This function depends on the ProjDataInfo of the scanner.
    //! You first have to set that.
    void set_output_proj_data(const std::string&);

    void
    set_output_proj_data_sptr(const shared_ptr<const ExamInfo>,
                              const shared_ptr<const ProjDataInfo>,
                              const std::string &);

    void set_density_image_for_scatter_points_sptr(shared_ptr<const DiscretisedDensity<3,float> >);

    void set_image_downsample_factors(float factor_xy = 1.f, float factor_z = 1.f,
                                      int _size_zoom_xy = -1, int _size_zoom_z = -1);
        //! set_density_image_for_scatter_points
    void set_density_image_for_scatter_points(const std::string&);
    //! set the attenuation threshold
    void set_attenuation_threshold(const float);
    //! The scattering point in the voxel will be chosen randomly, instead of choosing the centre.
    /*! This was first recommended by Watson. It is recommended to leave this on, as otherwise
       discretisation errors are more obvious.

       Note that the random generator is seeded via date/time, so re-running the scatter
       simulation will give a slightly different result if this boolean is on.
    */
    void set_randomly_place_scatter_points(const bool);

    void set_cache_enabled(const bool);

    //@}

    //! This function is a less powerfull tool than directly zooming the image.
    //! However it will check that the downsampling is done in manner compatible with the
    //! ScatterSimulation.
    void downsample_density_image_for_scatter_points(float _zoom_xy, float _zoom_z,
                          int _size_xy = -1, int _size_z = -1);

    //! Downsample the scanner keeping the total axial length the same.
    /*! If \c new_num_rings<=0, use rings of approximately 2 cm thickness.
        If \c new_num_dets <=0, use the default set (currently set in set_defaults())
    */
    Succeeded downsample_scanner(int new_num_rings = -1, int new_num_dets = -1);
    //! Downsamples activity and attenuation images to voxel sizes appropriate for the (downsampled) scanner.
    /*! This step is not necessary but could result in a speed-up in computing the line integrals.
        It also avoids problems with too high resolution images compared to the downsampled scanner.

	Another way to resolve that is to smooth the images before the scatter simulation.
	This is currently not implemented in this class.
	\warning This function should be called after having set all data.
    */
    Succeeded downsample_images_to_scanner_size();

    //! \name Compton scatter cross sections
    //@{
    static
    inline float
    dif_Compton_cross_section(const float cos_theta, float energy);

    static
    inline float
    total_Compton_cross_section(float energy);

    static
    inline float
    photon_energy_after_Compton_scatter(const float cos_theta, const float energy);

    static
    inline float
    photon_energy_after_Compton_scatter_511keV(const float cos_theta);

    static
    inline float
    total_Compton_cross_section_relative_to_511keV(const float energy);
    //@}

    virtual Succeeded set_up();

    //! Output the log of the process.
    virtual void write_log(const double simulation_time, const float total_scatter);
    

protected:

    //! computes scatter for one viewgram
    /*! \return total scatter estimated for this viewgram */
    virtual double
    process_data_for_view_segment_num(const ViewSegmentNumbers& vs_num);

    float
    compute_emis_to_det_points_solid_angle_factor(const CartesianCoordinate3D<float>& emis_point,
                                                  const CartesianCoordinate3D<float>& detector_coord);



    virtual void set_defaults();
    virtual void initialise_keymap();
    //! \warning post_processing will set everything that has a file name in
    //! the par file. The corresponding set functions should be used either
    //! for files that are not stored in the drive.
    virtual bool post_processing();

    enum image_type{act_image_type, att_image_type};
    struct ScatterPoint
    {
        CartesianCoordinate3D<float> coord;
        float mu_value;
    };

    std::vector< ScatterPoint> scatt_points_vector;

    float scatter_volume;

    //! find scatter points
    /*! This function sets scatt_points_vector and scatter_volume. It will also
        remove any cached integrals as they would be incorrect otherwise.
    */
    void
    sample_scatter_points();

    //! remove cached attenuation integrals
    /*! should be used before recalculating scatter for a new attenuation image or
      when changing the sampling of the detector etc */
    virtual void remove_cache_for_integrals_over_attenuation();

    //! reset cached activity integrals
    /*! should be used before recalculating scatter for a new activity image or
      when changing the sampling of the detector etc */
    virtual void remove_cache_for_integrals_over_activity();

    /** \name detection related functions
     *
     * @{
     */

    float detection_efficiency(const float energy) const;


    //! maximum angle to consider above which detection after Compton scatter is considered too small
    static
    float
    max_cos_angle(const float low, const float approx, const float resolution_at_511keV);

    //! mimumum energy to consider above which detection after Compton scatter is considered too small
    static
    float
    energy_lower_limit(const float low, const float approx, const float resolution_at_511keV);

    virtual
    void
    find_detectors(unsigned& det_num_A, unsigned& det_num_B, const Bin& bin) const;

    unsigned
    find_in_detection_points_vector(const CartesianCoordinate3D<float>& coord) const;

    CartesianCoordinate3D<float>  shift_detector_coordinates_to_origin;

    //! average detection efficiency of unscattered counts
    double
    detection_efficiency_no_scatter(const unsigned det_num_A,
                                    const unsigned det_num_B) const;

    // next needs to be mutable because find_in_detection_points_vector is const
    mutable std::vector<CartesianCoordinate3D<float> > detection_points_vector;

    //!@}

    //! virtual function that computes the scatter for one (downsampled) bin
    virtual double
      scatter_estimate(const Bin& bin) = 0;

    //! \name integrating functions
    //@{
    static
    float
    integral_between_2_points(const DiscretisedDensity<3,float>& density,
                              const CartesianCoordinate3D<float>& point1,
                              const CartesianCoordinate3D<float>& point2);

    float
    exp_integral_over_attenuation_image_between_scattpoint_det (const CartesianCoordinate3D<float>& scatter_point,
                                                                const CartesianCoordinate3D<float>& detector_coord);



    float
    integral_over_activity_image_between_scattpoint_det (const CartesianCoordinate3D<float>& scatter_point,
                                                         const CartesianCoordinate3D<float>& detector_coord);



    float
    cached_integral_over_activity_image_between_scattpoint_det(const unsigned scatter_point_num,
                                                               const unsigned det_num);

    float
    cached_exp_integral_over_attenuation_image_between_scattpoint_det(const unsigned scatter_point_num,
                                                                      const unsigned det_num);
    //@}

    std::string template_proj_data_filename;

    shared_ptr<ProjDataInfoCylindricalNoArcCorr> proj_data_info_cyl_noarc_cor_sptr;

    //! \details Exam info extracted from the scanner template
    shared_ptr<ExamInfo> template_exam_info_sptr;

    std::string density_image_filename;

    std::string density_image_for_scatter_points_filename;

    std::string density_image_for_scatter_points_output_filename;

    shared_ptr< const DiscretisedDensity<3, float> > density_image_sptr;

    //! Pointer to hold the current activity estimation
    shared_ptr<const DiscretisedDensity<3,float> > activity_image_sptr;

    //! set-up cache for attenuation integrals
    /*! \warning This will not remove existing cached data (if the sizes match). If you need this,
        call remove_cache_for_scattpoint_det_integrals_over_attenuation() first.
    */
    void initialise_cache_for_scattpoint_det_integrals_over_attenuation();
    //! set-up cache for activity integrals
    /*! \warning This will not remove existing cached data (if the sizes match). If you need this,
        call remove_cache_for_scattpoint_det_integrals_over_activity() first.
    */
    void initialise_cache_for_scattpoint_det_integrals_over_activity();

    //! Output proj_data fileanme prefix
    std::string output_proj_data_filename;
    //! Shared ptr to hold the simulated data.
    shared_ptr<ProjData> output_proj_data_sptr;

    //! threshold below which a voxel in the attenuation image will not be considered as a candidate scatter point
    float attenuation_threshold;

    //! boolean to see if we need to move the scatter point randomly within in its voxel
    bool randomly_place_scatter_points;
    //! boolean to see if we need to cache the integrals
    /*! By default, we cache the integrals over the emission and attenuation image. If you run out
        of memory, you can switch this off, but performance will suffer dramatically.
    */
    bool use_cache;
    //! Filename for the initial activity estimate.
    std::string activity_image_filename;
    //! Zoom factor on plane XY. Defaults on 1.f.
    float zoom_xy;
    //! Zoom factor on Z axis. Defaults on 1.f.
    float zoom_z;
    //! Zoomed image size on plane XY. Defaults on -1.
    int zoom_size_xy;
    //! Zoomed image size on Z axis. Defaults on -1.
    int zoom_size_z;
    //! Number of rings of downsampled scanner
    int downsample_scanner_rings;
    //! Number of detectors per ring of downsampled scanner
    int downsample_scanner_dets;

    bool downsample_scanner_bool;

 private:
    int total_detectors;

    Array<2,float> cached_activity_integral_scattpoint_det;
    Array<2,float> cached_attenuation_integral_scattpoint_det;
    shared_ptr< DiscretisedDensity<3, float> > density_image_for_scatter_points_sptr;

    // numbers that we don't want to recompute all the time
    mutable float detector_efficiency_no_scatter;

    bool _already_set_up;

    //! a function that checks if image sizes are ok
    /*! It will call \c error() if not.

      Currently, STIR shifts the middle of the image to the middle of the scanner. This
      is dangerous when using image zooming.
      This function currently checks if \a _image is consistent with the \c activity_image_sptr.

      See https://github.com/UCL/STIR/issues/495 for more information.
     */
    void check_z_to_middle_consistent(const DiscretisedDensity<3,float>& _image, const std::string& name) const;
};

END_NAMESPACE_STIR

#include "stir/scatter/ScatterSimulation.inl"

#endif

<|MERGE_RESOLUTION|>--- conflicted
+++ resolved
@@ -142,11 +142,7 @@
     //! \details Since July 2016, the information for the energy window and energy
     //! resolution are stored in ExamInfo.
     void set_exam_info(const ExamInfo&);
-<<<<<<< HEAD
-=======
-
-    void set_exam_info_sptr(const shared_ptr<ExamInfo>&);
->>>>>>> 23f4c21b
+    void set_exam_info_sptr(const shared_ptr<const ExamInfo>);
 
     void set_output_proj_data_sptr(shared_ptr<ProjData>);
 
