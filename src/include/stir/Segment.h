/*
    Copyright (C) 2000 PARAPET partners
    Copyright (C) 2000-2012 Hammersmith Imanet Ltd
    Copyright (C) 2023, University College London
    This file is part of STIR.

    SPDX-License-Identifier: Apache-2.0 AND License-ref-PARAPET-license

    See STIR/LICENSE.txt for details
*/
/*!

  \file
  \ingroup projdata
  \brief Declaration of class stir::Segment

  \author Kris Thielemans
  \author PARAPET project
*/
#ifndef __Segment_H__
#define __Segment_H__


#include "stir/ProjDataInfo.h" 
#include "stir/SegmentIndices.h"
#include "stir/shared_ptr.h"

START_NAMESPACE_STIR
template <typename elemT> class Sinogram;
template <typename elemT> class Viewgram;


/*!
  \brief An (abstract base) class for storing 3d projection data
  \ingroup projdata

  This stores a subset of the data accessible via a ProjData object,
  where the SegmentIndices are fixed.

  At the moment, 2 'storage modes' are supported (and implemented as
  derived classes).

  The template argument \c elemT is used to specify the data-type of the 
  elements of the 3d object.
 */
  
template <typename elemT>
class Segment
{
#ifdef SWIG
  // need to make typedef public for swig
 public:
#endif
  typedef Segment<elemT> self_type;
public:
  
  enum StorageOrder{ StorageByView, StorageBySino };
  
  virtual ~Segment() {}
  //! Get shared pointer to proj data info
  inline shared_ptr<const ProjDataInfo>
    get_proj_data_info_sptr() const;

  virtual StorageOrder get_storage_order() const = 0;
  inline SegmentIndices get_segment_indices() const;
  //! Get the segment number
  inline int get_segment_num() const;
  //! Get the timing position index
  inline int get_timing_pos_num() const;
  virtual int get_min_axial_pos_num() const = 0;
  virtual int get_max_axial_pos_num() const = 0;
  virtual int get_min_view_num() const = 0;
  virtual int get_max_view_num() const = 0;
  virtual int get_min_tangential_pos_num()  const = 0;
  virtual int get_max_tangential_pos_num()  const = 0;  
  virtual int get_num_axial_poss() const = 0;

  virtual int get_num_views() const = 0;
  virtual int get_num_tangential_poss()  const = 0;

  //! return a new sinogram, with data set as in the segment
  virtual Sinogram<elemT> get_sinogram(int axial_pos_num) const = 0;
  //! return a new viewgram, with data set as in the segment
  virtual Viewgram<elemT> get_viewgram(int view_num) const = 0;

  //! set data in segment according to sinogram \c s
  virtual void set_sinogram(const Sinogram<elemT>& s) = 0;
  //! set sinogram at a different axial_pos_num
  virtual void set_sinogram(const Sinogram<elemT> &s, int axial_pos_num) = 0;
  //! set data in segment according to viewgram \c v
  virtual void set_viewgram(const Viewgram<elemT>& v) = 0;

  //! \name Equality
  //@{
  //! Checks if the 2 objects have the proj_data_info, segment_num etc.
  /*! If they do \c not have the same characteristics, the string \a explanation
      explains why.
  */
  bool
    has_same_characteristics(self_type const&,
			     std::string& explanation) const;

  //! Checks if the 2 objects have the proj_data_info, segment_num etc.
  /*! Use this version if you do not need to know why they do not match.
   */
  bool
    has_same_characteristics(self_type const&) const;

  //! check equality (data has to be identical)
  /*! Uses has_same_characteristics() and Array::operator==.
      \warning This function uses \c ==, which might not be what you 
      need to check when \c elemT has data with float or double numbers.
  */
  virtual bool operator ==(const self_type&) const = 0; 
  
  //! negation of operator==
  bool operator !=(const self_type&) const; 
  //@}

protected:
  shared_ptr<const ProjDataInfo> proj_data_info_sptr;
<<<<<<< HEAD
  int segment_num;
  int timing_pos_num;
  
  inline Segment(const shared_ptr<const ProjDataInfo>& proj_data_info_ptr_v,const int s_num, const int t_num = 0);

=======
  SegmentIndices _indices;
  
  inline Segment(const shared_ptr<const ProjDataInfo>& proj_data_info_sptr_v,const SegmentIndices&);
>>>>>>> 734a0d71
};

END_NAMESPACE_STIR

#include "stir/Segment.inl"

#endif

<|MERGE_RESOLUTION|>--- conflicted
+++ resolved
@@ -119,17 +119,9 @@
 
 protected:
   shared_ptr<const ProjDataInfo> proj_data_info_sptr;
-<<<<<<< HEAD
-  int segment_num;
-  int timing_pos_num;
-  
-  inline Segment(const shared_ptr<const ProjDataInfo>& proj_data_info_ptr_v,const int s_num, const int t_num = 0);
-
-=======
   SegmentIndices _indices;
   
   inline Segment(const shared_ptr<const ProjDataInfo>& proj_data_info_sptr_v,const SegmentIndices&);
->>>>>>> 734a0d71
 };
 
 END_NAMESPACE_STIR
