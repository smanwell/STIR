--- conflicted
+++ resolved
@@ -73,19 +73,9 @@
 { return proj_data_info_sptr->get_max_tangential_pos_num(); }
 
 int ProjData::get_num_sinograms() const
-<<<<<<< HEAD
-{
-    int num_sinos = proj_data_info_sptr->get_num_axial_poss(0);
-    for (int s=1; s<= this->get_max_segment_num(); ++s)
-        num_sinos += 2* this->get_num_axial_poss(s);
-
-    return num_sinos;
-}
-=======
-{ return proj_data_info_ptr->get_num_sinograms(); }
->>>>>>> c05fd348
+{ return proj_data_info_sptr->get_num_sinograms(); }
 
 std::size_t ProjData::size_all() const
-{ return proj_data_info_ptr->size_all(); }
+{ return proj_data_info_sptr->size_all(); }
 
 END_NAMESPACE_STIR