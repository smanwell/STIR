--- conflicted
+++ resolved
@@ -87,7 +87,6 @@
   // class has other behaviour).
   const DataSymmetriesForViewSegmentNumbers * get_symmetries_used() const;
 
-<<<<<<< HEAD
   void update_filtered_density_image(DiscretisedDensity<3, float>&);
 
   void init_filtered_density_image(DiscretisedDensity<3, float> &);
@@ -96,8 +95,6 @@
 
   PostsmoothingBackProjectorByBin* clone() const;
 
-=======
->>>>>>> 8275d1f3
 private:
 
   shared_ptr<BackProjectorByBin> original_back_projector_ptr;
@@ -107,18 +104,15 @@
                            const RelatedViewgrams<float>&,
                            const int min_axial_pos_num, const int max_axial_pos_num,
                            const int min_tangential_pos_num, const int max_tangential_pos_num);
-<<<<<<< HEAD
+#endif
+  void actual_back_project(const RelatedViewgrams<float>&,
+                           const int min_axial_pos_num, const int max_axial_pos_num,
+                           const int min_tangential_pos_num, const int max_tangential_pos_num);
 
   void actual_back_project(DiscretisedDensity<3,float>& density,
                                    const Bin& bin);
 
   shared_ptr<DiscretisedDensity<3,float> > filtered_density_sptr;
-=======
-#endif
-  void actual_back_project(const RelatedViewgrams<float>&,
-                           const int min_axial_pos_num, const int max_axial_pos_num,
-                           const int min_tangential_pos_num, const int max_tangential_pos_num);
->>>>>>> 8275d1f3
 
 
   virtual void set_defaults();
