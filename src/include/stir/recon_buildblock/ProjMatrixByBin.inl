//
//
/*!

  \file
  \ingroup projection

  \brief Implementations of inline functions for class stir::ProjMatrixByBin

  \author Nikos Efthimiou
  \author Mustapha Sadki 
  \author Kris Thielemans
  \author PARAPET project

*/
/*
    Copyright (C) 2000 PARAPET partners
    Copyright (C) 2000- 2013, Hammersmith Imanet Ltd
    Copyright (C) 2016, University of Hull
    This file is part of STIR.

    This file is free software; you can redistribute it and/or modify
    it under the terms of the GNU Lesser General Public License as published by
    the Free Software Foundation; either version 2.1 of the License, or
    (at your option) any later version.

    This file is distributed in the hope that it will be useful,
    but WITHOUT ANY WARRANTY; without even the implied warranty of
    MERCHANTABILITY or FITNESS FOR A PARTICULAR PURPOSE.  See the
    GNU Lesser General Public License for more details.

    See STIR/LICENSE.txt for details
*/
#include "stir/Succeeded.h"
#include "stir/recon_buildblock/SymmetryOperation.h"
#include "stir/geometry/line_distances.h"
#include "stir/numerics/erf.h"

START_NAMESPACE_STIR

const DataSymmetriesForBins*
ProjMatrixByBin:: get_symmetries_ptr() const
{
  return  symmetries_sptr.get();
}

const shared_ptr<DataSymmetriesForBins>
ProjMatrixByBin:: get_symmetries_sptr() const
{
  return  symmetries_sptr;
}

inline void 
ProjMatrixByBin::
get_proj_matrix_elems_for_one_bin(
                                  ProjMatrixElemsForOneBin& probabilities,
                                  const Bin& bin) STIR_MUTABLE_CONST
{  
  // start_timers(); TODO, can't do this in a const member

  // set to empty
  probabilities.erase();
  
  if (proj_data_info_sptr && proj_data_info_sptr->is_tof_data())
  {
    LORInAxialAndNoArcCorrSinogramCoordinates<float> lor;
    proj_data_info_sptr->get_LOR(lor, bin);
    LORAs2Points<float> lor2(lor);
    this->get_proj_matrix_elems_for_one_bin_with_tof(
        probabilities,
        bin,
        lor2.p1(),
        lor2.p2()) ;
        return;
  }
  
  if (cache_stores_only_basic_bins)
  {
    // find basic bin
    Bin basic_bin = bin;    
<<<<<<< HEAD
    std::auto_ptr<SymmetryOperation> symm_ptr = 
      symmetries_sptr->find_symmetry_operation_from_basic_bin(basic_bin);
=======
    unique_ptr<SymmetryOperation> symm_ptr = 
      symmetries_ptr->find_symmetry_operation_from_basic_bin(basic_bin);
>>>>>>> 1465c144
    
    probabilities.set_bin(basic_bin);
    // check if basic bin is in cache  
    if (get_cached_proj_matrix_elems_for_one_bin(probabilities) ==
      Succeeded::no)
    {
      // call 'calculate' just for the basic bin
      calculate_proj_matrix_elems_for_one_bin(probabilities);
#ifndef NDEBUG
      probabilities.check_state();
#endif
      cache_proj_matrix_elems_for_one_bin(probabilities);		
    }
    
    // now transform to original bin
    symm_ptr->transform_proj_matrix_elems_for_one_bin(probabilities);  
  }
  else // !cache_stores_only_basic_bins
  {
    probabilities.set_bin(bin);
    // check if in cache  
    if (get_cached_proj_matrix_elems_for_one_bin(probabilities) ==
      Succeeded::no)
    {
      // find basic bin
      Bin basic_bin = bin;  
<<<<<<< HEAD
      std::auto_ptr<SymmetryOperation> symm_ptr = 
        symmetries_sptr->find_symmetry_operation_from_basic_bin(basic_bin);
=======
      unique_ptr<SymmetryOperation> symm_ptr = 
        symmetries_ptr->find_symmetry_operation_from_basic_bin(basic_bin);
>>>>>>> 1465c144

      probabilities.set_bin(basic_bin);
      // check if basic bin is in cache
      if (get_cached_proj_matrix_elems_for_one_bin(probabilities) ==
        Succeeded::no)
      {
        // call 'calculate' just for the basic bin
        calculate_proj_matrix_elems_for_one_bin(probabilities);
#ifndef NDEBUG
        probabilities.check_state();
#endif
        cache_proj_matrix_elems_for_one_bin(probabilities);
      }
      symm_ptr->transform_proj_matrix_elems_for_one_bin(probabilities);
      cache_proj_matrix_elems_for_one_bin(probabilities);      
    }
  }  
  // stop_timers(); TODO, can't do this in a const member
}

inline void
ProjMatrixByBin::
get_proj_matrix_elems_for_one_bin_with_tof(
        ProjMatrixElemsForOneBin& probabilities,
        const Bin& bin,
        const CartesianCoordinate3D<float>& point1,
        const CartesianCoordinate3D<float>& point2) STIR_MUTABLE_CONST
{
  // start_timers(); TODO, can't do this in a const member

    if (!tof_enabled)
        error("The function get_proj_matrix_elems_for_one_bin_with_tof() needs proper timing "
              "initialisation. Abort.");
              
  // set to empty
  probabilities.erase();
   ProjMatrixElemsForOneBin tmp_probabilities;

  if (cache_stores_only_basic_bins)
  {
    // find basic bin
    Bin basic_bin = bin;
    std::auto_ptr<SymmetryOperation> symm_ptr =
      symmetries_sptr->find_symmetry_operation_from_basic_bin(basic_bin);

    tmp_probabilities.set_bin(basic_bin);
    probabilities.set_bin(bin);
    // check if basic bin is in cache
    if (get_cached_proj_matrix_elems_for_one_bin(tmp_probabilities) ==
      Succeeded::no)
    {
      // call 'calculate' just for the basic bin
      calculate_proj_matrix_elems_for_one_bin(tmp_probabilities);
#ifndef NDEBUG
      tmp_probabilities.check_state();
#endif
      cache_proj_matrix_elems_for_one_bin(tmp_probabilities);
    }
//    else
//        int nikos = 0;
//        tmp_probabilities.set_bin(bin);

    // now transform to original bin
    symm_ptr->transform_proj_matrix_elems_for_one_bin(tmp_probabilities);
    apply_tof_kernel(tmp_probabilities, probabilities, point1, point2);
  }
  else // !cache_stores_only_basic_bins
  {
      error("This option has been deactivated as the amount of memory required is not realistic. Abort.");
  }
  // stop_timers(); TODO, can't do this in a const member
}

void
ProjMatrixByBin::apply_tof_kernel(ProjMatrixElemsForOneBin& nonTOF_probabilities,
                                  ProjMatrixElemsForOneBin& tof_probabilities,
                                  const CartesianCoordinate3D<float>& point1,
                                  const CartesianCoordinate3D<float>& point2)  STIR_MUTABLE_CONST
{

    CartesianCoordinate3D<float> voxel_center;
    float new_value = 0.f;
    float low_dist = 0.f;
    float high_dist = 0.f;

    float lor_length = 1 / (0.5 * std::sqrt((point1.x() - point2.x()) *(point1.x() - point2.x()) +
                                 (point1.y() - point2.y()) *(point1.y() - point2.y()) +
                                 (point1.z() - point2.z()) *(point1.z() - point2.z())));

    // THe direction can be from 1 -> 2 depending on the bin sign.
    const CartesianCoordinate3D<float> middle = (point1 + point2)*0.5f;
    const CartesianCoordinate3D<float> difference = point2 - middle;

    for (ProjMatrixElemsForOneBin::iterator element_ptr = nonTOF_probabilities.begin();
         element_ptr != nonTOF_probabilities.end(); ++element_ptr)
    {
        voxel_center =
                image_info_sptr->get_physical_coordinates_for_indices (element_ptr->get_coords());

        project_point_on_a_line(point1, point2, voxel_center );

        CartesianCoordinate3D<float> x = voxel_center - middle;

        float d1 = - inner_product(x, difference) * lor_length;

        low_dist = (proj_data_info_sptr->tof_bin_boundaries_mm[tof_probabilities.get_bin_ptr()->timing_pos_num()].low_lim -d1) * r_sqrt2_gauss_sigma;
        high_dist = (proj_data_info_sptr->tof_bin_boundaries_mm[tof_probabilities.get_bin_ptr()->timing_pos_num()].high_lim -d1) * r_sqrt2_gauss_sigma;

        get_tof_value(low_dist, high_dist, new_value);

        new_value *=  element_ptr->get_value();

        tof_probabilities.push_back(ProjMatrixElemsForOneBin::value_type(element_ptr->get_coords(), new_value));

    }
}

void
ProjMatrixByBin::
get_tof_value(float& d1, float& d2, float& val) const
{
    val = ( erf(d2) - erf(d1)) * 0.5f;
}

END_NAMESPACE_STIR<|MERGE_RESOLUTION|>--- conflicted
+++ resolved
@@ -78,13 +78,8 @@
   {
     // find basic bin
     Bin basic_bin = bin;    
-<<<<<<< HEAD
-    std::auto_ptr<SymmetryOperation> symm_ptr = 
+    unique_ptr<SymmetryOperation> symm_ptr = 
       symmetries_sptr->find_symmetry_operation_from_basic_bin(basic_bin);
-=======
-    unique_ptr<SymmetryOperation> symm_ptr = 
-      symmetries_ptr->find_symmetry_operation_from_basic_bin(basic_bin);
->>>>>>> 1465c144
     
     probabilities.set_bin(basic_bin);
     // check if basic bin is in cache  
@@ -111,13 +106,8 @@
     {
       // find basic bin
       Bin basic_bin = bin;  
-<<<<<<< HEAD
-      std::auto_ptr<SymmetryOperation> symm_ptr = 
+      unique_ptr<SymmetryOperation> symm_ptr = 
         symmetries_sptr->find_symmetry_operation_from_basic_bin(basic_bin);
-=======
-      unique_ptr<SymmetryOperation> symm_ptr = 
-        symmetries_ptr->find_symmetry_operation_from_basic_bin(basic_bin);
->>>>>>> 1465c144
 
       probabilities.set_bin(basic_bin);
       // check if basic bin is in cache
@@ -160,7 +150,7 @@
   {
     // find basic bin
     Bin basic_bin = bin;
-    std::auto_ptr<SymmetryOperation> symm_ptr =
+    unique_ptr<SymmetryOperation> symm_ptr =
       symmetries_sptr->find_symmetry_operation_from_basic_bin(basic_bin);
 
     tmp_probabilities.set_bin(basic_bin);
