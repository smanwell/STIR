--- conflicted
+++ resolved
@@ -40,102 +40,6 @@
   return  symmetries_ptr.get();
 }
 
-<<<<<<< HEAD
-#if 0
-  \warning   Preconditions when cache_stores_only_basic_bins==true
-  <ul><li>all coordinates non-negative
-      <li>segment_num coded in 8 bits
-      <li>view coded in 9 bits
-      <li>axial_pos_num  in 6 bits
-      <li>tangential_pos_num in 9 bits   
-  </ul>
-  Preconditions when cache_stores_only_basic_bins==false
-#endif
-/*!
-  \warning Preconditions
-  <ul><li>abs(segment_num) coded in 7 bits
-      <li>view non-negative and coded in 9 bits
-      <li>axial_pos_num non-negative and in 6 bits
-      <li>abs(tangential_pos_num) in  8 bits   
- */
-ProjMatrixByBin::CacheKey
-ProjMatrixByBin::cache_key(const Bin& bin) const
-{
-#if 0
-  // this was an attempt to allow more bits for certain numbers by relying on 
-  // the fact that segment_num and tangetnail_pos_num was always positive.
-  // However, this depends on which symmetries you are using.
-  if (cache_stores_only_basic_bins)
-  {
-    assert(bin.segment_num()>=0);
-    assert(bin.segment_num() < (1<<8));  
-    assert(bin.view_num() >= 0);
-    assert(bin.view_num() < (1<<9));
-    assert(bin.axial_pos_num() >= 0);
-    assert(bin.axial_pos_num() < (1<<6));
-    assert(bin.tangential_pos_num() >= 0);
-    assert(bin.tangential_pos_num() < (1<<9));
-    return (CacheKey)(
-        (static_cast<unsigned int>(bin.axial_pos_num())<<26) 
-        | (static_cast<unsigned int>(bin.view_num()) << 17) 
-        | (static_cast<unsigned int>(bin.segment_num())) << 9) 
-        |  static_cast<unsigned int>(bin.tangential_pos_num() );    	
-  }
-  else
-#endif
-{
- //KTBMCHANGE allow more entries by going to 64-bit
-#if 0
-    assert(abs(bin.segment_num()) < (1<<7));
-    assert(bin.view_num() >= 0);
-    assert(bin.view_num() < (1<<9));
-    assert(bin.axial_pos_num() >= 0);
-    assert(bin.axial_pos_num() < (1<<6));
-    assert(abs(bin.tangential_pos_num()) < (1<<8));
-    return (CacheKey)(
-        (static_cast<unsigned int>(bin.axial_pos_num())<<26) 
-        | (static_cast<unsigned int>(bin.view_num()) << 17) 
-        | (static_cast<unsigned int>(bin.segment_num()>=0?0:1) << 16)
-        | (static_cast<unsigned int>(abs(bin.segment_num())) << 9) 
-        | (static_cast<unsigned int>(bin.tangential_pos_num()>=0?0:1) << 8)
-        |  static_cast<unsigned int>(abs(bin.tangential_pos_num())) );    	
-  }
-#else
-      assert(abs(bin.segment_num()) < (1<<7));
-    assert(bin.view_num() >= 0);
-    assert(bin.view_num() < (1<<9));
-    assert(bin.axial_pos_num() >= 0);
-    assert(static_cast<boost::uint64_t>(bin.axial_pos_num()) < (static_cast<boost::uint64_t>(1)<<38));
-    assert(abs(bin.tangential_pos_num()) < (1<<8));
-    return (CacheKey)( 
-        (static_cast<boost::uint64_t>(bin.axial_pos_num())<<26) 
-        | (static_cast<boost::uint64_t>(bin.view_num()) << 17) 
-        | (static_cast<boost::uint64_t>(bin.segment_num()>=0?0:1) << 16)
-        | (static_cast<boost::uint64_t>(abs(bin.segment_num())) << 9) 
-        | (static_cast<boost::uint64_t>(bin.tangential_pos_num()>=0?0:1) << 8)
-        |  static_cast<boost::uint64_t>(abs(bin.tangential_pos_num())) );    	
-  }
-#endif
-  } 
-
-void  
-ProjMatrixByBin::
-cache_proj_matrix_elems_for_one_bin(
-                                    const ProjMatrixElemsForOneBin& probabilities) STIR_MUTABLE_CONST
-{ 
-  if ( cache_disabled ) return;
-  
-  //std::cerr << "cached lor size " << probabilities.size() << " capacity " << probabilities.capacity() << std::endl;    
-  // insert probabilities into the collection	
-#ifdef STIR_OPENMP
-#pragma omp critical(PROJMATRIXBYBINCACHE)
-#endif
-  cache_collection.insert(MapProjMatrixElemsForOneBin::value_type( cache_key(probabilities.get_bin()), 
-                                                                   probabilities));  
-}
-
-=======
->>>>>>> f3bb3a05
 inline void 
 ProjMatrixByBin::
 get_proj_matrix_elems_for_one_bin(
