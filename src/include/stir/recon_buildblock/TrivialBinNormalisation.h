--- conflicted
+++ resolved
@@ -46,17 +46,10 @@
   //! Name which will be used when parsing a BinNormalisation object
   static const char * const registered_name; 
 
-<<<<<<< HEAD
-  virtual inline void apply(RelatedViewgrams<float>&) const {}
-  virtual inline void undo(RelatedViewgrams<float>&) const {}
+  virtual inline void apply(RelatedViewgrams<float>&) const override {}
+  virtual inline void undo(RelatedViewgrams<float>&) const override {}
   
-  virtual inline float get_bin_efficiency(const Bin& bin) const { return 1;}
-=======
-  virtual inline void apply(RelatedViewgrams<float>&,const double start_time, const double end_time) const override {}
-  virtual inline void undo(RelatedViewgrams<float>&,const double start_time, const double end_time) const override {}
-  
-  virtual inline float get_bin_efficiency(const Bin& bin,const double start_time, const double end_time) const override { return 1.F;}
->>>>>>> 874e394f
+  virtual inline float get_bin_efficiency(const Bin& bin) const override { return 1.F;}
 
   virtual inline bool is_trivial() const override { return true;}  
 
