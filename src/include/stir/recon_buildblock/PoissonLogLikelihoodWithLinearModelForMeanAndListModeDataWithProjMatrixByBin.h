//
//
/*
    Copyright (C) 2003- 2011, Hammersmith Imanet Ltd
    Copyright (C) 2015, Univ. of Leeds
    Copyright (C) 2016, 2022 UCL
    Copyright (C) 2021, University of Pennsylvania
    SPDX-License-Identifier: Apache-2.0

    See STIR/LICENSE.txt for details
*/
/*!
  \file
  \ingroup GeneralisedObjectiveFunction
  \brief Declaration of class
  stir::PoissonLogLikelihoodWithLinearModelForMeanAndListModeDataWithProjMatrixByBin

  \author Nikos Efthimiou
  \author Kris Thielemans
  \author Sanida Mustafovic

*/
#ifndef __stir_recon_buildblock_PoissonLogLikelihoodWithLinearModelForMeanAndListModeDataWithProjMatrixByBin_H__
#define __stir_recon_buildblock_PoissonLogLikelihoodWithLinearModelForMeanAndListModeDataWithProjMatrixByBin_H__


#include "stir/RegisteredParsingObject.h"
#include "stir/recon_buildblock/PoissonLogLikelihoodWithLinearModelForMeanAndListModeData.h"
#include "stir/recon_buildblock/ProjMatrixByBin.h"
#include "stir/ProjDataFromStream.h"
#include "stir/ProjDataInMemory.h"
#include "stir/recon_buildblock/ProjectorByBinPairUsingProjMatrixByBin.h"
#include "stir/ExamInfo.h"
<<<<<<< HEAD

=======
#include "stir/deprecated.h"
#include "stir/recon_buildblock/distributable.h"
>>>>>>> d23cda69
START_NAMESPACE_STIR

/*!
  \ingroup GeneralisedObjectiveFunction
  \ingroup listmode
  \brief Class for PET list mode data from static images for a scanner with discrete detectors.

  If the scanner has discrete (and stationary) detectors, it can be modeled via  ProjMatrixByBin and BinNormalisation.

  \see PoissonLogLikelihoodWithLinearModelForMeanAndProjData

  If the list mode data is binned (with LmToProjData) without merging
  any bins, then the log likelihood computed from list mode data and
  projection data will be identical.

  Currently, the subset scheme is the same for the projection data and listmode data, i.e.
  based on views. This is suboptimal for listmode data.

  \todo implement a subset scheme based on events
*/

template <typename TargetT>
class PoissonLogLikelihoodWithLinearModelForMeanAndListModeDataWithProjMatrixByBin:
public RegisteredParsingObject<PoissonLogLikelihoodWithLinearModelForMeanAndListModeDataWithProjMatrixByBin<TargetT>,
                                GeneralisedObjectiveFunction<TargetT>,
                                PoissonLogLikelihoodWithLinearModelForMeanAndListModeData<TargetT> >

{

private:
typedef RegisteredParsingObject<PoissonLogLikelihoodWithLinearModelForMeanAndListModeDataWithProjMatrixByBin<TargetT>,
                                GeneralisedObjectiveFunction<TargetT>,
                                PoissonLogLikelihoodWithLinearModelForMeanAndListModeData<TargetT> >
        base_type;

public:
<<<<<<< HEAD
 
 //! Name which will be 	d when parsing a GeneralisedObjectiveFunction object
  static const char * const registered_name; 
  
  PoissonLogLikelihoodWithLinearModelForMeanAndListModeDataWithProjMatrixByBin<TargetT>(); 
=======

 //! Name which will be used when parsing a GeneralisedObjectiveFunction object
  static const char * const registered_name;

  PoissonLogLikelihoodWithLinearModelForMeanAndListModeDataWithProjMatrixByBin<TargetT>();
>>>>>>> d23cda69

  //! Computes the gradient of the objective function at the \a current_estimate overwriting \a gradient.
  /*!
   \warning If <code>add_sensitivity = false</code> and <code>use_subset_sensitivities = false</code> will return an error
   because the gradient will not be correct. Try <code>use_subset_sensitivities = true</code>.
   */
    virtual
    void actual_compute_subset_gradient_without_penalty(TargetT& gradient,
                                                        const TargetT &current_estimate,
                                                        const int subset_num,
                                                        const bool add_sensitivity);

  virtual TargetT * construct_target_ptr() const;

  int set_num_subsets(const int new_num_subsets);

  const shared_ptr<BinNormalisation> &
  get_normalisation_sptr() const
  { return this->normalisation_sptr; }

  virtual unique_ptr<ExamInfo> get_exam_info_uptr_for_target() const;

  void set_proj_matrix(const shared_ptr<ProjMatrixByBin>&);

  void set_skip_balanced_subsets(const bool arg);

#if STIR_VERSION < 060000
  STIR_DEPRECATED
  void set_max_ring_difference(const int arg);
#endif

protected:
  /*! \todo this function is not implemented yet and currently calls error() */
  virtual double
    actual_compute_objective_function_without_penalty(const TargetT& current_estimate,
                                                      const int subset_num)
  { // TODO
    error("compute_objective_function_without_penalty Not implemented yet");
    return 0;
  }

  virtual Succeeded
    set_up_before_sensitivity(shared_ptr <const TargetT > const& target_sptr);

  virtual void
    add_subset_sensitivity(TargetT& sensitivity, const int subset_num) const;

#if STIR_VERSION < 060000  
  //! Maximum ring difference to take into account
  /*! @deprecated */
  int  max_ring_difference_num_to_process;
<<<<<<< HEAD
  
  //! Triggers calculation of sensitivity using time-of-flight
  bool use_tofsens;
  
=======
#endif

>>>>>>> d23cda69
  //! Stores the projectors that are used for the computations
  shared_ptr<ProjMatrixByBin> PM_sptr;

  //! Stores the projectors that are used for the computations
  shared_ptr<ProjectorByBinPair> projector_pair_sptr;
<<<<<<< HEAD

  //! Backprojector used for sensitivity computation
  shared_ptr<BackProjectorByBin> sens_backprojector_sptr;

  //! points to the additive projection data
  shared_ptr<ProjDataInMemory> additive_proj_data_sptr;
 
  std::string additive_projection_data_filename ; 
  //! ProjDataInfo
  shared_ptr<ProjDataInfo> proj_data_info_sptr;
=======
>>>>>>> d23cda69

  //! sets any default values
  virtual void set_defaults();
  //! sets keys for parsing
  virtual void initialise_keymap();
  virtual bool post_processing();

  virtual bool actual_subsets_are_approximately_balanced(std::string& warning_message) const;

  //! If you know, or have previously checked that the number of subsets is balanced for your
  //! Scanner geometry, you can skip future checks.
  bool skip_balanced_subsets;

 private:

  //! Cache of the listmode file
  /*! \todo Move this higher-up in the hierarchy as it doesn't depend on ProjMatrixByBin
   */
  std::vector<BinAndCorr>  record_cache;

    //! This function caches the listmode file, or reads it. It is run during set_up()
  /*! \todo Move this function higher-up in the hierarchy as it doesn't depend on ProjMatrixByBin
   */
  Succeeded cache_listmode_file();

  Succeeded load_listmode_cache_file(unsigned int file_id);
  Succeeded write_listmode_cache_file(unsigned int file_id) const;

  unsigned int num_cache_files;


};

END_NAMESPACE_STIR

//#include "stir/recon_buildblock/PoissonLogLikelihoodWithLinearModelForMean.inl"

#endif<|MERGE_RESOLUTION|>--- conflicted
+++ resolved
@@ -31,12 +31,8 @@
 #include "stir/ProjDataInMemory.h"
 #include "stir/recon_buildblock/ProjectorByBinPairUsingProjMatrixByBin.h"
 #include "stir/ExamInfo.h"
-<<<<<<< HEAD
-
-=======
 #include "stir/deprecated.h"
 #include "stir/recon_buildblock/distributable.h"
->>>>>>> d23cda69
 START_NAMESPACE_STIR
 
 /*!
@@ -73,19 +69,11 @@
         base_type;
 
 public:
-<<<<<<< HEAD
- 
- //! Name which will be 	d when parsing a GeneralisedObjectiveFunction object
-  static const char * const registered_name; 
-  
-  PoissonLogLikelihoodWithLinearModelForMeanAndListModeDataWithProjMatrixByBin<TargetT>(); 
-=======
 
  //! Name which will be used when parsing a GeneralisedObjectiveFunction object
   static const char * const registered_name;
 
   PoissonLogLikelihoodWithLinearModelForMeanAndListModeDataWithProjMatrixByBin<TargetT>();
->>>>>>> d23cda69
 
   //! Computes the gradient of the objective function at the \a current_estimate overwriting \a gradient.
   /*!
@@ -136,34 +124,20 @@
 #if STIR_VERSION < 060000  
   //! Maximum ring difference to take into account
   /*! @deprecated */
-  int  max_ring_difference_num_to_process;
-<<<<<<< HEAD
-  
+  int  max_ring_difference_num_to_process;  
+#endif
+    
   //! Triggers calculation of sensitivity using time-of-flight
   bool use_tofsens;
-  
-=======
-#endif
 
->>>>>>> d23cda69
   //! Stores the projectors that are used for the computations
   shared_ptr<ProjMatrixByBin> PM_sptr;
 
   //! Stores the projectors that are used for the computations
   shared_ptr<ProjectorByBinPair> projector_pair_sptr;
-<<<<<<< HEAD
 
   //! Backprojector used for sensitivity computation
   shared_ptr<BackProjectorByBin> sens_backprojector_sptr;
-
-  //! points to the additive projection data
-  shared_ptr<ProjDataInMemory> additive_proj_data_sptr;
- 
-  std::string additive_projection_data_filename ; 
-  //! ProjDataInfo
-  shared_ptr<ProjDataInfo> proj_data_info_sptr;
-=======
->>>>>>> d23cda69
 
   //! sets any default values
   virtual void set_defaults();
