//
//
/*
    Copyright (C) 2000- 2011, Hammersmith Imanet Ltd
    Copyright (C) 2014, University College London
    This file is part of STIR.

    This file is free software; you can redistribute it and/or modify
    it under the terms of the GNU Lesser General Public License as published by
    the Free Software Foundation; either version 2.1 of the License, or
    (at your option) any later version.

    This file is distributed in the hope that it will be useful,
    but WITHOUT ANY WARRANTY; without even the implied warranty of
    MERCHANTABILITY or FITNESS FOR A PARTICULAR PURPOSE.  See the
    GNU Lesser General Public License for more details.

    See STIR/LICENSE.txt for details
*/
/*!
  \file
  \ingroup normalisation

  \brief Declaration of class stir::BinNormalisation

  \author Kris Thielemans
*/

#ifndef __stir_recon_buildblock_BinNormalisation_H__
#define __stir_recon_buildblock_BinNormalisation_H__


#include "stir/RegisteredObject.h"
#include "stir/Bin.h"
#include "stir/shared_ptr.h"

START_NAMESPACE_STIR

template <typename elemT> class RelatedViewgrams;
class Succeeded;
class ProjDataInfo;
class ProjData;
class DataSymmetriesForViewSegmentNumbers;
class ExamInfo;
/*!
  \ingroup normalisation
  \brief Abstract base class for implementing bin-wise normalisation of data.

  As part of the measurement model in PET, there usually is some multiplicative 
  correction for every bin, as in 
  \f[ P^\mathrm{full}_{bv} = \mathrm{norm}_b P^\mathrm{normalised}_{bv} \f]
  This multiplicative correction is usually split in the \c normalisation 
  factors (which are scanner dependent) and the \c attenuation factors (which 
  are object dependent). 

  The present class can be used for both of these factors.
*/
class BinNormalisation : public RegisteredObject<BinNormalisation>
{
public:

  BinNormalisation();

  virtual ~BinNormalisation();
  virtual float get_calibration_factor() const {return -1;}

  //! check if we would be multiplying with 1 (i.e. do nothing)
  /*! This function can be used to check if the operations are guaranteed to do nothing
      (while potentially taking time and effort). The base-class sets this to always
      return false. It is up to the derived class to change this.
  */
  virtual inline bool is_trivial() const { return false;}

  //! initialises the object and checks if it can handle such projection data
  /*! Default version does nothing. */
  virtual Succeeded set_up(const shared_ptr<const ExamInfo>& exam_info_sptr,const shared_ptr<const ProjDataInfo>&);

  //! Return the 'efficiency' factor for a single bin
  /*! With the notation of the class documentation, this returns the factor
    \f$\mathrm{norm}_b \f$. 

    \warning Some derived classes might implement this very inefficiently.
  */
  virtual float get_bin_efficiency(const Bin& bin) const =0;

  //! normalise some data
  /*! 
    This would be used for instance to precorrect unnormalised data. With the
    notation of the class documentation, this would \c divide by the factors 
    \f$\mathrm{norm}_b \f$.

    Default implementation divides with the factors returned by get_bin_efficiency()
    (after applying a threshold to avoid division by 0).
  */
  virtual void apply(RelatedViewgrams<float>&) const;

  //! undo the normalisation of some data
  /*! 
    This would be used for instance to bring geometrically forward projected data to 
    the mean of the measured data. With the
    notation of the class documentation, this would \c multiply by the factors 
    \f$\mathrm{norm}_b \f$.

    Default implementation multiplies with the factors returned by get_bin_efficiency().
  */
  virtual void undo(RelatedViewgrams<float>&) const; 

  //! normalise some data
  /*! 
    This would be used for instance to precorrect unnormalised data. With the
    notation of the class documentation, this would \c divide by the factors 
    \f$\mathrm{norm}_b \f$.

    This just loops over all RelatedViewgrams. 

    The default value for the symmetries means that TrivialDataSymmetriesForBins will be used.
  */
  void apply(ProjData&, 
             shared_ptr<DataSymmetriesForViewSegmentNumbers> = shared_ptr<DataSymmetriesForViewSegmentNumbers>()) const;

  //! undo the normalisation of some data
  /*! 
    This would be used for instance to bring geometrically forward projected data to 
    the mean of the measured data. With the
    notation of the class documentation, this would \c multiply by the factors 
    \f$\mathrm{norm}_b \f$.

    This just loops over all RelatedViewgrams. 

    The default value for the symmetries means that TrivialDataSymmetriesForBins will be used.
  */
  void undo(ProjData&, 
            shared_ptr<DataSymmetriesForViewSegmentNumbers> = shared_ptr<DataSymmetriesForViewSegmentNumbers>()) const; 
  
  void set_exam_info_sptr(const shared_ptr<const ExamInfo> _exam_info_sptr);
<<<<<<< HEAD
  
  shared_ptr<const ExamInfo>
        get_exam_info_sptr() const
  {return exam_info_sptr;}
=======
  shared_ptr<const ExamInfo> get_exam_info_sptr() const ;
>>>>>>> 874e394f

 protected:
  //! check if the argument is the same as what was used for set_up()
  /*! calls error() if anything is wrong.

      If overriding this function in a derived class, you need to call this one.
   */
  virtual void check(const ProjDataInfo& proj_data_info) const;
  
  virtual void check(const ExamInfo& exam_info) const;
  bool _already_set_up;
private:
  shared_ptr<const ExamInfo> exam_info_sptr;
  shared_ptr<const ProjDataInfo> _proj_data_info_sptr;
};

END_NAMESPACE_STIR

#endif<|MERGE_RESOLUTION|>--- conflicted
+++ resolved
@@ -133,14 +133,8 @@
             shared_ptr<DataSymmetriesForViewSegmentNumbers> = shared_ptr<DataSymmetriesForViewSegmentNumbers>()) const; 
   
   void set_exam_info_sptr(const shared_ptr<const ExamInfo> _exam_info_sptr);
-<<<<<<< HEAD
-  
-  shared_ptr<const ExamInfo>
-        get_exam_info_sptr() const
-  {return exam_info_sptr;}
-=======
+
   shared_ptr<const ExamInfo> get_exam_info_sptr() const ;
->>>>>>> 874e394f
 
  protected:
   //! check if the argument is the same as what was used for set_up()
