--- conflicted
+++ resolved
@@ -59,18 +59,11 @@
 
   where \f$\lambda\f$ is the image and \f$r\f$ and \f$dr\f$ are indices and the sum
   is over the neighbourhood where the weights \f$w_{dr}\f$ are non-zero. \f$\gamma\f$ is
-<<<<<<< HEAD
-  a smoothing scalar term and the \f$\epsilon\f$ is a small positive value included to prevent division by zero.
-  For more details, see: <em> J. Nuyts, D. Bequ&eacute;, P. Dupont, and L. Mortelmans,
-  "A Concave Prior Penalizing Relative Differences for Maximum-a-Posteriori Reconstruction in Emission Tomography,"
-  vol. 49, no. 1, pp. 56-60, 2002. </em>
-=======
   a smoothing scalar term and the \f$\epsilon\f$ is a small non-negative value included to prevent division by zero.
   Please note that the RDP is only well defined for non-negative voxel values.
   For more details, see: <em> J. Nuyts, D. Beque, P. Dupont, and L. Mortelmans,
   “A Concave Prior Penalizing Relative Differences for Maximum-a-Posteriori Reconstruction in Emission Tomography,”
   vol. 49, no. 1, pp. 56–60, 2002. </em>
->>>>>>> d45d7ed2
 
   The \f$\kappa\f$ image can be used to have spatially-varying penalties such as in 
   Jeff Fessler's papers. It should have identical dimensions to the image for which the
