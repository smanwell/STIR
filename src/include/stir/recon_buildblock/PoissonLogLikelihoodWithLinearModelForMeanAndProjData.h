/*
    Copyright (C) 2003 - 2011-02-23, Hammersmith Imanet Ltd
    Copyright (C) 2018, University College London
    This file is part of STIR.

    This file is free software; you can redistribute it and/or modify
    it under the terms of the GNU Lesser General Public License as published by
    the Free Software Foundation; either version 2.1 of the License, or
    (at your option) any later version.

    This file is distributed in the hope that it will be useful,
    but WITHOUT ANY WARRANTY; without even the implied warranty of
    MERCHANTABILITY or FITNESS FOR A PARTICULAR PURPOSE.  See the
    GNU Lesser General Public License for more details.

    See STIR/LICENSE.txt for details
*/
/*!
  \file
  \ingroup GeneralisedObjectiveFunction
  \brief Declaration of class stir::PoissonLogLikelihoodWithLinearModelForMeanAndProjData

  \author Kris Thielemans
  \author Sanida Mustafovic

*/

#ifndef __stir_recon_buildblock_PoissonLogLikelihoodWithLinearModelForMeanAndProjData_H__
#define __stir_recon_buildblock_PoissonLogLikelihoodWithLinearModelForMeanAndProjData_H__

#include "stir/RegisteredParsingObject.h"
#include "stir/recon_buildblock/PoissonLogLikelihoodWithLinearModelForMean.h"
#include "stir/ParseAndCreateFrom.h"
//#include "stir/ProjData.h"
#include "stir/recon_buildblock/ProjectorByBinPair.h"
//#include "stir/recon_buildblock/BinNormalisation.h"
#include "stir/TimeFrameDefinitions.h"
#ifdef STIR_MPI
#include "stir/recon_buildblock/distributable.h" // for  RPC_process_related_viewgrams_type
#endif

START_NAMESPACE_STIR

class DistributedCachingInformation;

//#ifdef STIR_MPI_CLASS_DEFINITION
//#define PoissonLogLikelihoodWithLinearModelForMeanAndProjData PoissonLogLikelihoodWithLinearModelForMeanAndProjData_MPI
//#endif



/*!
  \ingroup GeneralisedObjectiveFunction
  \brief An objective function class appropriate for PET emission data

  Measured data is given by a ProjData object, and the linear operations
  necessary for computing the gradient of the objective function
  are performed via a ProjectorByBinPair object together with
  a BinNormalisation object.

  \see PoissonLogLikelihoodWithLinearModelForMean for notation.

  Often, the probability matrix \f$P\f$ can be written as the product
  of a diagonal matrix \f$D\f$ and another matrix \f$F\f$
  \f[ P = D G \f]
  The measurement model can then be written as

  \f[ P \lambda + r = D ( F \lambda + a ) \f]

  and backprojection is obviously

  \f[ P' y = F' D y \f]

  This can be generalised by using a different matrix \f$B\f$ to perform
  the backprojection.  

  The expression for the gradient becomes

  \f[ B D \left[ y / \left( D (F \lambda + a) \right) \right] - B D 1  =
      B  \left[ y / \left(F \lambda + a \right) \right] - B D 1
  \f]

  where \f$D\f$ dropped from the first term. This was probably noticed
  for the first time in the context of MLEM by Hebert and Leahy, but
  is in fact a feature of the gradient (and indeed log-likelihood).
  This was first brought to Kris Thielemans' attention by
  Michael Zibulevsky and Arkady Nemirovsky.

  Note that if \f$F\f$ and \f$B\f$ are not exact transposed operations, the
  <i>gradient</i> does no longer correspond to the gradient
  of a well-defined function.

  In this class, the operation of multiplying with \f$F\f$ is performed
  by the forward projector, and with \f$B\f$ by the back projector.
  Multiplying with \f$D\f$ corresponds to the BinNormalisation::undo() 
  function. Finally, the background term \f$a\f$ is stored in
  \c additive_proj_data_sptr (note: this is <strong>not</strong> \f$r\f$).

  \par Parameters for parsing

  \verbatim
  PoissonLogLikelihoodWithLinearModelForMeanAndProjData Parameters:=

  ; emission projection data
  input file :=

  maximum absolute segment number to process :=
  zero end planes of segment 0 :=

  ; see ProjectorByBinPair hierarchy for possible values
  Projector pair type :=
  
  ; reserved value: 0 means none
  ; see PoissonLogLikelihoodWithLinearModelForMeanAndProjData 
  ; class documentation
  additive sinogram :=

  ; normalisation (and attenuation correction)
  ; time info can be used for dead-time correction

  ; see TimeFrameDefinitions
  time frame definition filename :=
  time frame number :=
  ; see BinNormalisation hierarchy for possible values
  Bin Normalisation type :=

  End PoissonLogLikelihoodWithLinearModelForMeanAndProjData Parameters :=
  \endverbatim
*/
template <typename TargetT>
class PoissonLogLikelihoodWithLinearModelForMeanAndProjData: 
public  RegisteredParsingObject<PoissonLogLikelihoodWithLinearModelForMeanAndProjData<TargetT>,
                                GeneralisedObjectiveFunction<TargetT>,
                                PoissonLogLikelihoodWithLinearModelForMean<TargetT> >
{
 private:
  typedef RegisteredParsingObject<PoissonLogLikelihoodWithLinearModelForMeanAndProjData<TargetT>,
                                GeneralisedObjectiveFunction<TargetT>,
                                PoissonLogLikelihoodWithLinearModelForMean<TargetT> >
    base_type;

public:

  //! Name which will be used when parsing a GeneralisedObjectiveFunction object
  static const char * const registered_name; 

  //
  /*! \name Variables for STIR_MPI

  Only used when STIR_MPI is enabled. 
  \todo move to protected area
  */
  //@{
  //! points to the information object needed to support distributed caching
  DistributedCachingInformation * caching_info_ptr;
  //#ifdef STIR_MPI
  //!enable/disable key for distributed caching 
  bool distributed_cache_enabled;
  bool distributed_tests_enabled;
  bool message_timings_enabled;
  double message_timings_threshold;
  bool rpc_timings_enabled;
  //#endif
  //@}


  //! Default constructor calls set_defaults()
  PoissonLogLikelihoodWithLinearModelForMeanAndProjData();

  //! Destructor
  /*! Calls end_distributable_computation()
   */
  ~PoissonLogLikelihoodWithLinearModelForMeanAndProjData();

  //! Returns a pointer to a newly allocated target object (with 0 data).
  /*! Dimensions etc are set from the \a proj_data_sptr and other information set by parsing,
    such as \c zoom, \c output_image_size_z etc.
  */
  virtual TargetT *
    construct_target_ptr() const; 

  /*! \name Functions to get parameters
   \warning Be careful with changing shared pointers. If you modify the objects in 
   one place, all objects that use the shared pointer will be affected.
  */
  //@{
  const ProjData& get_proj_data() const;
  const shared_ptr<ProjData>& get_proj_data_sptr() const;
  const int get_max_segment_num_to_process() const;
  const int get_max_timing_pos_num_to_process() const;
  const bool get_zero_seg0_end_planes() const;
  const ProjData& get_additive_proj_data() const;
  const shared_ptr<ProjData>& get_additive_proj_data_sptr() const;
  const ProjectorByBinPair& get_projector_pair() const;
  const shared_ptr<ProjectorByBinPair>& get_projector_pair_sptr() const;
  const int get_time_frame_num() const;
  const TimeFrameDefinitions& get_time_frame_definitions() const;
  const BinNormalisation& get_normalisation() const;
  const shared_ptr<BinNormalisation>& get_normalisation_sptr() const;
  //@}
  /*! \name Functions to set parameters
    This can be used as alternative to the parsing mechanism.
   \warning After using any of these, you have to call set_up().
   \warning Be careful with changing shared pointers. If you modify the objects in 
   one place, all objects that use the shared pointer will be affected.

  */
  //@{
  int set_num_subsets(const int num_subsets);
  void set_proj_data_sptr(const shared_ptr<ProjData>&);
  void set_max_segment_num_to_process(const int);
  void set_max_timing_pos_num_to_process(const int);
  void set_zero_seg0_end_planes(const bool);
  //N.E. Changed to ExamData
  virtual void set_additive_proj_data_sptr(const shared_ptr<ExamData>&);
  void set_projector_pair_sptr(const shared_ptr<ProjectorByBinPair>&) ;
  void set_frame_num(const int);
  void set_frame_definitions(const TimeFrameDefinitions&);
  virtual void set_normalisation_sptr(const shared_ptr<BinNormalisation>&);

  virtual void set_input_data(const shared_ptr<ExamData> &);
  virtual const ProjData& get_input_data() const;
//@}
  
  virtual void 
    compute_sub_gradient_without_penalty_plus_sensitivity(TargetT& gradient, 
                                                          const TargetT &current_estimate, 
                                                          const int subset_num); 

#if 0
  // currently not used
  float sum_projection_data() const;
#endif
  virtual void
    add_subset_sensitivity(TargetT& sensitivity, const int subset_num) const;

 protected:
  virtual Succeeded 
    set_up_before_sensitivity(shared_ptr <TargetT > const& target_sptr);

  virtual double
    actual_compute_objective_function_without_penalty(const TargetT& current_estimate,
                                                      const int subset_num);

  /*!
    The Hessian (without penalty) is approximatelly given by:
    \f[ H_{jk} = - \sum_i P_{ij} h_i^{''}(y_i) P_{ik} \f]
    where
    \f[ h_i(l) = y_i log (l) - l; h_i^{''}(y_i) ~= -1/y_i; \f]
    and \f$P_{ij} \f$ is the probability matrix. 
    Hence
    \f[ H_{jk} =  \sum_i P_{ij}(1/y_i) P_{ik} \f]

    In the above, we've used the plug-in approximation by replacing 
    forward projection of the true image by the measured data. However, the
    later are noisy and this can create problems. 

    \todo Two work-arounds for the noisy estimate of the Hessian are listed below, 
    but they are currently not implemented.

    One could smooth the data before performing the quotient. This should be done 
    after normalisation to avoid problems with the high-frequency components in 
    the normalisation factors:
    \f[ H_{jk} =  \sum_i G_{ij}{1 \over n_i \mathrm{smooth}( n_i y_i)} G_{ik} \f]
    where the probability matrix is factorised in a detection efficiency part (i.e. the
    normalisation factors \f$n_i\f$) times a geometric part:
    \f[ P_{ij} = {1 \over n_i } G_{ij}\f]

    It has also been suggested to use \f$1 \over y_i+1 \f$ (at least if the data are still Poisson.
  */
  virtual Succeeded 
      actual_add_multiplication_with_approximate_sub_Hessian_without_penalty(TargetT& output,
                                                                             const TargetT& input,
                                                                             const int subset_num) const;

protected:
  //! Filename with input projection data
  std::string input_filename;

  //! points to the object for the total input projection data
  shared_ptr<ProjData> proj_data_sptr;

  //! the maximum absolute ring difference number to use in the reconstruction
  /*! convention: if -1, use get_max_segment_num()*/
  int max_segment_num_to_process;

  //! the maximum absolute time-of-flight bin number to use in the reconstruction
  /*! convention: if -1, use get_max_tof_pos_num()*/
  int max_timing_pos_num_to_process;

  /**********************/
   ParseAndCreateFrom<TargetT, ProjData> target_parameter_parser;
  /********************************/


  //! Stores the projectors that are used for the computations
  shared_ptr<ProjectorByBinPair> projector_pair_ptr;

  //! Backprojector used for sensitivity computation
  shared_ptr<BackProjectorByBin> sens_backprojector_sptr;

  //! signals whether to zero the data in the end planes of the projection data
  bool zero_seg0_end_planes;

  //! Triggers calculation of sensitivity using time-of-flight
  bool use_tofsens;

  //! name of file in which additive projection data are stored
  std::string additive_projection_data_filename;


  shared_ptr<ProjData> additive_proj_data_sptr;

  shared_ptr<BinNormalisation> normalisation_sptr;

 // TODO doc
  int frame_num;
  std::string frame_definition_filename;
  TimeFrameDefinitions frame_defs;

//Loglikelihood computation parameters
 // TODO rename and move higher up in the hierarchy 
  //! subiteration interval at which the loglikelihood function is evaluated
  int loglikelihood_computation_interval;

  //! indicates whether to evaluate the loglikelihood function for all bins or the current subset
  bool compute_total_loglikelihood;

  //! name of file in which loglikelihood measurements are stored
  std::string loglikelihood_data_filename;

  //! sets any default values
  /*! Has to be called by set_defaults in the leaf-class */
  virtual void set_defaults();
  //! sets keys for parsing
  /*! Has to be called by initialise_keymap in the leaf-class */
  virtual void initialise_keymap();
  //! checks values after parsing
  /*! Has to be called by post_processing in the leaf-class */  
  virtual bool post_processing();

  //! Checks of the current subset scheme is approximately balanced
  /*! For this class, this means that the sub-sensitivities are 
      approximately the same. The test simply looks at the number
      of views etc. It ignores unbalancing caused by normalisation_sptr
      (e.g. for instance when using asymmetric attenuation).
  */
  bool actual_subsets_are_approximately_balanced(std::string& warning_message) const;
 private:
  shared_ptr<DataSymmetriesForViewSegmentNumbers> symmetries_sptr;
#if 0
  void
<<<<<<< HEAD
	  add_view_seg_to_sensitivity(TargetT& sensitivity, const ViewSegmentNumbers& view_seg_nums) const;
=======
    add_view_seg_to_sensitivity(TargetT& sensitivity, const ViewSegmentNumbers& view_seg_nums) const;
#endif
>>>>>>> 8275d1f3
};

#ifdef STIR_MPI
//made available to be called from DistributedWorker object
RPC_process_related_viewgrams_type RPC_process_related_viewgrams_gradient;
RPC_process_related_viewgrams_type RPC_process_related_viewgrams_accumulate_loglikelihood;
RPC_process_related_viewgrams_type RPC_process_related_viewgrams_sensitivity_computation;
#endif

END_NAMESPACE_STIR

//#include "stir/recon_buildblock/PoissonLogLikelihoodWithLinearModelForMean.inl"

#endif<|MERGE_RESOLUTION|>--- conflicted
+++ resolved
@@ -350,12 +350,8 @@
   shared_ptr<DataSymmetriesForViewSegmentNumbers> symmetries_sptr;
 #if 0
   void
-<<<<<<< HEAD
-	  add_view_seg_to_sensitivity(TargetT& sensitivity, const ViewSegmentNumbers& view_seg_nums) const;
-=======
     add_view_seg_to_sensitivity(TargetT& sensitivity, const ViewSegmentNumbers& view_seg_nums) const;
 #endif
->>>>>>> 8275d1f3
 };
 
 #ifdef STIR_MPI
