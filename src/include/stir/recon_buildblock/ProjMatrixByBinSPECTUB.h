--- conflicted
+++ resolved
@@ -149,14 +149,11 @@
 
   void
     set_resolution_model(const float collimator_sigma_0_in_mm, const float collimator_slope_in_mm, const bool full_3D = true);
-<<<<<<< HEAD
     
     //Alex
     //Fix to compile, missing function definition in header
     ProjMatrixByBinSPECTUB * clone() const;
 
-=======
->>>>>>> d23cda69
  private:
 
   // parameters that will be parsed
