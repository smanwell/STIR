//
//
/*!
  \file
  \ingroup normalisation

  \brief Declaration of class ChainedBinNormalisation

  \author Kris Thielemans
*/
/*
    Copyright (C) 2003- 2005, Hammersmith Imanet Ltd
    This file is part of STIR.

    This file is free software; you can redistribute it and/or modify
    it under the terms of the GNU Lesser General Public License as published by
    the Free Software Foundation; either version 2.1 of the License, or
    (at your option) any later version.

    This file is distributed in the hope that it will be useful,
    but WITHOUT ANY WARRANTY; without even the implied warranty of
    MERCHANTABILITY or FITNESS FOR A PARTICULAR PURPOSE.  See the
    GNU Lesser General Public License for more details.

    See STIR/LICENSE.txt for details
*/

#ifndef __stir_recon_buildblock_ChainedBinNormalisation_H__
#define __stir_recon_buildblock_ChainedBinNormalisation_H__

#include "stir/recon_buildblock/BinNormalisation.h"
#include "stir/RegisteredParsingObject.h"

START_NAMESPACE_STIR

/*!
  \ingroup normalisation
  \brief A BinNormalisation class that simply multiplies the factors given by
  2 BinNormalisation objects.

  This is especially useful to combine the 'usual' normalisation factors and attenuation factors 
  in PET. As both are multiplicative corrections, they both belong in the BinNormalisation
  hierarchy.

  \par Parsing details
  \verbatim
  Chained Bin Normalisation Parameters:=
  ; type of one of the bin normalisations, followed by its parameters
  Bin Normalisation to apply first := <ASCII>

  ; type of the other, and its parameters
  Bin Normalisation to apply second := <ASCII>
  END Chained Bin Normalisation Parameters :=
  \endverbatim
  \par Example
  This example shows how to construct the parameter file for the case that there
  are normalisation factors in a file \a norm.hs and an attenuation image in a file 
  \a atten.hv.
  \see BinNormalisationFromProjData, BinNormalisationFromAttenuationImage.

  \verbatim
  Bin Normalisation type := Chained
  Chained Bin Normalisation Parameters:=
    Bin Normalisation to apply first := from projdata
      Bin Normalisation From ProjData :=
        normalisation projdata filename:= norm.hs
      End Bin Normalisation From ProjData:= 
    Bin Normalisation to apply second := From Attenuation Image
      Bin Normalisation From Attenuation Image:=
        attenuation_image_filename := atten.hv
        forward projector type := ray tracing
          Forward Projector Using Ray Tracing Parameters :=
          End Forward Projector Using Ray Tracing Parameters :=
      End Bin Normalisation From Attenuation Image :=
  END Chained Bin Normalisation Parameters :=
  \endverbatim
*/
class ChainedBinNormalisation :
   public RegisteredParsingObject<ChainedBinNormalisation, BinNormalisation>
{
public:
  //! Name which will be used when parsing a BinNormalisation object
  static const char * const registered_name; 
  
  //! Default constructor
  /*! 
    \warning You should not call any member functions for any object just 
    constructed with this constructor. Initialise the object properly first
    by parsing.
  */
  ChainedBinNormalisation();

ChainedBinNormalisation(shared_ptr<BinNormalisation> const& apply_first,
		        shared_ptr<BinNormalisation> const& apply_second);

  //! Checks if we can handle certain projection data.
  /*! Calls set_up for the BinNormalisation members. */
  virtual Succeeded set_up(const shared_ptr<const ExamInfo>& exam_info_sptr, const shared_ptr<const ProjDataInfo>& ) override;

  //! Normalise some data
  /*! 
    This calls apply() of the 2 BinNormalisation members
  */
<<<<<<< HEAD
  virtual void apply(RelatedViewgrams<float>& viewgrams) const;

  virtual void apply(ProjData&) const;

virtual void apply_only_first(RelatedViewgrams<float>& viewgrams) const;
=======
  virtual void apply(RelatedViewgrams<float>& viewgrams,const double start_time, const double end_time) const override;
#if 0
  virtual void apply(ProjData&) const override;
#endif

  virtual void apply_only_first(RelatedViewgrams<float>& viewgrams,const double start_time, const double end_time) const;
>>>>>>> 874e394f

virtual void apply_only_first(ProjData&) const;

virtual void apply_only_second(RelatedViewgrams<float>& viewgrams) const;

virtual void apply_only_second(ProjData&) const;

  //! Undo the normalisation of some data
  /*! 
    This calls undo() of the 2 BinNormalisation members. 
  */
<<<<<<< HEAD
  virtual void undo(RelatedViewgrams<float>& viewgrams) const;

  virtual void undo(ProjData&) const;
=======
  virtual void undo(RelatedViewgrams<float>& viewgrams,const double start_time, const double end_time) const override;
#if 0
  virtual void undo(ProjData&,const double start_time, const double end_time) const override;
#endif
>>>>>>> 874e394f

virtual void undo_only_first(RelatedViewgrams<float>& viewgrams) const;

virtual void undo_only_first(ProjData&) const;

virtual void undo_only_second(RelatedViewgrams<float>& viewgrams) const;

virtual void undo_only_second(ProjData&) const;

<<<<<<< HEAD
  virtual float get_bin_efficiency(const Bin& bin) const;
=======
  virtual float get_bin_efficiency(const Bin& bin,const double start_time, const double end_time) const override;
>>>>>>> 874e394f
 //! Returns the is_trivial() status of the first normalisation object.
 //! \warning Currently, if the object has not been set the function throws an error.
  virtual bool is_first_trivial() const;
//! Returns the is_trivial() status of the second normalisation object.
//! \warning Currently, if the object has not been set the function throws an error.
  virtual bool is_second_trivial() const;

  virtual shared_ptr<BinNormalisation> get_first_norm() const;

  virtual shared_ptr<BinNormalisation> get_second_norm() const;
private:
  shared_ptr<BinNormalisation> apply_first;
  shared_ptr<BinNormalisation> apply_second;
  // parsing stuff
  virtual void set_defaults() override;
  virtual void initialise_keymap() override;
  virtual bool post_processing() override;
};

END_NAMESPACE_STIR

#endif<|MERGE_RESOLUTION|>--- conflicted
+++ resolved
@@ -101,20 +101,13 @@
   /*! 
     This calls apply() of the 2 BinNormalisation members
   */
-<<<<<<< HEAD
-  virtual void apply(RelatedViewgrams<float>& viewgrams) const;
 
-  virtual void apply(ProjData&) const;
-
-virtual void apply_only_first(RelatedViewgrams<float>& viewgrams) const;
-=======
-  virtual void apply(RelatedViewgrams<float>& viewgrams,const double start_time, const double end_time) const override;
+  virtual void apply(RelatedViewgrams<float>& viewgrams) const override;
 #if 0
   virtual void apply(ProjData&) const override;
 #endif
 
-  virtual void apply_only_first(RelatedViewgrams<float>& viewgrams,const double start_time, const double end_time) const;
->>>>>>> 874e394f
+  virtual void apply_only_first(RelatedViewgrams<float>& viewgrams) const;
 
 virtual void apply_only_first(ProjData&) const;
 
@@ -126,16 +119,10 @@
   /*! 
     This calls undo() of the 2 BinNormalisation members. 
   */
-<<<<<<< HEAD
-  virtual void undo(RelatedViewgrams<float>& viewgrams) const;
-
-  virtual void undo(ProjData&) const;
-=======
-  virtual void undo(RelatedViewgrams<float>& viewgrams,const double start_time, const double end_time) const override;
+  virtual void undo(RelatedViewgrams<float>& viewgrams) const override;
 #if 0
-  virtual void undo(ProjData&,const double start_time, const double end_time) const override;
-#endif
->>>>>>> 874e394f
+  virtual void undo(ProjData&) const override;
+ #endif 
 
 virtual void undo_only_first(RelatedViewgrams<float>& viewgrams) const;
 
@@ -145,11 +132,8 @@
 
 virtual void undo_only_second(ProjData&) const;
 
-<<<<<<< HEAD
-  virtual float get_bin_efficiency(const Bin& bin) const;
-=======
-  virtual float get_bin_efficiency(const Bin& bin,const double start_time, const double end_time) const override;
->>>>>>> 874e394f
+  virtual float get_bin_efficiency(const Bin& bin) const override;
+  
  //! Returns the is_trivial() status of the first normalisation object.
  //! \warning Currently, if the object has not been set the function throws an error.
   virtual bool is_first_trivial() const;
