/*!
  \file
  \ingroup projection

  \brief stir::ProjMatrixByBinUsingRayTracing's definition 

  \author Kris Thielemans
  \author Mustapha Sadki
  \author PARAPET project
*/
/*
    Copyright (C) 2000 PARAPET partners
    Copyright (C) 2000-2009, Hammersmith Imanet Ltd
    Copyright (C) 2014, University College London
    This file is part of STIR.

    This file is free software; you can redistribute it and/or modify
    it under the terms of the GNU Lesser General Public License as published by
    the Free Software Foundation; either version 2.1 of the License, or
    (at your option) any later version.

    This file is distributed in the hope that it will be useful,
    but WITHOUT ANY WARRANTY; without even the implied warranty of
    MERCHANTABILITY or FITNESS FOR A PARTICULAR PURPOSE.  See the
    GNU Lesser General Public License for more details.

    See STIR/LICENSE.txt for details
*/
#ifndef __ProjMatrixByBinUsingRayTracing__
#define __ProjMatrixByBinUsingRayTracing__

#include "stir/RegisteredParsingObject.h"
#include "stir/recon_buildblock/ProjMatrixByBin.h"
#include "stir/CartesianCoordinate3D.h"
#include "stir/shared_ptr.h"

 

START_NAMESPACE_STIR

template <int num_dimensions, typename elemT> class DiscretisedDensity;
class ProjDataInfo;

/*!
  \ingroup projection
  \brief Computes projection matrix elements for VoxelsOnCartesianGrid images
  by using a Length of Intersection (LOI) model. 

  Currently, the LOIs are divided by voxel_size.x(), unless NEWSCALE is
  #defined during compilation time of ProjMatrixByBinUsingRayTracing.cxx. 

  It is possible to use multiple LORs in tangential direction. The result
  will then be the average of the various contributions. Currently all these
  LORs are parallel. For a very high number of LORs, the result approximates
  a strip integral (in tangential direction).

  If the z voxel size is exactly twice the sampling in axial direction,
  2 or 3 LORs are used, to avoid missing voxels. (TODOdoc describe how).

  If use_actual_detector_boundaries is set (currently only possible
  for non-arccorrected data, without mashing and/or axial compression), 
  the detectors are assumed to be on a cylinder. If only a single LOR 
  in tangential direction is used for ray tracing, 
  the centre of those detectors is used, which is slightly different from
  the 'usual' LOR (due to interleaving of the sinogram). When multiple
  LORs are used, the actual detector sizes are used, such that the resulting
  strip is twice as wide.

  It is possible to use a cylindrical or cuboid FOV (in the latter case it
  is going to be square in transaxial direction). In both cases, the FOV is 
  slightly 'inside' the image (i.e. it is about 1 voxel at each side
  smaller than the maximum possible).

  \par Symmetries

  For the azimuthal angle phi, the following angles are symmetry related for a square grid:
      {phi, 180-phi, 90-phi, 90+phi}.
  The boolean parameters &quot;do symmetry 90degrees min phi&quot;, &quot;do symmetry 180degrees min phi&quot;
  allow to select if all 4 angles should be considered as related.

  Enabling more symmetries (from DataSymmetriesForBins_PET_CartesianGrid) means that less memory is
  needed to store the matrix (when caching), less time to compute it, but using the matrix might be
  slightly slower. By default, as many symmetries as possible are enabled.
  
  \par Parsing parameters

  The following parameters can be set (default values are indicated):
  \verbatim
  Ray Tracing Matrix Parameters :=
  ; any parameters appropriate for class ProjMatrixByBin
  restrict to cylindrical FOV := 1
  number of rays in tangential direction to trace for each bin := 1
  use actual detector boundaries := 0
  do symmetry 90degrees min phi := 1
  do symmetry 180degrees min phi := 1
  do_symmetry_swap_segment := 1
  do_symmetry_swap_s := 1
  do_symmetry_shift_z := 1
  End Ray Tracing Matrix Parameters :=
  \endverbatim
                  
  \par Implementation details

  The implementation uses RayTraceVoxelsOnCartesianGrid().

  \warning After calling any of the \c set functions or parsing, you have to call setup(), otherwise
  using the matrix will result in a call to error().

  \warning Only appropriate for VoxelsOnCartesianGrid type of images
  (otherwise error() will be called).
  
  \warning Care should be taken to select the number of rays in tangential direction 
  such that the sampling is at least as small as the x,y voxel sizes.
  \warning Current implementation assumes that z voxel size is either
  smaller than or exactly twice the sampling in axial direction of the segments.

  \bug Currently, strange things happen if the z voxel size is not exactly equal to half 
  the ring spacing of the scanner.
*/

class ProjMatrixByBinUsingRayTracing : 
  public RegisteredParsingObject<
	      ProjMatrixByBinUsingRayTracing,
              ProjMatrixByBin,
              ProjMatrixByBin
	       >
{
public :
    //! Name which will be used when parsing a ProjMatrixByBin object
  static const char * const registered_name; 

  //! Default constructor (calls set_defaults())
  ProjMatrixByBinUsingRayTracing();

  //! Stores all necessary geometric info
  /*! Note that the density_info_ptr is not stored in this object. It's only used to get some info on sizes etc.
  */
  virtual void set_up(		 
<<<<<<< HEAD
    const shared_ptr<ProjDataInfo>& proj_data_info_sptr_v,
    const shared_ptr<DiscretisedDensity<3,float> >& density_info_sptr_v // TODO should be Info only
=======
    const shared_ptr<const ProjDataInfo>& proj_data_info_ptr,
    const shared_ptr<const DiscretisedDensity<3,float> >& density_info_ptr // TODO should be Info only
>>>>>>> 59defaa1
    );

  virtual ProjMatrixByBinUsingRayTracing* clone() const;

  //! \name If a cylindrical FOV or the whole image will be handled
  //!@{
  bool get_restrict_to_cylindrical_FOV() const;
  void set_restrict_to_cylindrical_FOV(bool);
  //!@}
  //! \name How many rays will be traced in tangential direction for one bin
  //!@{
  int get_num_tangential_LORs() const;
  void set_num_tangential_LORs(int);
  //!@}

  //! \name If interleaved sinogram coordinates are used or not.
  //!@{
  bool get_use_actual_detector_boundaries() const;
  void set_use_actual_detector_boundaries(bool);
  //@}

  //! \name Which symmetries will be used
  //!@{
  bool get_do_symmetry_90degrees_min_phi() const;
  void set_do_symmetry_90degrees_min_phi(bool);

  bool get_do_symmetry_180degrees_min_phi() const;
  void set_do_symmetry_180degrees_min_phi(bool);

  bool get_do_symmetry_swap_segment() const;
  void set_do_symmetry_swap_segment(bool);

  bool get_do_symmetry_swap_s() const;
  void set_do_symmetry_swap_s(bool);

  bool get_do_symmetry_shift_z() const;
  void set_do_symmetry_shift_z(bool);
  //!@}

private:
  //! variable to keep track if setup is called already
  /*! Using any of the \c set function will set it to false, so you will have to call setup() again.
   */
  bool already_setup;

  //! variable that determines if a cylindrical FOV or the whole image will be handled
  bool restrict_to_cylindrical_FOV;
  //! variable that determines how many rays will be traced in tangential direction for one bin
  int num_tangential_LORs;
  //! variable that determines if interleaved sinogram coordinates are used or not.
  bool use_actual_detector_boundaries;
  bool do_symmetry_90degrees_min_phi;
  bool do_symmetry_180degrees_min_phi;
  bool do_symmetry_swap_segment;
  bool do_symmetry_swap_s;
  bool do_symmetry_shift_z;

  // explicitly list necessary members for image details (should use an Info object instead)
  CartesianCoordinate3D<float> voxel_size;
  CartesianCoordinate3D<float> origin;  
  CartesianCoordinate3D<int> min_index;
  CartesianCoordinate3D<int> max_index;

<<<<<<< HEAD
=======
  shared_ptr<const ProjDataInfo> proj_data_info_ptr;


>>>>>>> 59defaa1
  virtual void 
    calculate_proj_matrix_elems_for_one_bin(
                                            ProjMatrixElemsForOneBin&) const;

   virtual void set_defaults();
   virtual void initialise_keymap();
   virtual bool post_processing();
  
};

END_NAMESPACE_STIR

#endif


<|MERGE_RESOLUTION|>--- conflicted
+++ resolved
@@ -136,13 +136,8 @@
   /*! Note that the density_info_ptr is not stored in this object. It's only used to get some info on sizes etc.
   */
   virtual void set_up(		 
-<<<<<<< HEAD
-    const shared_ptr<ProjDataInfo>& proj_data_info_sptr_v,
-    const shared_ptr<DiscretisedDensity<3,float> >& density_info_sptr_v // TODO should be Info only
-=======
     const shared_ptr<const ProjDataInfo>& proj_data_info_ptr,
     const shared_ptr<const DiscretisedDensity<3,float> >& density_info_ptr // TODO should be Info only
->>>>>>> 59defaa1
     );
 
   virtual ProjMatrixByBinUsingRayTracing* clone() const;
@@ -206,12 +201,9 @@
   CartesianCoordinate3D<int> min_index;
   CartesianCoordinate3D<int> max_index;
 
-<<<<<<< HEAD
-=======
   shared_ptr<const ProjDataInfo> proj_data_info_ptr;
 
 
->>>>>>> 59defaa1
   virtual void 
     calculate_proj_matrix_elems_for_one_bin(
                                             ProjMatrixElemsForOneBin&) const;
