/*
    Copyright (C) 2000 PARAPET partners
    Copyright (C) 2000- 2012, Hammersmith Imanet Ltd
<<<<<<< HEAD
    Copyright (C) 2016, 2017, University of Hull
    Copyright (C) 2013, 2015-2017, 2020, University College London
=======
    Copyright (C) 2013, 2015-2017, 2020, 2023 University College London
>>>>>>> 734a0d71
    This file is part of STIR.

    SPDX-License-Identifier: Apache-2.0 AND License-ref-PARAPET-license

    See STIR/LICENSE.txt for details
*/
/*!
  \file
  \ingroup projdata
  \brief Declaration of class stir::ProjData

  \author Nikos Efthimiou
  \author Sanida Mustafovic
  \author Kris Thielemans
  \author PARAPET project
*/
#ifndef __stir_ProjData_H__
#define __stir_ProjData_H__

#include "stir/Array.h"
#include "stir/shared_ptr.h"
#include "stir/ProjDataInfo.h"
#include <string>
#include <iostream>
#include "stir/Succeeded.h"
#include "stir/SegmentBySinogram.h"
#include "stir/SegmentByView.h"
<<<<<<< HEAD

=======
#include "stir/SegmentIndices.h"
#include "stir/ViewgramIndices.h"
#include "stir/SinogramIndices.h"
>>>>>>> 734a0d71
//#include <ios>

#include "stir/ExamData.h"

START_NAMESPACE_STIR


template <typename elemT> class RelatedViewgrams;
class DataSymmetriesForViewSegmentNumbers;
template <typename elemT> class SegmentBySinogram;
template <typename elemT> class SegmentByView;
template <typename elemT> class Viewgram;
template <typename elemT> class Sinogram;
class Succeeded;
class ProjDataInMemory;
//class ExamInfo;

/*!
  \ingroup projdata
  \brief The (abstract) base class for the projection data.

  Projection data are supposed to be indexed by 4 coordinates
  (corresponding to the most general case of projection data in
  all directions of a 3D volume):
  <ul>
  <li> \c segment_num : indexes polar angle theta, or ring difference
          (segment_num==0 are the projections orthogonal to the scanner axis)
  <li> \c view_num : indexes azimuthal angle phi
  <li> \c axial_pos_num : indexes different positions along the scanner axis
          (corresponding to 'z', or different rings)
  <li> \c tangential_pos_num : indexes different positions in a direction 
        tangential to the scanner cylinder.
        (sometimes called 'bin' or 'element')
  <li> \c timing_pos_num : indexes different positions in the LOR, based on
        the photon detection time difference.
  </ul>

  The number of axial positions is allowed to depend on segment_num.

  Different 'subsets' of the 4D data are possible by fixing one or
  more of the 4 coordinates. Currently we support the following cases
  <ul>
  <li> SegmentBySinogram (fixed segment_num)
  <li> SegmentByView (fixed segment_num)
  <li> Viewgram (fixed segment_num and view_num)
  <li> Sinogram (fixed segment_num and axial_pos_num)
  <li> RelatedViewgrams (different Viewgrams related by symmetry)
  </ul>

  This abstract class provides the general interface for accessing the
  projection data. This works with get_ and set_ pairs. (Generally, 
  the 4D dataset might be too big to be kept in memory.) In addition, there
  are get_empty_ functions that just create the corresponding object
  of appropriate sizes etc. but filled with 0.

  One important member of this class is get_proj_data_info_sptr() which
  allows access to a ProjDataInfo object, which describes the dimensions
  of the data, the scanner type, the geometry ...

  \warning The arguments 'make_num_tangential_poss_odd' are temporary
  and will be deleted in the next release.
*/
class ProjData : public ExamData
{
public:

   //! A static member to get the projection data from a file
  static shared_ptr<ProjData> 
    read_from_file(const std::string& filename,
		   const std::ios::openmode open_mode = std::ios::in);

  //! Empty constructor 
  ProjData();
  //! construct by specifying info. Data will be undefined.
  ProjData(const shared_ptr<const ExamInfo>& exam_info_sptr,
           const shared_ptr<const ProjDataInfo>& proj_data_info_ptr);
#if 0
  // it would be nice to have something like this. However, it's implementation
  // normally fails as we'd need to use set_viewgram or so, which is virtual, but
  // this doesn't work inside a constructor
  ProjData(const ProjData&);
#endif

  //! Destructor
  virtual ~ProjData() {}
  //! Get shared pointer to proj data info
  inline shared_ptr<const ProjDataInfo>
    get_proj_data_info_sptr() const;
  //! Get viewgram
  /*!
    \deprecated Use get_viewgram(const ViewgramIndices&) instead.
   */
  virtual Viewgram<float> 
<<<<<<< HEAD
    get_viewgram(const int view, const int segment_num,
                 const bool make_num_tangential_poss_odd = false,
                 const int timing_pos = 0) const = 0;
=======
    get_viewgram(const int view, const int segment_num,const bool make_num_tangential_poss_odd = false) const=0;
  //! Get viewgram
  inline Viewgram<float> 
  get_viewgram(const ViewgramIndices&);
>>>>>>> 734a0d71
  //! Set viewgram
  virtual Succeeded 
    set_viewgram(const Viewgram<float>&) = 0;
  //! Get sinogram
  /*!
    \deprecated Use get_sinogram(const SinogramIndices&) instead .
   */
  virtual Sinogram<float> 
<<<<<<< HEAD
    get_sinogram(const int ax_pos_num, const int segment_num,
                 const bool make_num_tangential_poss_odd = false,
                 const int timing_pos = 0) const = 0;
=======
    get_sinogram(const int ax_pos_num, const int segment_num,const bool make_num_tangential_poss_odd = false) const=0;
  //! Get sinogram
  inline Sinogram<float> 
    get_sinogram(const SinogramIndices&);
>>>>>>> 734a0d71
  //! Set sinogram
  virtual Succeeded 
    set_sinogram(const Sinogram<float>&) = 0;
  // //! Get Bin value
  //virtual float get_bin_value(const Bin& this_bin) const = 0;

  //! construct projection data that stores a subset of the views
  unique_ptr<ProjDataInMemory>
    get_subset(const std::vector<int>& views) const;

  //! Get empty viewgram
  Viewgram<float> get_empty_viewgram(const ViewgramIndices&) const;

  //! Get empty viewgram
  /*!
    \deprecated Use get_viewgram(const ViewgramIndices&) instead.
   */
  Viewgram<float> get_empty_viewgram(const int view, const int segment_num, 
    const bool make_num_tangential_poss_odd = false, const int timing_pos = 0) const;
  
  //! Get empty_sinogram
  Sinogram<float>
    get_empty_sinogram(const SinogramIndices&) const;

  //! Get empty_sinogram
  /*!
    \deprecated Use get_sinogram(const SinogramIndices&) instead .
   */
  Sinogram<float> 
    get_empty_sinogram(const int ax_pos_num, const int segment_num,
    const bool make_num_tangential_poss_odd = false, const int timing_pos = 0) const;

   //! Get empty segment by view
  SegmentByView<float>
  get_empty_segment_by_view(const SegmentIndices&) const;
  //! Get empty segment by sino
  SegmentBySinogram<float>
    get_empty_segment_by_sinogram(const SegmentIndices&) const;
  //! Get empty segment view
  /*!
    \deprecated Use get_empty_segment_by_sinogram(const SegmentIndices&) instead .
   */
  SegmentByView<float>
    get_empty_segment_by_view(const int segment_num, 
<<<<<<< HEAD
		  	   const bool make_num_tangential_poss_odd = false,
			   const int timing_pos = 0) const;
  //! Get empty segment view
  SegmentBySinogram<float> 
=======
		  	   const bool make_num_tangential_poss_odd = false) const;
  //! Get empty segment sino
  /*!
    \deprecated Use get_empty_segment_by_sinogram(const SegmentIndices&) instead .
   */
  SegmentBySinogram<float>
>>>>>>> 734a0d71
    get_empty_segment_by_sinogram(const int segment_num, 
				   const bool make_num_tangential_poss_odd = false,
				   const int timing_pos = 0) const;

  //! Get segment by sinogram
  /*!
    \deprecated Use get_segment_by_sinogram(const SegmentIndices&) instead.
  */
  virtual SegmentBySinogram<float>
<<<<<<< HEAD
    get_segment_by_sinogram(const int segment_num, const int timing_pos = 0) const;
  //! Get segment by view
  virtual SegmentByView<float> 
    get_segment_by_view(const int segment_num, const int timing_pos = 0) const;
=======
    get_segment_by_sinogram(const int segment_num) const;

  //! Get segment by sinogram
  inline SegmentBySinogram<float>
    get_segment_by_sinogram(const SegmentIndices&) const;

  //! Get segment by view
  /*!
    \deprecated Use get_segment_by_view(const SegmentIndices&) instead.
  */
  virtual SegmentByView<float>
    get_segment_by_view(const int segment_num) const;
  //! Get segment by view
  inline SegmentByView<float>
    get_segment_by_view(const SegmentIndices&) const;

>>>>>>> 734a0d71
  //! Set segment by sinogram
  virtual Succeeded 
    set_segment(const SegmentBySinogram<float>&);
  //! Set segment by view 
  virtual Succeeded 
    set_segment(const SegmentByView<float>&);

  //! Get related viewgrams
  virtual RelatedViewgrams<float> 
    get_related_viewgrams(const ViewgramIndices&,
    const shared_ptr<DataSymmetriesForViewSegmentNumbers>&,
    const bool make_num_tangential_poss_odd = false,
	const int timing_pos = 0) const;
  //! Set related viewgrams
  virtual Succeeded set_related_viewgrams(const RelatedViewgrams<float>& viewgrams);
//  //! Get related bin values
//  //! \todo This function temporaliry has as input a vector<Bin> instead this should be replaced by RelatedBins.
//  std::vector<float> get_related_bin_values(const std::vector<Bin>&) const;

  //! Get empty related viewgrams, where the symmetries_ptr specifies the symmetries to use
  RelatedViewgrams<float> 
    get_empty_related_viewgrams(const ViewgramIndices& viewgram_indices,
    const shared_ptr<DataSymmetriesForViewSegmentNumbers>& symmetries_ptr,
    const bool make_num_tangential_poss_odd = false,
	const int timing_pos = 0) const;


  //! set all bins to the same value
  /*! will call error() if setting failed */
  virtual void fill(const float value);

  //! set all bins from another ProjData object
  /*! will call error() if setting failed or if the 'source' proj_data is not compatible.
    The current check requires at least the same segment numbers (but the source can have more),
    all other geometric parameters have to be the same.
 */
  virtual void fill(const ProjData&);

  //! Return a vector with segment numbers in a standard order
  /*! This returns a vector filled as \f$ [0, 1, -1, 2, -2, ...] \f$.
    In the (unlikely!) case that the segment range is not symmetric,
    the sequence just continues with
    <i>valid</i> segment numbers, e.g. \f$ [0, 1, -1, 2, 3 ] \f$.
   */
  static
    std::vector<int>
    standard_segment_sequence(const ProjDataInfo& pdi);

  //! set all bins from an array iterator
  /*!
    \return \a array_iter advanced over the number of bins (as \c std::copy)
  
    Data are filled by `SegmentBySinogram`, with the TOF index running slowest (from - to +)
    and segment order given by standard_segment_sequence().

    This order would be useful to fill data from a 4D array constructed as follows:
    \code
    Array<4,float> array(IndexRange4D(p.get_num_tof_poss(), p.get_num_non_tof_sinograms(), p.get_num_views(), p.get_num_tangential_poss()));
    \endcode

    \sa copy_to() (consistency between these 2 is guaranteed)
    \warning there is no range-check on \a array_iter
  */
  template < typename iterT>
  iterT fill_from( iterT array_iter)
  {
      // A type check would be useful.
      //      BOOST_STATIC_ASSERT((boost::is_same<typename std::iterator_traits<iterT>::value_type, Type>::value));

    for (int k=this->get_proj_data_info_sptr()->get_min_tof_pos_num();
         k<=this->get_proj_data_info_sptr()->get_max_tof_pos_num();
         ++k)
      {
        for (int s : standard_segment_sequence(*this->get_proj_data_info_sptr()))
          {
            auto segment = this->get_empty_segment_by_sinogram(s, false, k);
            // cannot use std::copy sadly as needs end-iterator for range
            for (auto seg_iter = segment.begin_all();
                 seg_iter != segment.end_all();
                 /*empty*/)
              *seg_iter++ = *array_iter++;
            this->set_segment(segment);
          }
      }
      return array_iter;
  }

  //! Copy all bins to a range specified by a (forward) iterator
  /*! 
    \return \a array_iter advanced over the number of bins (as \c std::copy)

    Data are filled by `SegmentBySinogram`, with TOF index running slowest (from - to +) and
    segment order given by standard_segment_sequence().

    \sa fill_from() (consistency between these 2 is guaranteed)
    \warning there is no range-check on \a array_iter
  */
  template < typename iterT>
  iterT copy_to(iterT array_iter) const
  {
      for (int k = this->get_proj_data_info_sptr()->get_min_tof_pos_num();
          k <= this->get_proj_data_info_sptr()->get_max_tof_pos_num();
           ++k)
      {
        for (int s : standard_segment_sequence(*this->get_proj_data_info_sptr()))
          {
            const auto segment = this->get_segment_by_sinogram(s,k);
            array_iter = std::copy(segment.begin_all_const(), segment.end_all_const(), array_iter);
          }
      }
      return array_iter;
  }

  //! Get number of segments
  inline int get_num_segments() const;
  //! Get number of axial positions per segment
  inline int get_num_axial_poss(const int segment_num) const;
  //! Get number of views
  inline int get_num_views() const;
  //! Get number of tangential positions
  inline int get_num_tangential_poss() const;
  //! Get number of TOF positions
  inline int get_num_tof_poss() const;
  //! Get the index of the first timing position
  inline int get_min_tof_pos_num() const;
  //! Get the index of the last timgin position.
  inline int get_max_tof_pos_num() const;
  //! Get TOG mash factor
  inline int get_tof_mash_factor() const;
  //! Get minimum segment number
  inline int get_min_segment_num() const;
  //! Get maximum segment number
  inline int get_max_segment_num() const;
  //! Get mininum axial position per segmnet
  inline int get_min_axial_pos_num(const int segment_num) const;
  //! Get maximum axial position per segment
  inline int get_max_axial_pos_num(const int segment_num) const;
  //! Get minimum view number
  inline int get_min_view_num() const;
  //! Get maximum view number
  inline int get_max_view_num() const;
  //! Get minimum tangential position number
  inline int get_min_tangential_pos_num() const;
  //! Get maximum tangential position number
  inline int get_max_tangential_pos_num() const;
  //! Get the total number of sinograms
  /*! Note that this will count TOF sinograms as well.
      \see get_num_non_tof_sinograms()
  */
  inline int get_num_sinograms() const;
  //! Get the number of non-tof sinograms
  /*! Note that this is the sum of the number of axial poss over all segments.
      \see get_num_sinograms()
  */
  inline int get_num_non_tof_sinograms() const;
  //! Get the total size of the data
  inline std::size_t size_all() const;
  //! forward ProjDataInfo::get_original_view_nums()
  inline std::vector<int> get_original_view_nums() const;

  //! writes data to a file in Interfile format
  Succeeded write_to_file(const std::string& filename) const;

  //! \deprecated a*x+b*y (use xapyb)
  STIR_DEPRECATED virtual void axpby(const float a, const ProjData& x,
                                     const float b, const ProjData& y);

  //! set values of the array to x*a+y*b, where a and b are scalar, and x and y are ProjData
  virtual void xapyb(const ProjData& x, const float a,
                     const ProjData& y, const float b);

  //! set values of the array to x*a+y*b, where a, b, x and y are ProjData
  virtual void xapyb(const ProjData& x, const ProjData& a,
                     const ProjData& y, const ProjData& b);

  //! set values of the array to self*a+y*b where a and b are scalar, y is ProjData
  virtual void sapyb(const float a, const ProjData& y, const float b);

  //! set values of the array to self*a+y*b where a, b and y are ProjData
  virtual void sapyb(const ProjData& a, const ProjData& y, const ProjData& b);

protected:

   shared_ptr<const ProjDataInfo> proj_data_info_sptr;
};


END_NAMESPACE_STIR

#include "stir/ProjData.inl"
#endif
<|MERGE_RESOLUTION|>--- conflicted
+++ resolved
@@ -1,12 +1,8 @@
 /*
     Copyright (C) 2000 PARAPET partners
     Copyright (C) 2000- 2012, Hammersmith Imanet Ltd
-<<<<<<< HEAD
     Copyright (C) 2016, 2017, University of Hull
-    Copyright (C) 2013, 2015-2017, 2020, University College London
-=======
     Copyright (C) 2013, 2015-2017, 2020, 2023 University College London
->>>>>>> 734a0d71
     This file is part of STIR.
 
     SPDX-License-Identifier: Apache-2.0 AND License-ref-PARAPET-license
@@ -34,13 +30,10 @@
 #include "stir/Succeeded.h"
 #include "stir/SegmentBySinogram.h"
 #include "stir/SegmentByView.h"
-<<<<<<< HEAD
-
-=======
 #include "stir/SegmentIndices.h"
 #include "stir/ViewgramIndices.h"
 #include "stir/SinogramIndices.h"
->>>>>>> 734a0d71
+
 //#include <ios>
 
 #include "stir/ExamData.h"
@@ -134,16 +127,13 @@
     \deprecated Use get_viewgram(const ViewgramIndices&) instead.
    */
   virtual Viewgram<float> 
-<<<<<<< HEAD
     get_viewgram(const int view, const int segment_num,
                  const bool make_num_tangential_poss_odd = false,
                  const int timing_pos = 0) const = 0;
-=======
-    get_viewgram(const int view, const int segment_num,const bool make_num_tangential_poss_odd = false) const=0;
   //! Get viewgram
   inline Viewgram<float> 
-  get_viewgram(const ViewgramIndices&);
->>>>>>> 734a0d71
+  get_viewgram(const ViewgramIndices&) const;
+
   //! Set viewgram
   virtual Succeeded 
     set_viewgram(const Viewgram<float>&) = 0;
@@ -152,16 +142,13 @@
     \deprecated Use get_sinogram(const SinogramIndices&) instead .
    */
   virtual Sinogram<float> 
-<<<<<<< HEAD
     get_sinogram(const int ax_pos_num, const int segment_num,
                  const bool make_num_tangential_poss_odd = false,
                  const int timing_pos = 0) const = 0;
-=======
-    get_sinogram(const int ax_pos_num, const int segment_num,const bool make_num_tangential_poss_odd = false) const=0;
   //! Get sinogram
   inline Sinogram<float> 
-    get_sinogram(const SinogramIndices&);
->>>>>>> 734a0d71
+    get_sinogram(const SinogramIndices&) const;
+
   //! Set sinogram
   virtual Succeeded 
     set_sinogram(const Sinogram<float>&) = 0;
@@ -206,19 +193,13 @@
    */
   SegmentByView<float>
     get_empty_segment_by_view(const int segment_num, 
-<<<<<<< HEAD
 		  	   const bool make_num_tangential_poss_odd = false,
 			   const int timing_pos = 0) const;
-  //! Get empty segment view
-  SegmentBySinogram<float> 
-=======
-		  	   const bool make_num_tangential_poss_odd = false) const;
   //! Get empty segment sino
   /*!
     \deprecated Use get_empty_segment_by_sinogram(const SegmentIndices&) instead .
    */
   SegmentBySinogram<float>
->>>>>>> 734a0d71
     get_empty_segment_by_sinogram(const int segment_num, 
 				   const bool make_num_tangential_poss_odd = false,
 				   const int timing_pos = 0) const;
@@ -228,13 +209,7 @@
     \deprecated Use get_segment_by_sinogram(const SegmentIndices&) instead.
   */
   virtual SegmentBySinogram<float>
-<<<<<<< HEAD
     get_segment_by_sinogram(const int segment_num, const int timing_pos = 0) const;
-  //! Get segment by view
-  virtual SegmentByView<float> 
-    get_segment_by_view(const int segment_num, const int timing_pos = 0) const;
-=======
-    get_segment_by_sinogram(const int segment_num) const;
 
   //! Get segment by sinogram
   inline SegmentBySinogram<float>
@@ -245,12 +220,12 @@
     \deprecated Use get_segment_by_view(const SegmentIndices&) instead.
   */
   virtual SegmentByView<float>
-    get_segment_by_view(const int segment_num) const;
+    get_segment_by_view(const int segment_num, const int timing_pos = 0) const;
+
   //! Get segment by view
   inline SegmentByView<float>
     get_segment_by_view(const SegmentIndices&) const;
 
->>>>>>> 734a0d71
   //! Set segment by sinogram
   virtual Succeeded 
     set_segment(const SegmentBySinogram<float>&);
@@ -259,6 +234,7 @@
     set_segment(const SegmentByView<float>&);
 
   //! Get related viewgrams
+  // TODOTOF remove timing_pos arg
   virtual RelatedViewgrams<float> 
     get_related_viewgrams(const ViewgramIndices&,
     const shared_ptr<DataSymmetriesForViewSegmentNumbers>&,
@@ -273,7 +249,7 @@
   //! Get empty related viewgrams, where the symmetries_ptr specifies the symmetries to use
   RelatedViewgrams<float> 
     get_empty_related_viewgrams(const ViewgramIndices& viewgram_indices,
-    const shared_ptr<DataSymmetriesForViewSegmentNumbers>& symmetries_ptr,
+                                const shared_ptr<DataSymmetriesForViewSegmentNumbers>& symmetries_ptr,
     const bool make_num_tangential_poss_odd = false,
 	const int timing_pos = 0) const;
 
