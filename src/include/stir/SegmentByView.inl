//
//
/*!

  \file
  \ingroup projdata

  \brief Implementations of inline functions of class stir::SegmentByView

  \author Sanida Mustafovic
  \author Kris Thielemans
  \author PARAPET project


*/
/*
    Copyright (C) 2000 PARAPET partners
    Copyright (C) 2000- 2011, Hammersmtih Imanet Ltd
    This file is part of STIR.

    This file is free software; you can redistribute it and/or modify
    it under the terms of the GNU Lesser General Public License as published by
    the Free Software Foundation; either version 2.1 of the License, or
    (at your option) any later version.

    This file is distributed in the hope that it will be useful,
    but WITHOUT ANY WARRANTY; without even the implied warranty of
    MERCHANTABILITY or FITNESS FOR A PARTICULAR PURPOSE.  See the
    GNU Lesser General Public License for more details.

    See STIR/LICENSE.txt for details
*/

START_NAMESPACE_STIR

template <typename elemT>
int
SegmentByView<elemT>::get_num_views() const
{
  return this->get_length();
}

template <typename elemT>
int 
SegmentByView<elemT>::get_min_view_num() const
{
  return this->get_min_index();
}

template <typename elemT>
int 
SegmentByView<elemT>::get_max_view_num() const
{
  return this->get_max_index();
}

template <typename elemT>
int
SegmentByView<elemT>::get_num_axial_poss() const
 {
     return this->get_length()==0 ? 0 : (*this)[get_min_view_num()].get_length();
 }

template <typename elemT>
int
SegmentByView<elemT>::get_min_axial_pos_num() const
{
   return this->get_length()==0 ? 0 : (*this)[get_min_view_num()].get_min_index();
}

template <typename elemT>
int
SegmentByView<elemT>::get_max_axial_pos_num() const
{
 return this->get_length()==0 ? 0 : (*this)[get_min_view_num()].get_max_index();
}

template <typename elemT>
int 
SegmentByView<elemT>::get_num_tangential_poss() const
{
  return this->get_length()==0 ? 0 : (*this)[get_min_view_num()][get_min_axial_pos_num()].get_length();
}

template <typename elemT>
int
SegmentByView<elemT>::get_min_tangential_pos_num() const
{
return this->get_length()==0 ? 0 : (*this)[get_min_view_num()][get_min_axial_pos_num()].get_min_index();
}

template <typename elemT>
int 
SegmentByView<elemT>::get_max_tangential_pos_num()const
{
return this->get_length()==0 ? 0 : (*this)[get_min_view_num()][get_min_axial_pos_num()].get_max_index();
}

template <typename elemT>
typename SegmentByView<elemT>::StorageOrder 
SegmentByView<elemT>::get_storage_order() const
{ return Segment<elemT>::StorageByView; }

template <typename elemT>
Viewgram<elemT> 
SegmentByView<elemT>::get_viewgram(int view_num) const
{ 
  return Viewgram<elemT>(Array<3,elemT>::operator[](view_num), 
<<<<<<< HEAD
			 this->proj_data_info_ptr->create_shared_clone(), view_num, 
			 this->get_segment_num(),
			 this->get_timing_pos_num()); }
=======
			 this->proj_data_info_sptr->create_shared_clone(), view_num,
			 this->get_segment_num()); }
>>>>>>> 59defaa1

template <typename elemT>
void 
SegmentByView<elemT>::set_sinogram(const Sinogram<elemT> &s)
{ set_sinogram(s, s.get_axial_pos_num()); }

template <typename elemT>
void 
SegmentByView<elemT>::set_viewgram(const Viewgram<elemT> &v/*, int view_num*/)
{ Array<3,elemT>::operator[](v.get_view_num()) = v; }

END_NAMESPACE_STIR<|MERGE_RESOLUTION|>--- conflicted
+++ resolved
@@ -106,14 +106,9 @@
 SegmentByView<elemT>::get_viewgram(int view_num) const
 { 
   return Viewgram<elemT>(Array<3,elemT>::operator[](view_num), 
-<<<<<<< HEAD
-			 this->proj_data_info_ptr->create_shared_clone(), view_num, 
+			 this->proj_data_info_sptr->create_shared_clone(), view_num, 
 			 this->get_segment_num(),
 			 this->get_timing_pos_num()); }
-=======
-			 this->proj_data_info_sptr->create_shared_clone(), view_num,
-			 this->get_segment_num()); }
->>>>>>> 59defaa1
 
 template <typename elemT>
 void 
