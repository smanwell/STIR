/*
    Copyright (C) 2000 PARAPET partners
    Copyright (C) 2000-2009, Hammersmith Imanet Ltd
    Copyright (C) 2013, University College London
    Copyright (C) 2013, Institute for Bioengineering of Catalonia
    Copyright (C) 2016, University of Hull
    This file is part of STIR.

    SPDX-License-Identifier: Apache-2.0 AND License-ref-PARAPET-license

    See STIR/LICENSE.txt for details
*/
/*!

  \file
  \ingroup projdata
  \brief Declaration of class stir::ProjDataInfoCylindrical

  \author Nikos Efthimiou
  \author Sanida Mustafovic
  \author Kris Thielemans
  \author Berta Marti Fuster
  \author PARAPET project
*/
#ifndef __stir_ProjDataInfoCylindrical_H__
#define __stir_ProjDataInfoCylindrical_H__


#include "stir/ProjDataInfo.h"
#include "stir/CartesianCoordinate3D.h"
#include <utility>
#include <vector>

START_NAMESPACE_STIR

class Succeeded;

/*!
  \ingroup projdata 
  \brief projection data info for data corresponding to a 
  'cylindrical' sampling.

  These data are organised by ring differences (allowing for
  merging of some ring differences into 1 segment). The class is general
  enough to have both the CTI 'spanned' format, and the GE Advance
  format.
*/
// TODOdoc more
class ProjDataInfoCylindrical: public ProjDataInfo
{
private:
  typedef ProjDataInfo base_type;
  typedef ProjDataInfoCylindrical self_type;

public:
  //! Type used by get_all_ring_pairs_for_segment_axial_pos_num()
  typedef std::vector<std::pair<int, int> > RingNumPairs;

  //! Constructors
  ProjDataInfoCylindrical();
  //! Constructor given all the necessary information
  /*! The min and max ring difference in each segment are passed
  as VectorWithOffsets. All three vectors have to have index ranges
  from min_segment_num to max_segment_num.
  
  \warning Most of this library assumes that segment 0 corresponds
  to an average ring difference of 0.
  */
  ProjDataInfoCylindrical(const shared_ptr<Scanner>& scanner_ptr,
    const VectorWithOffset<int>& num_axial_poss_per_segment,
    const VectorWithOffset<int>& min_ring_diff, 
    const VectorWithOffset<int>& max_ring_diff,
    const int num_views,const int num_tangential_poss);

  inline virtual float get_tantheta(const Bin&) const; 
		       
  inline float get_phi(const Bin&) const; 
 
  inline float get_t(const Bin&) const;

  //! Return z-coordinate of the middle of the LOR
  /*!
  The 0 of the z-axis is chosen in the middle of the scanner.
  
    \warning Current implementation assumes that the axial positions are always 'centred',
    i.e. get_m(Bin(..., min_axial_pos_num,...)) == - get_m(Bin(..., max_axial_pos_num,...))
  */  
  inline float get_m(const Bin&) const;

  virtual void
    get_LOR(LORInAxialAndNoArcCorrSinogramCoordinates<float>& lor,
	    const Bin& bin) const;

  //! This function returns the two points connecting the two detectors of the LOR.
  //!  \warning there is not a specific guarantee that these are going to be the two
  //! central points. This might be in the future a source of error.
  void
  get_LOR_as_two_points(CartesianCoordinate3D<float>& coord_1,
                        CartesianCoordinate3D<float>& coord_2,
                        const Bin& bin) const;

  //! This function is the same as get_LOR_as_two_points() but should faster.
  //! \warning More testing needed.
  void
  get_LOR_as_two_points_alt(CartesianCoordinate3D<float>& coord_1,
                            CartesianCoordinate3D<float>& coord_2,
                            const int det1,
                            const int det2,
                            const int ring1,
                            const int ring2,
                            const int timing_pos) const;
 
  //! Set azimuthal angle offset (in radians)
  void set_azimuthal_angle_offset(const float angle);
  //! Set the azimuthal sampling (in radians)
  void set_azimuthal_angle_sampling(const float angle);
 
  //void set_axial_sampling(const float samp, int segment_num);

  //! set new number of views, covering the same azimuthal angle range
  /*! calls ProjDataInfo::set_num_views(), but makes sure that we cover the
      same range of angles as before (usually, but not necessarily, 180 degrees)
      by adjusting azimuthal_angle_sampling.

      \warning This function does not change the \c azimutal_angle_offset, such that
      the first view returns the same \c get_phi. Depending on what you want, you
      might have to call \c set_azimuthal_angle_offset() as well.
  */
  virtual void
    set_num_views(const int new_num_views);

<<<<<<< HEAD
  virtual void set_tof_mash_factor(const int new_num);

=======
  //! Get azimuthal angle offset (in radians)
  inline float get_azimuthal_angle_offset() const;
>>>>>>> 60ebb891
  //! Get the azimuthal sampling (in radians)
  inline float get_azimuthal_angle_sampling() const;
  virtual inline float get_sampling_in_t(const Bin&) const;
  virtual inline float get_sampling_in_m(const Bin&) const;

  //! Get the axial sampling (e.g in z_direction)
  /*! 
   \warning The implementation of this function currently assumes that the axial
   sampling is equal to the ring spacing for non-spanned data 
   (i.e. no axial compression), while it is half the 
   ring spacing for spanned data.
  */
  inline float get_axial_sampling(int segment_num) const;
  
  //! Get average ring difference for the given segment
  inline float get_average_ring_difference(int segment_num) const;
  //! Get minimum ring difference for the given segment 
  inline int get_min_ring_difference(int segment_num) const;
  //! Get maximum ring difference for the given segment 
  inline int get_max_ring_difference(int segment_num) const;

  //! Set minimum ring difference
  void set_min_ring_difference(int min_ring_diff_v, int segment_num);
  //! Set maximum ring difference
  void set_max_ring_difference(int max_ring_diff_v, int segment_num);

  virtual void set_num_axial_poss_per_segment(const VectorWithOffset<int>& num_axial_poss_per_segment); 
  virtual void set_min_axial_pos_num(const int min_ax_pos_num, const int segment_num);
  virtual void set_max_axial_pos_num(const int max_ax_pos_num, const int segment_num);
  virtual void reduce_segment_range(const int min_segment_num, const int max_segment_num);

  //! Set detector ring radius for all views
  inline void set_ring_radii_for_all_views(const VectorWithOffset<float>& new_ring_radius);
  
  //! Get detector ring radius for all views
  inline VectorWithOffset<float> get_ring_radii_for_all_views() const;

  //! Get detector ring radius
  inline float get_ring_radius() const;

  inline float get_ring_radius( const int view_num) const;
  //! Get detector ring spacing
  inline float get_ring_spacing() const;

  //! Set detector ring spacing
  void set_ring_spacing(float ring_spacing_v);

  //! Get the mashing factor, i.e. how many 'original' views are combined
  /*! This gets the result by comparing the number of detectors in the scanner_ptr
      with the actual number of views.

      \warning In the debug version, it is checked with an assert() that the number of 
      detectors is an even multiple of the number of views. This is not checked in 
      the normal version though.
   */
  inline int get_view_mashing_factor() const;

  //! Find which segment a particular ring difference belongs to
  /*!
    \return Succeeded::yes when a corresponding segment was found. 
    */
  inline Succeeded 
    get_segment_num_for_ring_difference(int& segment_num, const int ring_diff) const;

  //! Find to which segment and axial position a ring pair contributes
  /*!
    \a ring1, \a ring2 have to between 0 and scanner.get_num_rings()-1.
    \return Succeeded::yes when a corresponding segment was found. 
    \warning axial_pos_num returned might be outside the actual range in the proj_data_info.

    For CTI data with span, this essentially implements a 'michelogram'.

    \warning Current implementation assumes that the axial positions start from 0 for
    the first ring-pair in the segment.

    \warning The implementation of this function currently assumes that the axial
    sampling is equal to the ring spacing for non-spanned data 
    (i.e. no axial compression), while it is half the 
    ring spacing for spanned data.
  */
  inline Succeeded 
    get_segment_axial_pos_num_for_ring_pair(int& segment_num,
                                            int& axial_pos_num,
                                            const int ring1,
                                            const int ring2) const;

  //! Find all ring pairs that contribute to a segment and axial position
  /*!
    \a ring1, \a ring2 will be between 0 and scanner.get_num_rings()-1.

    \warning The implementation of this function currently assumes that the axial
    sampling is equal to the ring spacing for non-spanned data 
    (i.e. no axial compression), while it is half the 
    ring spacing for spanned data.
  */
  inline const RingNumPairs&
    get_all_ring_pairs_for_segment_axial_pos_num(const int segment_num,
						 const int axial_pos_num) const;
  //! Find the number of ring pairs that contribute to a segment and axial position
  /*!
    \warning The implementation of this function currently assumes that the axial
    sampling is equal to the ring spacing for non-spanned data 
    (i.e. no axial compression), while it is half the 
    ring spacing for spanned data.
  */
  inline unsigned
    get_num_ring_pairs_for_segment_axial_pos_num(const int segment_num,
						 const int axial_pos_num) const;

  //! Find a ring pair that contributes to a segment and axial position
  /*!
    \a ring1, \a ring2 will be between 0 and scanner.get_num_rings()-1.

    \warning Currently only works when no axial compression is used for the segment (i.e.
    min_ring_diff = max_ring_diff). Otherwise, a error() will be called.

    \warning The implementation of this function currently assumes that the axial
    sampling is equal to the ring spacing for non-spanned data 
    (i.e. no axial compression), while it is half the 
    ring spacing for spanned data.
  */
  void
    get_ring_pair_for_segment_axial_pos_num(int& ring1,
					    int& ring2,
					    const int segment_num,
                                            const int axial_pos_num) const;

  virtual std::string parameter_info() const;

protected:

  //! a variable that is set if the data corresponds to physical rings in the scanner
  /*! This is (only) used to prevent get_segment_axial_pos_num_for_ring_pair() et al
      to go wild. Indeed, for cases where there's cylindrical sampling, but not
      really any physical rings associated to the sampling, those functions will
      return invalid information.

      The prime case where this is used is for data corresponding to (nearly) 
      continuous detectors, such as DHCI systems, or the HiDAC.

      Ideally, this would be done by having a separate class for such systems which
      does not contain the ring-difference et al information. This seems to make
      the hierarchy too complicated though.

      \bug The value of this variable is currently set by checking if the scanner 
      is a HiDAC scanner. This needs to be changed.
      */
  bool sampling_corresponds_to_physical_rings;
  
protected:
  virtual bool blindly_equals(const root_type * const) const = 0;

private:
  float azimuthal_angle_offset;
  float azimuthal_angle_sampling;
  VectorWithOffset<float> ring_radius;
  float ring_spacing;
  VectorWithOffset<int> min_ring_diff; 
  VectorWithOffset<int> max_ring_diff;

  /*
    Next members have to be mutable as they can be modified by const member 
    functions. We need this because of the presence of set_min_ring_difference()
    which invalidates these precalculated arrays.
    If your compiler does not support mutable (and you don't want to upgrade
    it to something more sensible), your best bet is to remove the 
    set_*ring_difference functions, and move the content of  
    initialise_ring_diff_arrays() to the constructor. (Not recommended!)
  */

  //! This member will signal if the arrays below contain sensible info or not
  mutable bool ring_diff_arrays_computed;
  //! This member stores the offsets used in get_m()
  mutable VectorWithOffset<float> m_offset;

  //! This member stores the offsets used in get_segment_axial_pos_num_for_ring_pair()
  mutable VectorWithOffset<int> ax_pos_num_offset;
  //! This member stores a table converting ring differences to segment numbers
  mutable VectorWithOffset<int> ring_diff_to_segment_num;
  //! This member stores a table converting segment/axial_pos to ring1+ring2
  mutable VectorWithOffset<VectorWithOffset<int> > segment_axial_pos_to_ring1_plus_ring2;

  //! This function sets all of the above
  void initialise_ring_diff_arrays() const;

  //! This function guarantees that ring_diff_arrays will be set but checks first if was done already
  /*! This function is OPENMP thread-safe */
  inline void initialise_ring_diff_arrays_if_not_done_yet() const;

  inline int get_num_axial_poss_per_ring_inc(const int segment_num) const;

  //! This member will signal if the array below contain sensible info or not
  mutable bool segment_axial_pos_to_ring_pair_allocated;
  //! This member stores a table used by get_all_ring_pairs_for_segment_axial_pos_num()
  mutable VectorWithOffset< VectorWithOffset < shared_ptr<RingNumPairs> > > 
    segment_axial_pos_to_ring_pair;

  //! allocate table
  void allocate_segment_axial_pos_to_ring_pair() const;

  //! initialise one element of the above table
  void compute_segment_axial_pos_to_ring_pair(const int segment_num, const int axial_pos_num) const;

};


END_NAMESPACE_STIR

#include "stir/ProjDataInfoCylindrical.inl"

#endif<|MERGE_RESOLUTION|>--- conflicted
+++ resolved
@@ -129,13 +129,10 @@
   virtual void
     set_num_views(const int new_num_views);
 
-<<<<<<< HEAD
   virtual void set_tof_mash_factor(const int new_num);
 
-=======
   //! Get azimuthal angle offset (in radians)
   inline float get_azimuthal_angle_offset() const;
->>>>>>> 60ebb891
   //! Get the azimuthal sampling (in radians)
   inline float get_azimuthal_angle_sampling() const;
   virtual inline float get_sampling_in_t(const Bin&) const;
