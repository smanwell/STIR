//
//
/*
    Copyright (C) 2000 PARAPET partners
    Copyright (C) 2000 - 2011-10-14, Hammersmith Imanet Ltd
    Copyright (C) 2011-07-01 - 2011, Kris Thielemans
<<<<<<< HEAD
    Copyright (C) 2016-17, University of Hull
    Copyright (C) 2017-2018, 2020, 2022, University College London
=======
    Copyright (C) 2017-2018, 2020, 2022, 2023 University College London
>>>>>>> 734a0d71
    This file is part of STIR.

    SPDX-License-Identifier: Apache-2.0 AND License-ref-PARAPET-license
    See STIR/LICENSE.txt for details
*/
/*!
  \file
  \ingroup projdata

  \brief Declaration of class stir::ProjDataInfo

  \author Nikos Efthimiou
  \author Sanida Mustafovic
  \author Kris Thielemans
  \author Elise Emond
  \author PARAPET project

*/
#ifndef __stir_ProjDataInfo_H__
#define __stir_ProjDataInfo_H__

#include "stir/SegmentIndices.h"
#include "stir/ViewgramIndices.h"
#include "stir/SinogramIndices.h"
#include "stir/VectorWithOffset.h"
#include "stir/Scanner.h"
#include "stir/shared_ptr.h"
#include "stir/unique_ptr.h"
#include <string>
#include <memory>

START_NAMESPACE_STIR

template <typename elemT> class Sinogram;
template <typename elemT> class Viewgram;
template <typename elemT> class SegmentByView;
template <typename elemT> class SegmentBySinogram;
template <typename elemT> class RelatedViewgrams;
class DataSymmetriesForViewSegmentNumbers;
class ViewSegmentNumbers;
class Bin;
template <typename T> class LOR;
template <typename T> class LORInAxialAndNoArcCorrSinogramCoordinates;
class PMessage;

/*!
  \ingroup projdata
  \brief An (abstract base) class that contains information on the 
  projection data.

  This class supports a fixed horizontal and vertical bed position. Both are set to zero
  by default. Continuous bed motion is not supported.
*/
class ProjDataInfo
{
protected:
  typedef ProjDataInfo root_type;

public:

  /********** static members **************/

  //! Ask for the details and return a ProjDataInfo pointer
  static ProjDataInfo* 
  ask_parameters();

  //! Construct a ProjDataInfo with span=3 for segment 0, but span=1 for others.
  /*! This function implements our old understanding of GE data. An alternative is to use
      construct_proj_data_info() with \c span=2.
	 \warning N.E: TOF mash factor = 1, means possible many TOF bins
     \warning N.E: TOF mash factor = 0 will produce nonTOF data
*/
  static ProjDataInfo*  
  ProjDataInfoGE(const shared_ptr<Scanner>& scanner_ptr,
                 const int max_delta,
                 const int num_views, const int num_tangential_poss,
                 const bool arc_corrected = true,
                 const int tof_mash_factor = 0);

  //! Old name for construct_proj_data_info()
  /*! \deprecated
     */
  static ProjDataInfo* 
  ProjDataInfoCTI(const shared_ptr<Scanner>& scanner_ptr,
                  const int span, const int max_delta,
                  const int num_views, const int num_tangential_poss,
                  const bool arc_corrected = true,
                  const int tof_mash_factor = 0);

  //! Construct a ProjDataInfo suitable with a given span
  /*! \c span is used to denote the amount of axial compression (see the STIR glossary).
  Higher span, more axial compression. Span 1 means no axial compression.
  Siemens/CTI currently uses odd span. GE scanners use a mixed case where segment 0
  has span 3, while other segments have span 2. We call this span 2.
  As a generalisation, this function supports any even span.

	 \warning N.E: TOF mash factor = 1, means possible many TOF bins
     \warning N.E: TOF mash factor = 0 will produce nonTOF data
  */
  static unique_ptr<ProjDataInfo>
	  construct_proj_data_info(const shared_ptr<Scanner>& scanner_sptr,
                             const int span, const int max_delta,
                             const int num_views, const int num_tangential_poss,
                             const bool arc_corrected = true,
                             const int tof_mash_factor = 0);
  //! \name Conversion functions between TOF delta_time and mm
  //@{
  inline static double
    mm_to_tof_delta_time(const float dist);
  inline static float
    tof_delta_time_to_mm(const double delta_time);
  //@}

  /************ constructors ***********/
  // TODO should probably be protected

  //! Construct an empty object
   ProjDataInfo();
  
  //! Constructor setting all relevant info for a ProjDataInfo
   /*! The num_axial_pos_per_segment argument should be such that
       num_axial_pos_per_segment[segment_num] gives you the appropriate value 
       for a particular segment_num
       */
  ProjDataInfo(const shared_ptr<Scanner>& scanner_ptr,
		      const VectorWithOffset<int>& num_axial_pos_per_segment, 
		      const int num_views, 
		      const int num_tangential_poss);

  //! Overloaded Contructor with TOF initialisation
  ProjDataInfo(const shared_ptr<Scanner>& scanner_ptr,
              const VectorWithOffset<int>& num_axial_pos_per_segment,
              const int num_views,
              const int num_tangential_poss,
              const int tof_mash_factor);


  //! Standard trick for a 'virtual copy-constructor' 
  virtual ProjDataInfo* clone() const = 0;

  //! Like clone() but return a shared_ptr
  inline shared_ptr<ProjDataInfo> create_shared_clone() const;

  //! Similar to create_shared_clone() but returns a non-tof version of ProjDataInfo setting tof mashing factor = 0
  inline shared_ptr<ProjDataInfo> create_non_tof_clone() const;

  //! Destructor
  virtual ~ProjDataInfo() {}

  /**************** member functions *********/

  //  ProjDataInfo& operator=(const ProjDataInfo&);

  //! \name Functions that change the data size
  //@{

  //! Set a new range of segment numbers
  /*! 
    This function is virtual in case a derived class needs to know the 
    segment range changed.

    \warning the new range has to be 'smaller' than the old one. */
  virtual void reduce_segment_range(const int min_segment_num, const int max_segment_num);
  //! Set number of views (min_view_num is set to 0).
  /*! This function is virtual in case a derived class needs to know the 
    number of views changed. */
  virtual void set_num_views(const int num_views);
  //! Set number of tangential positions
  /*! This function is virtual in case a derived class needs to know the 
    number of tangential positions changed. */
  virtual void set_num_tangential_poss(const int num_tang_poss);
  //! Set number of axial positions per segment
  /*! 
    \param num_axial_poss_per_segment is a vector with the new numbers,
    where the index into the vector is the segment_num (i.e. it is not
    related to the storage order of the segments or so).

    This function is virtual in case a derived class needs to know the 
    number of axial positions changed. */
  virtual void set_num_axial_poss_per_segment(const VectorWithOffset<int>& num_axial_poss_per_segment); 

  //! Set minimum axial position number for 1 segment
  /*! This function is virtual in case a derived class needs to know the number changed. */
  virtual void set_min_axial_pos_num(const int min_ax_pos_num, const int segment_num);
  //! Set maximum axial position number for 1 segment
  /*! This function is virtual in case a derived class needs to know the number changed. */
  virtual void set_max_axial_pos_num(const int max_ax_pos_num, const int segment_num);
  
  //! Set minimum tangential position number
  /*! This function is virtual in case a derived class needs to know the number changed. */
  virtual void set_min_tangential_pos_num(const int min_tang_poss);
  //! Set maximum tangential position number
  /*! This function is virtual in case a derived class needs to know the number changed. */
  virtual void set_max_tangential_pos_num(const int max_tang_poss);
  //! The tof mashing factor (for TOF scanners).
  /*! Set to 0 for non-TOF

    Min and Max timing position will be recalculated.
  */
  virtual void set_tof_mash_factor(const int new_num);
  //@}

  //! \name Functions that return info on the data size
  //@{
  //! Get number of segments
  inline int get_num_segments() const;
  //! Get number of axial positions per segment
  inline int get_num_axial_poss(const int segment_num) const;
  //! Get number of views
  inline int get_num_views() const;
  //! Get number of tangential positions
  inline int get_num_tangential_poss() const;
  //! Get number of tof bin for a given time difference
  inline int get_tof_bin(const double delta) const;
#if 0
// KT: code disabled as buggy but currently not needed
  //! Get number of tof bin for a given time difference, ignoring the TOF mashing factor
  inline int get_unmashed_tof_bin(const double delta) const;
#endif
  //! Get number of TOF bins
  inline int get_num_tof_poss() const;
  //! Get minimum segment number
  inline int get_min_segment_num() const;
  //! Get maximum segment number
  inline int get_max_segment_num() const;
  //! Get minimum axial position per segmnet
  inline int get_min_axial_pos_num(const int segment_num) const;
  //! Get maximum axial position per segment
  inline int get_max_axial_pos_num(const int segment_num) const;
  //! Get minimum view number
  inline int get_min_view_num() const;
  //! Get maximum view number
  inline int get_max_view_num() const;
  //! Get minimum tangential position number
  inline int get_min_tangential_pos_num() const;
  //! Get maximum tangential position number
  inline int get_max_tangential_pos_num() const;
  //! Get TOF mash factor
  /* 0 indicates non-TOF data, as well as the max number of TOF bins for the scanner
   (as all TOF bins will then be added). */
  inline int get_tof_mash_factor() const;
   //! Get the index of the first TOF position
  inline int get_min_tof_pos_num() const;
  //! Get the index of the last timgin position.
  inline int get_max_tof_pos_num() const;
  //! Get the coincide window in pico seconds
  //! \warning Proposed convension: If the scanner is not TOF ready then
  //! the coincidence windowis in the TOF bin size.
  inline float get_coincidence_window_in_pico_sec() const;
  //! Get the total width of the coincide window in mm
  inline float get_coincidence_window_width() const;
  //! Get the total number of sinograms
  /*! Note that this will count TOF sinograms as well.
      \see get_num_non_tof_sinograms()
  */
  inline int get_num_sinograms() const;
  //! Get the number of non-tof sinograms
  /*! Note that this is the sum of the number of axial poss over all segments.
      \see get_num_sinograms()
  */
  inline int get_num_non_tof_sinograms() const;
  //! Get the total size of the data
  inline std::size_t size_all() const;
  //@}

  //! Determine if TOF data from tof_mash_factor and num_tof_bins
  inline bool is_tof_data() const;

  //! Return a list of view numbers in the "original" data if subsets are used
  /*! ProjDataInfoSubsetByView can be used to construct a subset of data. It might
    be useful to know what the original view numbers were.

    The default implementation just returns a list from \c min_view_num to \c max_view_num,
    but ProjDataInfoSubsetByView overrides it.
  */
  virtual std::vector<int> get_original_view_nums() const;

  //| \name Functions that return geometrical info for a Bin
  //@{
  //! Get tangent of the co-polar angle of the normal to the projection plane
  /*! theta=0 for 'direct' planes (i.e. projection planes parallel to the scanner axis) */
  virtual float get_tantheta(const Bin&) const =0;
  
  //! Get cosine of the co-polar angle of the normal to the projection plane
  /*! theta=0 for 'direct' planes (i.e. projection planes parallel to the scanner axis) */
  inline float get_costheta(const Bin&) const;
  
  //! Get azimuthal angle phi of the normal to the projection plane
  /*! phi=0 when the normal vector has no component along the horizontal axis */
  virtual float get_phi(const Bin&) const =0;
  
  //! Get value of the (roughly) axial coordinate in the projection plane (in mm)
  /*! t-axis is defined to be orthogonal to the s-axis (and to the vector
      normal to the projection plane */
  virtual float get_t(const Bin&) const =0;

  //! Return z-coordinate of the middle of the LOR (in mm)
  /*!
    The middle is defined as follows: imagine a cylinder centred around
    the scanner axis. The LOR will intersect the cylinder at 2 opposite
    ends. The middle of the LOR is exactly halfway those 2 points.

    The 0 of the z-axis is chosen in the middle of the scanner.

    Default implementation is equivalent to
    \code
    get_t(bin)/get_costheta(bin)
    \endcode
  */  
  virtual inline float get_m(const Bin&) const;

  //! Get value of the tangential coordinate in the projection plane (in mm)
  /*! s-axis is defined to be orthogonal to the scanner axis (and to the vector
      normal to the projection plane */
  virtual float get_s(const Bin&) const =0;

  //! Get value of the TOF location along the LOR (in mm)
  //! k is a line segment connecting the centers of the two detectors.
  float get_k(const Bin&) const;

  //! Get the value of the TOF timing difference (in ps)
  double get_tof_delta_time(const Bin&) const;

  //! Get LOR corresponding to a given bin
  /*!
      \see get_bin()
      \warning This function might get a different type of arguments
      in the next release.
  */
  virtual void
    get_LOR(LORInAxialAndNoArcCorrSinogramCoordinates<float>&,
	    const Bin&) const = 0;
  //@}

  //! \name Functions that return info on the sampling in the different coordinates
  //@{
  //! Get sampling distance in the \c t coordinate
  /*! For some coordinate systems, this might depend on the Bin. The 
      default implementation computes it as 
      \code
      1/2(get_t(..., ax_pos+1,...)-get_t(..., ax_pos-1,...)))
      \endcode
  */
  virtual float get_sampling_in_t(const Bin&) const;

  //! Get sampling distance in the \c m coordinate
  /*! For some coordinate systems, this might depend on the Bin. The 
      default implementation computes it as 
      \code
      1/2(get_m(..., ax_pos+1,...)-get_m(..., ax_pos-1,...)))
      \endcode
  */
  virtual float get_sampling_in_m(const Bin&) const;

  //! Get sampling distance in the \c s coordinate
  /*! For some coordinate systems, this might depend on the Bin. The 
      default implementation computes it as 
      \code
      1/2(get_s(..., tang_pos+1)-get_s(..., tang_pos_pos-1)))
      \endcode
  */
  virtual float get_sampling_in_s(const Bin&) const;

  //! Get sampling distance in the k \c coordinate
  float get_sampling_in_k(const Bin&) const;
  //@}


  //! Find the bin in the projection data that 'contains' an LOR
  /*! Projection data corresponds to lines, so most Lines Of Response 
      (LORs) there is a bin in the projection data. Usually this will be
      the bin which has a central LOR that is 'closest' to the LOR that
      is passed as an argument.

      If there is no such bin (e.g. the LOR does not intersect the
      detectors, Bin::get_bin_value() will be less than 0, otherwise
      it will be 1.

      \warning This function might get a different type of arguments
      in the next release.
      \see get_LOR()
  */
  virtual 
    Bin
    get_bin(const LOR<float>&,const double delta_time = 0.0) const = 0;

  //! \name Equality of ProjDataInfo objects
  //@{
  //! check equality
  bool operator ==(const ProjDataInfo& proj) const; 
  
  bool operator !=(const ProjDataInfo& proj) const;

  //! Check if \c *this contains \c proj
  virtual bool operator>=(const ProjDataInfo& proj) const;

  //@}

  //! \name Functions that return sinograms etc (filled with 0)
  //@{

  //! Get empty viewgram
  Viewgram<float> get_empty_viewgram(const ViewgramIndices&) const;
  //! Get empty_sinogram
  Sinogram<float> get_empty_sinogram(const SinogramIndices&) const;
  //! Get empty segment sino
  SegmentByView<float> get_empty_segment_by_view(const SegmentIndices&) const;
  //! Get empty segment view
  SegmentBySinogram<float> get_empty_segment_by_sinogram(const SegmentIndices&) const;

  //! Get empty viewgram
  /*! \deprecated */
  Viewgram<float> get_empty_viewgram(const int view_num, const int segment_num, 
    const bool make_num_tangential_poss_odd = false, const int timing_pos_num = 0) const;
  
  //! Get empty_sinogram
  /*! \deprecated */
  Sinogram<float> get_empty_sinogram(const int ax_pos_num, const int segment_num,
    const bool make_num_tangential_poss_odd = false, const int timing_pos_num = 0) const;

  //! Get empty segment sino
  /*! \deprecated */
  SegmentByView<float> get_empty_segment_by_view(const int segment_num, 
		  	   const bool make_num_tangential_poss_odd = false,
			   const int timing_pos_num = 0) const;
  //! Get empty segment view
  /*! \deprecated */
  SegmentBySinogram<float> get_empty_segment_by_sinogram(const int segment_num, 
				   const bool make_num_tangential_poss_odd = false,
				   const int timing_pos_num = 0) const;


  //! Get empty related viewgrams, where the symmetries_ptr specifies the symmetries to use
  /*! make_num_tangential_poss_odd has to be \c false */
  RelatedViewgrams<float> get_empty_related_viewgrams(const ViewgramIndices&,
    const shared_ptr<DataSymmetriesForViewSegmentNumbers>&,
    const bool make_num_tangential_poss_odd = false,
	const int timing_pos_num = 0) const;
  //@}


  //! Get scanner pointer  
  inline const Scanner* get_scanner_ptr() const;

  //! Get scanner shared pointer
  inline shared_ptr<Scanner> get_scanner_sptr() const;
  
  //! Return a string describing the object
  virtual std::string parameter_info() const;

  //! Struct which holds two floating numbers
  struct Float1Float2 { float low_lim; float high_lim; };

  //! Vector which holds the lower and higher boundary for each TOF position in mm, for faster access.
  mutable VectorWithOffset<Float1Float2> tof_bin_boundaries_mm;
  //! Vector which holds the lower and higher boundary for each TOF position in ps`, for faster access.
  mutable VectorWithOffset<Float1Float2> tof_bin_boundaries_ps;
  //! Vector which holds the lower and higher boundary for each TOF position, without the application of TOF mashing, in mm, for faster access.
#if 0
  mutable VectorWithOffset<Float1Float2> tof_bin_unmashed_boundaries_mm;
  //! Vector which holds the lower and higher boundary for each TOF position, without the application of TOF mashing, in ps`, for faster access.
  mutable VectorWithOffset<Float1Float2> tof_bin_unmashed_boundaries_ps;
#endif

  //! Set horizontal bed position
  void set_bed_position_horizontal(const float bed_position_horizontal_arg)
  { bed_position_horizontal = bed_position_horizontal_arg; }

  //! Get horizontal bed position
  float get_bed_position_horizontal() const { return bed_position_horizontal; }

  //! Set vertical bed position
  void set_bed_position_vertical(const float bed_position_vertical_arg)
  { bed_position_vertical = bed_position_vertical_arg; }

  //! Get vertical bed position
  float get_bed_position_vertical() const { return bed_position_vertical; }
  
  inline bool has_energy_information() const
  {
      return scanner_ptr->has_energy_information();
  }

protected:
  virtual bool blindly_equals(const root_type * const) const = 0;

private:
  shared_ptr<Scanner> scanner_ptr;
  int min_view_num;
  int max_view_num;
  int min_tangential_pos_num;
  int max_tangential_pos_num;
  //! Minimum TOF pos
  int min_tof_pos_num;
  //! Maximum TOF pos
  int max_tof_pos_num;
#if 0
  //! Minimum TOF pos regardless of the mashing factor
  int min_unmashed_tof_pos_num;
  //! Maximum TOF pos regardless of the mashing factor
  int max_unmashed_tof_pos_num;
#endif
  //! TOF mash factor.
  int tof_mash_factor;
  //! Finally (with any mashing factor) TOF bin increament.
  float tof_increament_in_mm;
  //! Number of tof bins (TOF mash factor applied)
  int num_tof_bins;
  VectorWithOffset<int> min_axial_pos_per_seg; 
  VectorWithOffset<int> max_axial_pos_per_seg;
  float bed_position_horizontal;
  float bed_position_vertical;
  
};

END_NAMESPACE_STIR

#include "stir/ProjDataInfo.inl"

#endif //  __ProjDataInfo_H__
<|MERGE_RESOLUTION|>--- conflicted
+++ resolved
@@ -4,12 +4,8 @@
     Copyright (C) 2000 PARAPET partners
     Copyright (C) 2000 - 2011-10-14, Hammersmith Imanet Ltd
     Copyright (C) 2011-07-01 - 2011, Kris Thielemans
-<<<<<<< HEAD
     Copyright (C) 2016-17, University of Hull
-    Copyright (C) 2017-2018, 2020, 2022, University College London
-=======
     Copyright (C) 2017-2018, 2020, 2022, 2023 University College London
->>>>>>> 734a0d71
     This file is part of STIR.
 
     SPDX-License-Identifier: Apache-2.0 AND License-ref-PARAPET-license
@@ -444,6 +440,7 @@
 
   //! Get empty related viewgrams, where the symmetries_ptr specifies the symmetries to use
   /*! make_num_tangential_poss_odd has to be \c false */
+  //TODOTOF
   RelatedViewgrams<float> get_empty_related_viewgrams(const ViewgramIndices&,
     const shared_ptr<DataSymmetriesForViewSegmentNumbers>&,
     const bool make_num_tangential_poss_odd = false,
