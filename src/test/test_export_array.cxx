--- conflicted
+++ resolved
@@ -279,7 +279,7 @@
 
     //-
     info("Copying from ProjData to array ...");
-    test_proj_data.copy_to(test_array_iter);
+    copy_to(test_proj_data, test_array_iter);
 
     //- Check if segment order is as expected
     {
@@ -304,7 +304,7 @@
 
     // Convert it back to ProjData
     info("Copying from array to a new ProjData ...");
-    check_proj_data.fill_from(test_array.begin_all());
+    fill_from(check_proj_data, test_array.begin_all_const(), test_array.end_all_const());
     this->check_if_equal_projdata(test_proj_data, check_proj_data, test_name);
 }
 
@@ -348,32 +348,6 @@
         run_static_test(test_proj_data, check_proj_data, "static test in-memory/interfile");
       }      
     }
-<<<<<<< HEAD
-
-    //- Get the total size of the ProjData
-
-    int total_size = static_cast<int>(test_proj_data_sptr->size_all());
-
-    //- Allocate 1D array and get iterator
-
-    info("Allocating array ...");
-    Array<1,float> test_array(total_size);
-    Array<1,float>::full_iterator test_array_iter = test_array.begin_all();
-
-    //-
-    info("Copying from ProjData to array ...");
-    copy_to(*test_proj_data_sptr, test_array_iter);
-
-    // Convert it back to ProjData
-    info("Copying from array to a new ProjData ...");
-    fill_from(*check_proj_data_sptr, test_array.begin_all_const(), test_array.end_all_const());
-
-    info ("Checking if new and old ProjData are the same...");
-    for (int segment_num = test_proj_data_sptr->get_min_segment_num();
-         segment_num <= test_proj_data_sptr->get_max_segment_num();
-         ++segment_num)
-=======
->>>>>>> c9f5b92f
     {
       ProjDataInterfile test_proj_data(test_exam_info_sptr, tmp_proj_data_info_sptr,
                                        "test_proj_data_export.hs", std::ios::out | std::ios::trunc | std::ios::in);
