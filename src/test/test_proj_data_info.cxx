//
//
/*!

  \file
  \ingroup test

  \brief Test program for stir::ProjDataInfo hierarchy

  \author Sanida Mustafovic
  \author Kris Thielemans
  \author PARAPET project

*/
/*
    Copyright (C) 2000 PARAPET partners
    Copyright (C) 2000- 2011, Hammersmith Imanet Ltd
    This file is part of STIR.

    This file is free software; you can redistribute it and/or modify
    it under the terms of the GNU Lesser General Public License as published by
    the Free Software Foundation; either version 2.1 of the License, or
    (at your option) any later version.

    This file is distributed in the hope that it will be useful,
    but WITHOUT ANY WARRANTY; without even the implied warranty of
    MERCHANTABILITY or FITNESS FOR A PARTICULAR PURPOSE.  See the
    GNU Lesser General Public License for more details.

    See STIR/LICENSE.txt for details
*/

#include "stir/ProjDataInfoCylindricalArcCorr.h"
#include "stir/ProjDataInfoCylindricalNoArcCorr.h"
#include "stir/RunTests.h"
#include "stir/Scanner.h"
#include "stir/Bin.h"
#include "stir/LORCoordinates.h"
#include "stir/round.h"
#include "stir/num_threads.h"
#include <iostream>
#include <iomanip>
#include <algorithm>
#include <math.h>

#ifndef STIR_NO_NAMESPACES
using std::cerr;
using std::setw;
using std::endl;
using std::min;
using std::max;
using std::size_t;
#endif

//#define STIR_TOF_DEBUG 1

START_NAMESPACE_STIR

static inline
int intabs(const int x)
{ return x>=0?x:-x; }

// prints a michelogram to the screen
#if 1
// TODO move somewhere else
void michelogram(const ProjDataInfoCylindrical& proj_data_info)
{
  cerr << '{';
  for (int ring1=0; ring1<proj_data_info.get_scanner_ptr()->get_num_rings(); ++ring1)
  {
    cerr << '{';
    for (int ring2=0; ring2<proj_data_info.get_scanner_ptr()->get_num_rings(); ++ring2)
    {
      int segment_num=0;
      int ax_pos_num = 0;
      if (proj_data_info.get_segment_axial_pos_num_for_ring_pair(segment_num, ax_pos_num, ring1, ring2)
        == Succeeded::yes)
        cerr << '{' << setw(3) << segment_num << ',' << setw(2) << ax_pos_num << "}";
      else
        cerr << "{}      ";
      if (ring2 != proj_data_info.get_scanner_ptr()->get_num_rings()-1)
        cerr << ',';

    }
    cerr << '}';
    if (ring1 != proj_data_info.get_scanner_ptr()->get_num_rings()-1)
        cerr << ',';
    cerr << endl;
  }
  cerr << '}' << endl;
}
#endif

/*!
  \ingroup test
  \brief Test class for ProjDataInfo
*/
class ProjDataInfoTests: public RunTests
{
protected:  
  void test_generic_proj_data_info(ProjDataInfo& proj_data_info);
};

void
ProjDataInfoTests::
test_generic_proj_data_info(ProjDataInfo& proj_data_info)
{
  cerr << "\tTests on get_LOR/get_bin\n";
  int max_diff_segment_num=0;
  int max_diff_view_num=0;
  int max_diff_axial_pos_num=0;
  int max_diff_tangential_pos_num=0;
  int max_diff_timing_pos_num = 0;
#ifdef STIR_OPENMP
#pragma omp parallel for schedule(dynamic)
#endif
  for (int segment_num=proj_data_info.get_min_segment_num();
       segment_num<=proj_data_info.get_max_segment_num();
	 ++segment_num)
      {
	for (int view_num=proj_data_info.get_min_view_num();
	     view_num<=proj_data_info.get_max_view_num();
	     view_num+=3)
         {
	    // loop over axial_positions. Avoid using first and last positions, as 
	    // if there is axial compression, the central LOR of a bin might actually not
	    // fall within the scanner. In this case, the get_bin(get_LOR(org_bin)) code 
	    // will return an out-of-range bin (i.e. value<0).
	    int axial_pos_num_margin=0;
	    const ProjDataInfoCylindrical* const proj_data_info_cyl_ptr =
	      dynamic_cast<const ProjDataInfoCylindrical* const>(&proj_data_info);
	    if (proj_data_info_cyl_ptr!=0)
	      {
		axial_pos_num_margin =
		  std::max(
			   round(ceil(proj_data_info_cyl_ptr->get_average_ring_difference(segment_num) -
				      proj_data_info_cyl_ptr->get_min_ring_difference(segment_num))),
			   round(ceil(proj_data_info_cyl_ptr->get_max_ring_difference(segment_num) -
				      proj_data_info_cyl_ptr->get_average_ring_difference(segment_num))));		
	      }
	    for (int axial_pos_num=proj_data_info.get_min_axial_pos_num(segment_num)+axial_pos_num_margin ;
		 axial_pos_num<=proj_data_info.get_max_axial_pos_num(segment_num)-axial_pos_num_margin;
		 axial_pos_num+=3)
	      {
		for (int tangential_pos_num=proj_data_info.get_min_tangential_pos_num()+1;
		     tangential_pos_num<=proj_data_info.get_max_tangential_pos_num()-1;
		     tangential_pos_num+=1)
		  {
                    for (int timing_pos_num = proj_data_info.get_min_tof_pos_num();
                         timing_pos_num <= proj_data_info.get_max_tof_pos_num();
                         timing_pos_num += std::max(1,(proj_data_info.get_max_tof_pos_num() - proj_data_info.get_min_tof_pos_num()) / 2))// take 3 or 1 steps, always going through 0
                      {
                        const Bin org_bin(segment_num,view_num,axial_pos_num,tangential_pos_num, timing_pos_num, /* value*/1.f);
                        const double delta_time = proj_data_info.get_tof_delta_time(org_bin);
                        LORInAxialAndNoArcCorrSinogramCoordinates<float> lor;
                        proj_data_info.get_LOR(lor, org_bin);
                        {
                          const Bin new_bin = proj_data_info.get_bin(lor, delta_time);
#if STIR_TOF_DEBUG>1
                          std::cerr << "T:" << org_bin.timing_pos_num() << ", swapped=" << lor.is_swapped()
                            << ", z1=" << lor.z1() << ", z2=" << lor.z2() << ", phi=" << lor.phi() << ", beta=" << lor.beta() << std::endl;
#endif
#if 1
                          const int diff_segment_num =
                            intabs(org_bin.segment_num() - new_bin.segment_num());
                          const int diff_view_num =
                            intabs(org_bin.view_num() - new_bin.view_num());
                          const int diff_axial_pos_num =
                            intabs(org_bin.axial_pos_num() - new_bin.axial_pos_num());
                          const int diff_tangential_pos_num =
                            intabs(org_bin.tangential_pos_num() - new_bin.tangential_pos_num());
                          const int diff_timing_pos_num =
                            intabs(org_bin.timing_pos_num() - new_bin.timing_pos_num());
                          if (new_bin.get_bin_value()>0)
                            {
                              if (diff_segment_num>max_diff_segment_num)
                                max_diff_segment_num=diff_segment_num;
                              if (diff_view_num>max_diff_view_num)
                                max_diff_view_num=diff_view_num;
                              if (diff_axial_pos_num>max_diff_axial_pos_num)
                                max_diff_axial_pos_num=diff_axial_pos_num;
                              if (diff_tangential_pos_num>max_diff_tangential_pos_num)
                                max_diff_tangential_pos_num=diff_tangential_pos_num;
                              if (diff_timing_pos_num>max_diff_timing_pos_num)
                                max_diff_timing_pos_num = diff_timing_pos_num;
                            }
                          if (!check(org_bin.get_bin_value() == new_bin.get_bin_value(), "round-trip get_LOR then get_bin: value") ||
                              !check(diff_segment_num<=0, "round-trip get_LOR then get_bin: segment") ||
                              !check(diff_view_num<=1, "round-trip get_LOR then get_bin: view") ||
                              !check(diff_axial_pos_num<=1, "round-trip get_LOR then get_bin: axial_pos") ||
                              !check(diff_tangential_pos_num<=1, "round-trip get_LOR then get_bin: tangential_pos") ||
                              !check(diff_timing_pos_num == 0, "round-trip get_LOR then get_bin: timing_pos"))

#else
                            if (!check(org_bin == new_bin, "round-trip get_LOR then get_bin"))
#endif
                              {
                                cerr << "\tProblem at    segment = " << org_bin.segment_num()
                                     << ", axial pos " << org_bin.axial_pos_num()
                                     << ", view = " << org_bin.view_num()
                                     << ", tangential_pos = " << org_bin.tangential_pos_num()
                                     << ", timing_pos = " << org_bin.timing_pos_num() << "\n";
                                if (new_bin.get_bin_value()>0)
                                  cerr << "\tround-trip to segment = " << new_bin.segment_num()
                                       << ", axial pos " << new_bin.axial_pos_num()
                                       << ", view = " << new_bin.view_num()
                                       << ", tangential_pos = " << new_bin.tangential_pos_num()
                                       << ", timing_pos = " << new_bin.timing_pos_num()
                                       <<'\n';
                              }
                        }
                        // repeat test but with different type of LOR
                        {
                          LORAs2Points<float> lor_as_points;
                          lor.get_intersections_with_cylinder(lor_as_points, lor.radius());
#if STIR_TOF_DEBUG>1
                          std::cerr
                            << "    z1=" << lor_as_points.p1().z() << ", y1=" << lor_as_points.p1().y() << ", x1=" << lor_as_points.p1().x()
                            << "\n    z2=" << lor_as_points.p2().z() << ", y2=" << lor_as_points.p2().y() << ", x2=" << lor_as_points.p2().x()
                            << std::endl;
#endif
                          const Bin new_bin = proj_data_info.get_bin(lor_as_points, proj_data_info.get_tof_delta_time(org_bin));
#if 1
                          const int diff_segment_num =
                            intabs(org_bin.segment_num() - new_bin.segment_num());
                          const int diff_view_num =
                            intabs(org_bin.view_num() - new_bin.view_num());
                          const int diff_axial_pos_num =
                            intabs(org_bin.axial_pos_num() - new_bin.axial_pos_num());
                          const int diff_tangential_pos_num =
                            intabs(org_bin.tangential_pos_num() - new_bin.tangential_pos_num());
                          const int diff_timing_pos_num =
                            intabs(org_bin.timing_pos_num() - new_bin.timing_pos_num());
                          if (new_bin.get_bin_value()>0)
                            {
                              if (diff_segment_num>max_diff_segment_num)
                                max_diff_segment_num=diff_segment_num;
                              if (diff_view_num>max_diff_view_num)
                                max_diff_view_num=diff_view_num;
                              if (diff_axial_pos_num>max_diff_axial_pos_num)
                                max_diff_axial_pos_num=diff_axial_pos_num;
                              if (diff_tangential_pos_num>max_diff_tangential_pos_num)
                                max_diff_tangential_pos_num=diff_tangential_pos_num;
                              if (diff_timing_pos_num>max_diff_timing_pos_num)
                                max_diff_timing_pos_num = diff_timing_pos_num;
                            }
                          if (!check(org_bin.get_bin_value() == new_bin.get_bin_value(), "round-trip get_LOR then get_bin (LORAs2Points): value") ||
                              !check(diff_segment_num<=0, "round-trip get_LOR then get_bin (LORAs2Points): segment") ||
                              !check(diff_view_num<=1, "round-trip get_LOR then get_bin (LORAs2Points): view") ||
                              !check(diff_axial_pos_num<=1, "round-trip get_LOR then get_bin (LORAs2Points): axial_pos") ||
                              !check(diff_tangential_pos_num<=1, "round-trip get_LOR then get_bin (LORAs2Points): tangential_pos") ||
                              !check(diff_timing_pos_num == 0, "round-trip get_LOR then get_bin (LORAs2Points): timing_pos"))
			
#else
                            if (!check(org_bin == new_bin, "round-trip get_LOR then get_bin"))
#endif
                              {
                                cerr << "\tProblem at    segment = " << org_bin.segment_num()
                                     << ", axial pos " << org_bin.axial_pos_num()
                                     << ", view = " << org_bin.view_num()
                                     << ", tangential_pos_num = " << org_bin.tangential_pos_num()
                                     << ", timing_pos = " << org_bin.timing_pos_num() << "\n";
                                if (new_bin.get_bin_value()>0)
                                  cerr << "\tround-trip to segment = " << new_bin.segment_num()
                                       << ", axial pos " << new_bin.axial_pos_num()
                                       << ", view = " << new_bin.view_num()
                                       << ", tangential_pos_num = " << new_bin.tangential_pos_num()
                                       << ", timing_pos = " << new_bin.timing_pos_num()
                                       <<'\n';
                              }
                        }
                      }
		  }
	      }
	  }
      }
    cerr << "Max Deviation:  segment = " << max_diff_segment_num 
	 << ", axial pos " << max_diff_axial_pos_num
	 << ", view = " << max_diff_view_num 
	 << ", tangential_pos_num = " << max_diff_tangential_pos_num
    	 << ", timing_pos_num = " << max_diff_timing_pos_num << "\n";
}


/*!
  \ingroup test
  \brief Test class for ProjDataInfoCylindrical
*/
class ProjDataInfoCylindricalTests: public ProjDataInfoTests
{
protected:  
  void test_cylindrical_proj_data_info(ProjDataInfoCylindrical& proj_data_info);
};


void
ProjDataInfoCylindricalTests::
test_cylindrical_proj_data_info(ProjDataInfoCylindrical& proj_data_info) 
{
  cerr << "\tTesting consistency between different implementations of geometric info\n";
  {
    const Bin bin(proj_data_info.get_max_segment_num(),
	    1,
	    proj_data_info.get_max_axial_pos_num(proj_data_info.get_max_segment_num())/2,
	    1);
    check_if_equal(proj_data_info.get_sampling_in_m(bin),
		   proj_data_info.ProjDataInfo::get_sampling_in_m(bin),
		   "test consistency get_sampling_in_m");
    check_if_equal(proj_data_info.get_sampling_in_t(bin),
		   proj_data_info.ProjDataInfo::get_sampling_in_t(bin),
		   "test consistency get_sampling_in_t");
#if 0
    // ProjDataInfo has no default implementation for get_tantheta
    // I just leave the code here to make this explicit
    check_if_equal(proj_data_info.get_tantheta(bin),
		   proj_data_info.ProjDataInfo::get_tantheta(bin),
		   "test consistency get_tantheta");
#endif
    check_if_equal(proj_data_info.get_costheta(bin),
		   proj_data_info.ProjDataInfo::get_costheta(bin),
		   "test consistency get_costheta");

    check_if_equal(proj_data_info.get_costheta(bin),
		   cos(atan(proj_data_info.get_tantheta(bin))),
		   "cross check get_costheta and get_tantheta");

    // try the same with a non-standard ring spacing
    const float old_ring_spacing = proj_data_info.get_ring_spacing();
    proj_data_info.set_ring_spacing(2.1F);

    check_if_equal(proj_data_info.get_sampling_in_m(bin),
		   proj_data_info.ProjDataInfo::get_sampling_in_m(bin),
		   "test consistency get_sampling_in_m");
    check_if_equal(proj_data_info.get_sampling_in_t(bin),
		   proj_data_info.ProjDataInfo::get_sampling_in_t(bin),
		   "test consistency get_sampling_in_t");
#if 0
    check_if_equal(proj_data_info.get_tantheta(bin),
		   proj_data_info.ProjDataInfo::get_tantheta(bin),
		   "test consistency get_tantheta");
#endif
    check_if_equal(proj_data_info.get_costheta(bin),
		   proj_data_info.ProjDataInfo::get_costheta(bin),
		   "test consistency get_costheta");

    check_if_equal(proj_data_info.get_costheta(bin),
		   cos(atan(proj_data_info.get_tantheta(bin))),
		   "cross check get_costheta and get_tantheta");
    // set back to usual value
    proj_data_info.set_ring_spacing(old_ring_spacing);
  }

  if (proj_data_info.get_max_ring_difference(0) == proj_data_info.get_min_ring_difference(0)
      && proj_data_info.get_max_ring_difference(1) == proj_data_info.get_min_ring_difference(1)
      && proj_data_info.get_max_ring_difference(2) == proj_data_info.get_min_ring_difference(2)
      )
    {
      // these tests work only without axial compression
      cerr << "\tTest ring pair to segment,ax_pos (span 1)\n";
#ifdef STIR_OPENMP
#pragma omp parallel for schedule(dynamic)
#endif
    for (int ring1=0; ring1<proj_data_info.get_scanner_ptr()->get_num_rings(); ++ring1)
      for (int ring2=0; ring2<proj_data_info.get_scanner_ptr()->get_num_rings(); ++ring2)
	{
	  int segment_num = 0, axial_pos_num = 0;
	  check(proj_data_info.
		get_segment_axial_pos_num_for_ring_pair(segment_num,
							axial_pos_num,
							ring1,
							ring2) ==
		    Succeeded::yes,
		"test if segment,ax_pos_num found for a ring pair");
	  check_if_equal(segment_num, ring2-ring1,
			 "test if segment_num is equal to ring difference\n");
	  check_if_equal(axial_pos_num, min(ring2,ring1),
			 "test if segment_num is equal to ring difference\n");
	  
	  int check_ring1 = 0, check_ring2 = 0;
	  proj_data_info.
	    get_ring_pair_for_segment_axial_pos_num(check_ring1,
						    check_ring2,
						    segment_num,
						    axial_pos_num);
	  check_if_equal(ring1, check_ring1,
			 "test ring1 equal after going to segment/ax_pos and returning\n");
	  check_if_equal(ring2, check_ring2,
			 "test ring2 equal after going to segment/ax_pos and returning\n");

	  const ProjDataInfoCylindrical::RingNumPairs& ring_pairs =
	    proj_data_info.
	    get_all_ring_pairs_for_segment_axial_pos_num(segment_num,
							 axial_pos_num);

	  check_if_equal(ring_pairs.size(), static_cast<size_t>(1),
			 "test total number of ring-pairs for 1 segment/ax_pos should be 1 for span=1\n");
	  check_if_equal(ring1, ring_pairs[0].first,
			 "test ring1 equal after going to segment/ax_pos and returning (version with all ring_pairs)\n");
	  check_if_equal(ring2, ring_pairs[0].second,
			 "test ring2 equal after going to segment/ax_pos and returning (version with all ring_pairs)\n");
	}
  }

  cerr << "\tTest ring pair to segment,ax_pos and vice versa (for any axial compression)\n";
  {
#ifdef STIR_OPENMP
#pragma omp parallel for schedule(dynamic)
#endif
    for (int segment_num=proj_data_info.get_min_segment_num(); 
	 segment_num<=proj_data_info.get_max_segment_num(); 
	 ++segment_num)
      for (int axial_pos_num=proj_data_info.get_min_axial_pos_num(segment_num); 
	   axial_pos_num<=proj_data_info.get_max_axial_pos_num(segment_num); 
	   ++axial_pos_num)
	{
	  const ProjDataInfoCylindrical::RingNumPairs& ring_pairs =
	    proj_data_info.
	    get_all_ring_pairs_for_segment_axial_pos_num(segment_num,
							 axial_pos_num);
	  for (ProjDataInfoCylindrical::RingNumPairs::const_iterator iter = ring_pairs.begin();
	       iter != ring_pairs.end();
	       ++iter)
	    {
	      int check_segment_num = 0, check_axial_pos_num = 0;
	      check(proj_data_info.
		    get_segment_axial_pos_num_for_ring_pair(check_segment_num,
							    check_axial_pos_num,
							    iter->first,
							    iter->second) ==
		    Succeeded::yes,
		    "test if segment,ax_pos_num found for a ring pair");
	      check_if_equal(check_segment_num, segment_num,
			     "test if segment_num is consistent\n");
	      check_if_equal(check_axial_pos_num, axial_pos_num,
			     "test if axial_pos_num is consistent\n");
	    }
	}	      
  }

  test_generic_proj_data_info(proj_data_info);
}

/*!
  \ingroup test
  \brief Test class for ProjDataInfoCylindricalArcCorr
*/

class ProjDataInfoCylindricalArcCorrTests: public ProjDataInfoCylindricalTests
{
public:  
  void run_tests();
};


void
ProjDataInfoCylindricalArcCorrTests::run_tests()

{ 
  cerr << "-------- Testing ProjDataInfoCylindricalArcCorr --------\n";
  {
    // Test on the empty constructor
    
    ProjDataInfoCylindricalArcCorr ob1;
    
    // Test on set.* & get.* + constructor
    const float test_tangential_sampling = 1.5;
    //const float test_azimuthal_angle_sampling = 10.1;
    
    ob1.set_tangential_sampling(test_tangential_sampling);
    // Set_azimuthal_angle_sampling
    // ob1.set_azimuthal_angle_sampling(test_azimuthal_angle_sampling);
    
    
    check_if_equal( ob1.get_tangential_sampling(), test_tangential_sampling,"test on tangential_sampling");
    //check_if_zero( ob1.get_azimuthal_angle_sampling() - test_azimuthal_angle_sampling, " test on azimuthal_angle_sampling");
    
  }
  {
    shared_ptr<Scanner> scanner_ptr(new Scanner(Scanner::E953));
    
    VectorWithOffset<int> num_axial_pos_per_segment(-1,1);
    VectorWithOffset<int> min_ring_diff(-1,1); 
    VectorWithOffset<int> max_ring_diff(-1,1);
    // simulate span=3 for segment 0, span=1 for segment 2
    num_axial_pos_per_segment[-1]=14;
    num_axial_pos_per_segment[0]=31;
    num_axial_pos_per_segment[1]=14;
    // KT 28/11/2001 corrected typo (bug): min_ring_diff[-1] was initialised twice, and max_ring_diff[-1] wasn't
    min_ring_diff[-1] = max_ring_diff[-1] = -2;
    min_ring_diff[ 0] = -1; max_ring_diff[ 0] = 1;
    min_ring_diff[+1] = max_ring_diff[+1] = +2;
    const int num_views = 96;
    const int num_tangential_poss = 128;
    
    const float bin_size = 1.2F;
    
    
    //Test on the constructor
    ProjDataInfoCylindricalArcCorr
      ob2(scanner_ptr, bin_size, 
      num_axial_pos_per_segment, min_ring_diff, max_ring_diff,
      num_views,num_tangential_poss);
    
    check_if_equal( ob2.get_tangential_sampling(), bin_size,"test on tangential_sampling");
    check_if_equal( ob2.get_azimuthal_angle_sampling() , _PI/num_views, " test on azimuthal_angle_sampling");
    check_if_equal( ob2.get_axial_sampling(1),  scanner_ptr->get_ring_spacing(), "test on axial_sampling");
    check_if_equal( ob2.get_axial_sampling(0), scanner_ptr->get_ring_spacing()/2, "test on axial_sampling for segment0");
    
    {
      // segment 0
      Bin bin(0,10,10,20);
      float theta = ob2.get_tantheta(bin);
      float phi = ob2.get_phi(bin); 
      // Get t
      float t = ob2.get_t(bin);
      //! Get s
      float s = ob2.get_s(bin);
      
      check_if_equal( theta, 0.F,"test on get_tantheta, seg 0");
      check_if_equal( phi, 10*ob2.get_azimuthal_angle_sampling(), " get_phi , seg 0");
      // KT 25/10/2000 adjust to new convention
      const float ax_pos_origin =
	(ob2.get_min_axial_pos_num(0) + ob2.get_max_axial_pos_num(0))/2.F;
      check_if_equal( t, (10-ax_pos_origin)*ob2.get_axial_sampling(0) , "get_t, seg 0");
      check_if_equal( s, 20*ob2.get_tangential_sampling() , "get_s, seg 0");
    }
    {
      // Segment 1
      Bin bin (1,10,10,20);
      float theta = ob2.get_tantheta(bin);
      float phi = ob2.get_phi(bin); 
      // Get t
      float t = ob2.get_t(bin);
      // Get s
      float s = ob2.get_s(bin);
      
      float thetatest = 2*ob2.get_axial_sampling(1)/(2*sqrt(square(scanner_ptr->get_effective_ring_radius())-square(s)));
      
      check_if_equal( theta, thetatest,"test on get_tantheta, seg 1");
      check_if_equal( phi, 10*ob2.get_azimuthal_angle_sampling(), " get_phi , seg 1");
      // KT 25/10/2000 adjust to new convention
      const float ax_pos_origin =
	(ob2.get_min_axial_pos_num(1) + ob2.get_max_axial_pos_num(1))/2.F;
      check_if_equal( t, (10-ax_pos_origin)/sqrt(1+square(thetatest))*ob2.get_axial_sampling(1) , "get_t, seg 1");
      check_if_equal( s, 20*ob2.get_tangential_sampling() , "get_s, seg 1");
    }

#if 0
  // disabled to get noninteractive test
  michelogram(ob2);
  cerr << endl;
#endif
  }

#if 0    

  // disabled to get noninteractive test
  {
    shared_ptr<Scanner> scanner_ptr = new Scanner(Scanner::E953);
    
    shared_ptr<ProjDataInfo> proj_data_info_ptr =
      ProjDataInfo::construct_proj_data_info(scanner_ptr,
		                    /*span*/1, 10,/*views*/ 96, /*tang_pos*/128, /*arc_corrected*/ true);
    michelogram(dynamic_cast<const ProjDataInfoCylindrical&>(*proj_data_info_ptr));
    cerr << endl;
  }
 {
    shared_ptr<Scanner> scanner_ptr = new Scanner(Scanner::E953);
    
    shared_ptr<ProjDataInfo> proj_data_info_ptr =
      ProjDataInfo::construct_proj_data_info(scanner_ptr,
		                    /*span*/7, 10,/*views*/ 96, /*tang_pos*/128, /*arc_corrected*/ true);
    michelogram(dynamic_cast<const ProjDataInfoCylindrical&>(*proj_data_info_ptr));
    cerr << endl;
  }
#endif


 shared_ptr<Scanner> scanner_ptr(new Scanner(Scanner::E953));
  cerr << "Tests with proj_data_info without mashing and axial compression\n\n";
  // Note: test without axial compression requires that all ring differences 
  // are in some segment, so use maximum ring difference
  shared_ptr<ProjDataInfo> proj_data_info_ptr(
	ProjDataInfo::construct_proj_data_info(scanner_ptr,
				  /*span*/1, scanner_ptr->get_num_rings()-1,
				  /*views*/ scanner_ptr->get_num_detectors_per_ring()/2, 
				  /*tang_pos*/64, 
				  /*arc_corrected*/ true));
  test_cylindrical_proj_data_info(dynamic_cast<ProjDataInfoCylindricalArcCorr &>(*proj_data_info_ptr));

  cerr << "\nTests with proj_data_info with mashing and axial compression (span 5)\n\n";
  proj_data_info_ptr =
    ProjDataInfo::construct_proj_data_info(scanner_ptr,
				  /*span*/5, scanner_ptr->get_num_rings()-1,
				  /*views*/ scanner_ptr->get_num_detectors_per_ring()/2/8, 
				  /*tang_pos*/64, 
				  /*arc_corrected*/ true);
  test_cylindrical_proj_data_info(dynamic_cast<ProjDataInfoCylindricalArcCorr &>(*proj_data_info_ptr));

  cerr << "\nTests with proj_data_info with mashing and axial compression (span 4)\n\n";
  proj_data_info_ptr =
		ProjDataInfo::construct_proj_data_info(scanner_ptr,
			/*span*/4, scanner_ptr->get_num_rings() - 1,
			/*views*/ scanner_ptr->get_num_detectors_per_ring() / 2 / 8,
			/*tang_pos*/64,
			/*arc_corrected*/ true);
#if 0
	// disabled to get noninteractive test
	michelogram(dynamic_cast<ProjDataInfoCylindrical&>(*proj_data_info_ptr));
	cerr << endl;
#endif
  test_cylindrical_proj_data_info(dynamic_cast<ProjDataInfoCylindricalArcCorr &>(*proj_data_info_ptr)); 
}


/*!
  \ingroup test
  \brief Test class for ProjDataInfoCylindricalNoArcCorr
*/

class ProjDataInfoCylindricalNoArcCorrTests: public ProjDataInfoCylindricalTests
{
public:  
  void run_tests();
private:
  void test_proj_data_info(ProjDataInfoCylindricalNoArcCorr& proj_data_info);
};


void
ProjDataInfoCylindricalNoArcCorrTests::
run_tests()
{ 
  cerr << "\n-------- Testing ProjDataInfoCylindricalNoArcCorr --------\n";
  shared_ptr<Scanner> scanner_ptr(new Scanner(Scanner::E953));
  cerr << "Tests with proj_data_info without mashing and axial compression\n\n";
  // Note: test without axial compression requires that all ring differences 
  // are in some segment, so use maximum ring difference
  shared_ptr<ProjDataInfo> proj_data_info_ptr(
    ProjDataInfo::construct_proj_data_info(scanner_ptr,
				  /*span*/1, scanner_ptr->get_num_rings()-1,
				  /*views*/ scanner_ptr->get_num_detectors_per_ring()/2, 
				  /*tang_pos*/64, 
				  /*arc_corrected*/ false));
#ifndef STIR_TOF_DEBUG // disable these for speed of testing
    test_proj_data_info(dynamic_cast<ProjDataInfoCylindricalNoArcCorr &>(*proj_data_info_ptr));

  cerr << "\nTests with proj_data_info with mashing and axial compression (span 5)\n\n";
  proj_data_info_ptr =
    ProjDataInfo::construct_proj_data_info(scanner_ptr,
				  /*span*/5, scanner_ptr->get_num_rings()-1,
				  /*views*/ scanner_ptr->get_num_detectors_per_ring()/2/8, 
				  /*tang_pos*/64, 
				  /*arc_corrected*/ false);
  test_proj_data_info(dynamic_cast<ProjDataInfoCylindricalNoArcCorr &>(*proj_data_info_ptr));

  cerr << "\nTests with proj_data_info with mashing and axial compression (span 2)\n\n";
  proj_data_info_ptr =
    ProjDataInfo::construct_proj_data_info(scanner_ptr,
			/*span*/2, scanner_ptr->get_num_rings() - 7,
			/*views*/ scanner_ptr->get_num_detectors_per_ring() / 2 / 8,
			/*tang_pos*/64,
			/*arc_corrected*/ false);
  test_proj_data_info(dynamic_cast<ProjDataInfoCylindricalNoArcCorr &>(*proj_data_info_ptr));
#endif // STIR_TOF_DEBUG
  cerr << "\nTests with proj_data_info with time-of-flight\n\n";
  shared_ptr<Scanner> scanner_tof_ptr(new Scanner(Scanner::Discovery690));
  proj_data_info_ptr =
    ProjDataInfo::construct_proj_data_info(scanner_tof_ptr,
                  /*span*/11, scanner_tof_ptr->get_num_rings()-1,
                  /*views*/ scanner_tof_ptr->get_num_detectors_per_ring()/2,
                  /*tang_pos*/64,
                  /*arc_corrected*/ false,
                  /*tof_mashing*/5);
    test_proj_data_info(dynamic_cast<ProjDataInfoCylindricalNoArcCorr &>(*proj_data_info_ptr));
}

void
ProjDataInfoCylindricalNoArcCorrTests::
test_proj_data_info(ProjDataInfoCylindricalNoArcCorr& proj_data_info)
{
  test_cylindrical_proj_data_info(proj_data_info);

  const int num_detectors = proj_data_info.get_scanner_ptr()->get_num_detectors_per_ring();

#ifndef TEST_ONLY_GET_BIN
  if (proj_data_info.get_view_mashing_factor()==1)
    {
      // these tests work only without mashing

      cerr << "\n\tTest code for sinogram <-> detector conversions.";
      
#ifdef STIR_OPENMP
      #pragma omp parallel for schedule(dynamic)
#endif
      for (int det_num_a = 0; det_num_a < num_detectors; det_num_a++)
	for (int det_num_b = 0; det_num_b < num_detectors; det_num_b++)
	  {
	    int det1, det2;
	    bool positive_segment;
            int tang_pos_num;
            int view;
	    
	    // skip case of equal detectors (as this is a singular LOR)
	    if (det_num_a == det_num_b)
	      continue;
	    
	    positive_segment = 
	      proj_data_info.get_view_tangential_pos_num_for_det_num_pair(view, tang_pos_num, det_num_a, det_num_b);
	    proj_data_info.get_det_num_pair_for_view_tangential_pos_num(det1, det2, view, tang_pos_num);
	    
	    if (!check((det_num_a == det1 && det_num_b == det2 && positive_segment) ||
		       (det_num_a == det2 && det_num_b == det1 && !positive_segment)))
	      {
		cerr << "Problem at det1 = " << det_num_a << ", det2 = " << det_num_b
		     << "\n  dets -> sino -> dets gives new detector numbers "
		     << det1 << ", " << det2 << endl;
		continue;
	      }
	    if (!check(view < num_detectors/2))
	      {
		cerr << "Problem at det1 = " << det_num_a << ", det2 = " << det_num_b
		     << ":\n  view is too big : " << view << endl;
	      }
	    if (!check(tang_pos_num < num_detectors/2 && tang_pos_num >= -(num_detectors/2)))
	      {
		cerr << "Problem at det1 = " << det_num_a << ", det2 = " << det_num_b
		     << ":\n  tang_pos_num is out of range : " << tang_pos_num << endl;
	      }
	  } // end of detectors_to_sinogram, sinogram_to_detector test

	
#ifdef STIR_OPENMP
#pragma omp parallel for
#endif
      for (int view = 0; view < num_detectors/2; ++view)
	for (int tang_pos_num = -(num_detectors/2)+1; tang_pos_num < num_detectors/2; ++tang_pos_num)
	  {
	    int new_tang_pos_num, new_view;
	    bool positive_segment;
            int det_num_a;
            int det_num_b;

	    proj_data_info.get_det_num_pair_for_view_tangential_pos_num(det_num_a, det_num_b, view, tang_pos_num);
	    positive_segment = 
	      proj_data_info.get_view_tangential_pos_num_for_det_num_pair(new_view, new_tang_pos_num, det_num_a, det_num_b);

	    if (tang_pos_num != new_tang_pos_num || view != new_view || !positive_segment)
	      {
		cerr << "Problem at view = " << view << ", tang_pos_num = " << tang_pos_num
		     << "\n   sino -> dets -> sino gives new view, tang_pos_num :"
		     << new_view << ", " << new_tang_pos_num 
		     << " with detector swapping " << positive_segment
		     << endl;
	      }
	  } // end of sinogram_to_detector, detectors_to_sinogram test
	
    } // end of tests that work only without mashing

  if (proj_data_info.get_view_mashing_factor()==1
      && proj_data_info.get_max_ring_difference(0) == proj_data_info.get_min_ring_difference(0)
      && proj_data_info.get_max_ring_difference(1) == proj_data_info.get_min_ring_difference(1)
      && proj_data_info.get_max_ring_difference(2) == proj_data_info.get_min_ring_difference(2)
      )
    {
      // these tests work only without mashing and axial compression
	
      cerr << "\n\tTest code for detector,ring -> bin and back conversions.";
      
      DetectionPositionPair<> det_pos_pair;
      for (det_pos_pair.pos1().axial_coord() = 0; 
           det_pos_pair.pos1().axial_coord() <= 2;
	   det_pos_pair.pos1().axial_coord()++)
	for (det_pos_pair.pos2().axial_coord() = 0; 
	     det_pos_pair.pos2().axial_coord() <= 2; 
	     det_pos_pair.pos2().axial_coord()++)
#ifdef STIR_OPENMP
            // insert a parallel for here for testing.
            // we do it at this level to avoid too much overhead for the thread creation, while still having enough jobs to do
            // note: for-loop writing somewhat awkwardly as openmp needs int variables for the loop
#pragma omp parallel for firstprivate(det_pos_pair)
#endif
          for (int tangential_coord1 = 0; 
               tangential_coord1 < num_detectors; 
               tangential_coord1++)
            for (det_pos_pair.pos2().tangential_coord() = 0; 
                 det_pos_pair.pos2().tangential_coord() < (unsigned)num_detectors;
                 det_pos_pair.pos2().tangential_coord()++)
              for (det_pos_pair.timing_pos() = 0; // currently unsigned so start from 0
                   det_pos_pair.timing_pos() <= (unsigned)proj_data_info.get_max_tof_pos_num();
                   det_pos_pair.timing_pos() += (unsigned)std::max(1,proj_data_info.get_max_tof_pos_num()))
                {

                  // set from for-loop variable
                  det_pos_pair.pos1().tangential_coord() = (unsigned)tangential_coord1;
                  // skip case of equal detector numbers (as this is either a singular LOR)
                  // or an LOR parallel to the scanner axis
                  if (det_pos_pair.pos1().tangential_coord() == det_pos_pair.pos2().tangential_coord())
                    continue;
                  Bin bin(0,0,0,0,0,0.0f);
                  DetectionPositionPair<> new_det_pos_pair;
                  const bool there_is_a_bin =
                    proj_data_info.get_bin_for_det_pos_pair(bin, det_pos_pair) ==
		    Succeeded::yes;       
                  if (there_is_a_bin)
                    proj_data_info.get_det_pos_pair_for_bin(new_det_pos_pair, bin);
                  if (!check(there_is_a_bin, "checking if there is a bin for this det_pos_pair") ||
                      !check(det_pos_pair == new_det_pos_pair, "checking if we round-trip to the same detection positions"))
		    {
		      cerr << "Problem at det1 = " << det_pos_pair.pos1().tangential_coord() 
			   << ", det2 = " << det_pos_pair.pos2().tangential_coord()
			   << ", ring1 = " << det_pos_pair.pos1().axial_coord() 
			   << ", ring2 = " << det_pos_pair.pos2().axial_coord()
                           << ", timing_pos = " << det_pos_pair.timing_pos()
			   << endl;
		      if (there_is_a_bin)
                        cerr << "  dets,rings -> bin -> dets,rings, gives new numbers:\n\t"
                             << "det1 = " << new_det_pos_pair.pos1().tangential_coord()
			   
                             << ", det2 = " << new_det_pos_pair.pos2().tangential_coord()
                             << ", ring1 = " << new_det_pos_pair.pos1().axial_coord()
                             << ", ring2 = " << new_det_pos_pair.pos2().axial_coord()
                             << ", timing_pos = " << det_pos_pair.timing_pos()
                             << endl;
                    }
	
                } // end of get_bin_for_det_pos_pair and vice versa code

      cerr << "\n\tTest code for bin -> detector,ring and back conversions. (This might take a while...)";
      {
    Bin bin(0,0,0,0,0,0.0f);
	// set value for comparison later on
    bin.set_bin_value(0.f);
    for (bin.timing_pos_num() = proj_data_info.get_min_tof_pos_num();
         bin.timing_pos_num() <= proj_data_info.get_max_tof_pos_num();
         bin.timing_pos_num() += std::max(1,(proj_data_info.get_max_tof_pos_num() - proj_data_info.get_min_tof_pos_num()) / 2))// take 3 or 1 steps, always going through 0)
      for (bin.segment_num() = max(-5,proj_data_info.get_min_segment_num());
           bin.segment_num() <= min(5,proj_data_info.get_max_segment_num());
           ++bin.segment_num())
        for (bin.axial_pos_num() = proj_data_info.get_min_axial_pos_num(bin.segment_num());
             bin.axial_pos_num() <= proj_data_info.get_max_axial_pos_num(bin.segment_num());
             bin.axial_pos_num() += std::min(3, proj_data_info.get_num_axial_poss(bin.segment_num())))
#ifdef STIR_OPENMP
              // insert a parallel for here for testing.
              // we do it at this level to avoid too much overhead for the thread creation, while still having enough jobs to do             // Note that the omp construct needs an int loop variable
#pragma omp parallel for firstprivate(bin)
#endif
              for (int tangential_pos_num = -(num_detectors/2)+1;
                   tangential_pos_num < num_detectors/2;
                   ++tangential_pos_num)
                for (bin.view_num() = 0; bin.view_num() < num_detectors/2; ++bin.view_num())
          {
                    // set from for-loop variable
                    bin.tangential_pos_num() = tangential_pos_num;
            Bin new_bin(0,0,0,0,0,0.0f);
            // set value for comparison with bin
            new_bin.set_bin_value(0);
            DetectionPositionPair<> det_pos_pair;
            proj_data_info.get_det_pos_pair_for_bin(det_pos_pair, bin);

            const bool there_is_a_bin =
              proj_data_info.get_bin_for_det_pos_pair(new_bin,
                                  det_pos_pair) ==
              Succeeded::yes;
            if (!check(there_is_a_bin, "checking if there is a bin for this det_pos_pair") ||
                !check(bin == new_bin, "checking if we round-trip to the same bin"))
              {
                cerr << "Problem at  segment = " << bin.segment_num()
                 << ", axial pos " << bin.axial_pos_num()
                 << ", view = " << bin.view_num()
                 << ", tangential_pos_num = " << bin.tangential_pos_num()
                 << ", timing pos num = " << bin.timing_pos_num() << "\n";
                if (there_is_a_bin)
              cerr  << "  bin -> dets -> bin, gives new numbers:\n\t"
                    << "segment = " << new_bin.segment_num()
                    << ", axial pos " << new_bin.axial_pos_num()
                    << ", view = " << new_bin.view_num()
                    << ", tangential_pos_num = " << new_bin.tangential_pos_num()
                    << ", timing pos num = " << new_bin.timing_pos_num()
                    << endl;
              }
	
		} // end of get_det_pos_pair_for_bin and back code
      }
    } // end of tests which require no mashing nor axial compression

  {
    cerr << "\n\tTest code for bins <-> detectors routines that work with any mashing and axial compression";

    Bin bin(0,0,0,0,0,0.0f);
    // set value for comparison later on
    bin.set_bin_value(0);
    std::vector<DetectionPositionPair<> > det_pos_pairs;
#ifdef STIR_OPENMP
    //#pragma omp parallel for schedule(dynamic)
#endif
    for (bin.segment_num() = proj_data_info.get_min_segment_num(); 
	 bin.segment_num() <= proj_data_info.get_max_segment_num(); 
	 bin.segment_num() += std::max(1, proj_data_info.get_num_segments()/2))
      for (bin.axial_pos_num() = proj_data_info.get_min_axial_pos_num(bin.segment_num());
	   bin.axial_pos_num() <= proj_data_info.get_max_axial_pos_num(bin.segment_num());
	   bin.axial_pos_num()+=std::min(3, proj_data_info.get_num_axial_poss(bin.segment_num())))
	for (bin.view_num() = proj_data_info.get_min_view_num(); 
	     bin.view_num() <= proj_data_info.get_max_view_num();
	     bin.view_num()+= std::min(5, proj_data_info.get_num_views()))
	  for (bin.tangential_pos_num() = proj_data_info.get_min_tangential_pos_num();
	       bin.tangential_pos_num() <= proj_data_info.get_max_tangential_pos_num();
	       bin.tangential_pos_num()+= std::min(7, proj_data_info.get_num_tangential_poss()))
            for (bin.timing_pos_num() = proj_data_info.get_min_tof_pos_num();
                 bin.timing_pos_num() <= proj_data_info.get_max_tof_pos_num();
                 bin.timing_pos_num() += std::max(1,(proj_data_info.get_max_tof_pos_num() - proj_data_info.get_min_tof_pos_num()) / 2))// take 3 or 1 steps, always going through 0)
	    {
	      proj_data_info.get_all_det_pos_pairs_for_bin(det_pos_pairs, bin);
          Bin new_bin(0,0,0,0,0,0.0f);
	      // set value for comparison with bin
	      new_bin.set_bin_value(0);
	      for (std::vector<DetectionPositionPair<> >::const_iterator det_pos_pair_iter = det_pos_pairs.begin();
		   det_pos_pair_iter != det_pos_pairs.end();
		   ++det_pos_pair_iter)
		{
		  const bool there_is_a_bin =
		    proj_data_info.get_bin_for_det_pos_pair(new_bin, 
							    *det_pos_pair_iter) ==
		    Succeeded::yes;
		  if (!check(there_is_a_bin, "checking if there is a bin for this det_pos_pair") ||
		      !check(bin == new_bin, "checking if we round-trip to the same bin"))
		    {
		      cerr << "Problem at  segment = " << bin.segment_num() 
			   << ", axial pos " << bin.axial_pos_num()
			   << ", view = " << bin.view_num() 
			   << ", tangential_pos = " << bin.tangential_pos_num() 
            << ", timing_pos - " << bin.timing_pos_num() << "\n";
		      if (there_is_a_bin)
			cerr << "  bin -> dets -> bin, gives new numbers:\n\t"
			     << "segment = " << new_bin.segment_num() 
			     << ", axial pos " << new_bin.axial_pos_num()
			     << ", view = " << new_bin.view_num() 
			     << ", tangential_pos_num = " << new_bin.tangential_pos_num()
           << ", timing_pos - " << new_bin.timing_pos_num() 
           << endl;
		    }
		} // end of iteration of det_pos_pairs
	    } // end of loop over all bins
  } // end of get_all_det_pairs_for_bin and back code
#endif //TEST_ONLY_GET_BIN

  {
    cerr << endl;
    cerr << "\tTesting find scanner coordinates given cartesian and vice versa." << endl;
    {   
      const int num_detectors_per_ring =
	proj_data_info.get_scanner_ptr()->get_num_detectors_per_ring();
      const int num_rings =
	proj_data_info.get_scanner_ptr()->get_num_rings();

#ifdef STIR_OPENMP
#pragma omp parallel for schedule(dynamic)
#endif
      for ( int Ring_A = 0; Ring_A < num_rings; Ring_A+=num_rings/3)
	for ( int Ring_B = 0; Ring_B < num_rings; Ring_B+=num_rings/3)
	  for ( int det1 =0; det1 < num_detectors_per_ring; ++det1)
	    for ( int det2 =0; det2 < num_detectors_per_ring; ++det2)	  
	      {
		if (det1==det2)
		  continue;
		CartesianCoordinate3D<float> coord_1;
		CartesianCoordinate3D<float> coord_2;
	  
		proj_data_info.find_cartesian_coordinates_given_scanner_coordinates (coord_1,coord_2,
										     Ring_A,Ring_B, 
										     det1,det2);
	  
		const CartesianCoordinate3D<float> coord_1_new = coord_1 + (coord_2-coord_1)*5;
		const CartesianCoordinate3D<float> coord_2_new = coord_1 + (coord_2-coord_1)*2;
	  
		int det1_f, det2_f,ring1_f, ring2_f;
	  
		check(proj_data_info.find_scanner_coordinates_given_cartesian_coordinates(det1_f, det2_f, ring1_f, ring2_f,
										    coord_1_new, coord_2_new) ==
		      Succeeded::yes);
		if (det1_f == det1 && Ring_A == ring1_f)
		  { 
		    check_if_equal( det1_f, det1, "test on det1");
		    check_if_equal( Ring_A, ring1_f, "test on ring1");
		    check_if_equal( det2_f, det2, "test on det2");
		    check_if_equal( Ring_B, ring2_f, "test on ring1");
		  }
		else
		  {
		    check_if_equal( det2_f, det1, "test on det1");
		    check_if_equal( Ring_B, ring1_f, "test on ring1");
		    check_if_equal( det1_f, det2, "test on det2");
		    check_if_equal( Ring_A, ring2_f, "test on ring1");
		  }
	      }
    }
  }
}

END_NAMESPACE_STIR


USING_NAMESPACE_STIR

int main()
{
  set_default_num_threads();

<<<<<<< HEAD
#ifndef STIR_TOF_DEBUG // disable for speed of testing
  ProjDataInfoCylindricalArcCorrTests tests;
  tests.run_tests();
#endif
  ProjDataInfoCylindricalNoArcCorrTests tests1;
  tests1.run_tests();
  return tests1.main_return_value();
=======
  {
    ProjDataInfoCylindricalArcCorrTests tests;
    tests.run_tests();
    if (!tests.is_everything_ok())
      return tests.main_return_value();
  }
  {
    ProjDataInfoCylindricalNoArcCorrTests tests1;
    tests1.run_tests();
    return tests1.main_return_value();
  }
>>>>>>> d6a7e29a
}<|MERGE_RESOLUTION|>--- conflicted
+++ resolved
@@ -1006,25 +1006,17 @@
 {
   set_default_num_threads();
 
-<<<<<<< HEAD
 #ifndef STIR_TOF_DEBUG // disable for speed of testing
-  ProjDataInfoCylindricalArcCorrTests tests;
-  tests.run_tests();
-#endif
-  ProjDataInfoCylindricalNoArcCorrTests tests1;
-  tests1.run_tests();
-  return tests1.main_return_value();
-=======
   {
     ProjDataInfoCylindricalArcCorrTests tests;
     tests.run_tests();
     if (!tests.is_everything_ok())
       return tests.main_return_value();
   }
+#endif
   {
     ProjDataInfoCylindricalNoArcCorrTests tests1;
     tests1.run_tests();
     return tests1.main_return_value();
   }
->>>>>>> d6a7e29a
 }