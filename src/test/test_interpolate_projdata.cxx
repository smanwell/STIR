--- conflicted
+++ resolved
@@ -374,15 +374,9 @@
 
   // define the original scanner and a downsampled one, as it would be used for scatter simulation
   auto scanner = Scanner(Scanner::User_defined_scanner, "Some_symmetric_scanner", 96, 30, 150, 150, 127, 4.3, 4.0, 8.0, -0.38956 /* 0.0 */,
-<<<<<<< HEAD
                          5, 1, 6, 6, 1, 1, 1, 0.17, 511, -1, 01.F, -1.F, "Cylindrical", 4.0, 16.0, 24.0, 96.0);
   auto downsampled_scanner = Scanner(Scanner::User_defined_scanner, "Some_symmetric_scanner", 64, 12, 150, 150, 127, 4.3,
                                      10.0, 133 * 3.14 / 64, -0.38956 /* 0.0 */, 1, 1, 12, 64, 1, 1, 1, 0.17, 511, -1, 01.F, -1.F, "Cylindrical", 10.0, 12.0, 60.0, 72.0);
-=======
-                         5, 1, 6, 6, 1, 1, 1, 0.17, 511, "Cylindrical", 4.0, 16.0, 24.0, 96.0);
-  auto downsampled_scanner = Scanner(Scanner::User_defined_scanner, "Some_symmetric_scanner", 64, 12, 100, 100, 127, 4.3,
-                                     10.0, 12.0 /* 133 * 3.14 / 64 */, -0.38956 /* 0.0 */, 1, 1, 12, 64, 1, 1, 1, 0.17, 511, "Cylindrical", 10.0, 12.0, 60.0, 72.0);
->>>>>>> 734a0d71
 
   auto proj_data_info = shared_ptr<ProjDataInfo>(std::move(ProjDataInfo::construct_proj_data_info(std::make_shared<Scanner>(scanner), 1, 29, 48, int(150 * 96 / 192), false)));
   auto downsampled_proj_data_info = shared_ptr<ProjDataInfo>(std::move(ProjDataInfo::construct_proj_data_info(std::make_shared<Scanner>(downsampled_scanner), 1, 0, 32, int(150 * 64 / 192), false)));
