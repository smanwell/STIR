/*!
  \file 
  \ingroup listmode

  \brief Implementation of class stir::LmToProjData
 
  \author Nikos Efthimiou
  \author Kris Thielemans
  \author Sanida Mustafovic
*/
/*
    Copyright (C) 2000 - 2011-12-31, Hammersmith Imanet Ltd
<<<<<<< HEAD
    Copyright (C) 2013, University College London
    Copyright (C) 2017, University of Hull
=======
    Copyright (C) 2013, 2021 University College London
    Copright (C) 2019, National Physical Laboratory
>>>>>>> 60ebb891
    This file is part of STIR.

    SPDX-License-Identifier: Apache-2.0

    See STIR/LICENSE.txt for details
*/

/* Possible compilation switches:
  
USE_SegmentByView 
  Currently our ProjData classes store segments as floats, which is a waste of
  memory and time for simple binning of listmode data. This should be
  remedied at some point by having member template functions to allow different
  data types in ProjData et al.
  Currently we work (somewhat tediously) around this problem by using Array classes directly.
  If you want to use the Segment classes (safer and cleaner)
  #define USE_SegmentByView


FRAME_BASED_DT_CORR:
   dead-time correction based on the frame, or on the time of the event
*/   
// (Note: can currently NOT be disabled)
#define USE_SegmentByView

//#define FRAME_BASED_DT_CORR

// set elem_type to what you want to use for the sinogram elements
// we need a signed type, as randoms can be subtracted. However, signed char could do.

#if defined(USE_SegmentByView) 
   typedef float elem_type;
#  define OUTPUTNumericType NumericType::FLOAT
#else
   #error currently problem with normalisation code!
   typedef short elem_type;
#  define OUTPUTNumericType NumericType::SHORT
#endif


#include "stir/utilities.h"

#include "stir/listmode/LmToProjData.h"
#include "stir/listmode/ListRecord.h"
#include "stir/listmode/ListModeData.h"
#include "stir/ExamInfo.h"
#include "stir/ProjDataInfoCylindricalNoArcCorr.h"

#include "stir/Scanner.h"
#ifdef USE_SegmentByView
#include "stir/ProjDataInterfile.h"
#include "stir/SegmentByView.h"
#else
#include "stir/ProjDataFromStream.h"
#include "stir/IO/interfile.h"
#include "stir/Array.h"
#include "stir/IndexRange3D.h"
#endif
#include "stir/IO/read_from_file.h"
#include "stir/ParsingObject.h"
#include "stir/TimeFrameDefinitions.h"
#include "stir/CPUTimer.h"
#include "stir/recon_buildblock/TrivialBinNormalisation.h"
#include "stir/is_null_ptr.h"

#include <fstream>
#include <iostream>
#include <vector>

#ifndef STIR_NO_NAMESPACES
using std::string;
using std::fstream;
using std::ifstream;
using std::iostream;
using std::ofstream;
using std::ios;
using std::cerr;
using std::cout;
using std::flush;
using std::endl;
using std::min;
using std::max;
using std::vector;
using std::pair;
#endif

START_NAMESPACE_STIR

#ifdef USE_SegmentByView
typedef SegmentByView<elem_type> segment_type;
#else
#error does not work at the moment
#endif
/******************** Prototypes  for local routines ************************/



static void 
allocate_segments(VectorWithOffset<VectorWithOffset<segment_type *> >& segments,
		  const int start_timing_pos_index,
		  const int end_timing_pos_index,
		  const int start_segment_index,
		  const int end_segment_index,
		  const shared_ptr<const ProjDataInfo> proj_data_info_ptr);

// In the next 2 functions, the 'output' parameter needs to be passed 
// because save_and_delete_segments needs it when we're not using SegmentByView

/* last parameter only used if USE_SegmentByView
   first parameter only used when not USE_SegmentByView
 */         
static void 
save_and_delete_segments(shared_ptr<iostream>& output,
			 VectorWithOffset<VectorWithOffset<segment_type *> >& segments,
		  const int start_timing_pos_index,
		  const int end_timing_pos_index,
                  const int start_segment_index,
                  const int end_segment_index,
                  ProjData& proj_data);
static
shared_ptr<ProjData>
construct_proj_data(shared_ptr<iostream>& output,
                    const string& output_filename, 
		    const ExamInfo& exam_info,
                    const shared_ptr<const ProjDataInfo>& proj_data_info_ptr);

/**************************************************************
 set/get
**************************************************************/
void LmToProjData::set_template_proj_data_info_sptr(shared_ptr<const ProjDataInfo> t_sptr)
{
  this->_already_setup = false;
  template_proj_data_info_ptr = t_sptr->create_shared_clone();
}

shared_ptr<ProjDataInfo> LmToProjData::get_template_proj_data_info_sptr()
{
  return template_proj_data_info_ptr;
}

void LmToProjData::set_input_data(const shared_ptr<ExamData>& v)
{
  this->_already_setup = false;
  this->lm_data_ptr = dynamic_pointer_cast<ListModeData>(v);
  if (is_null_ptr(this->lm_data_ptr))
    error("LmToProjData::set_input_data() called with non-listmode data or other error");
}

void LmToProjData::set_input_data(const std::string& filename)
{
  shared_ptr<ListModeData> lm(stir::read_from_file<ListModeData>(filename));
  this->set_input_data(lm);
  this->input_filename = filename;
}

#if 0
ListModeData& LmToProjData::get_input_data()
{
  return *lm_data_ptr;
}
#endif


void LmToProjData::set_output_filename_prefix(const std::string& v)
{
  this->output_filename_prefix = v;
}

std::string LmToProjData::get_output_filename_prefix() const
{
  return output_filename_prefix;
}

void LmToProjData::set_store_prompts(bool v)
{
  this->store_prompts = v;
}

bool LmToProjData::get_store_prompts() const
{
  return store_prompts;
}

void LmToProjData::set_store_delayeds(bool v)
{
  this->store_delayeds = v;
}

bool LmToProjData::get_store_delayeds() const
{
  return store_delayeds;
}

void LmToProjData::set_num_segments_in_memory(int v)
{
  this->_already_setup = false;
  this->num_segments_in_memory = v;
}

int LmToProjData::get_num_segments_in_memory() const
{
  return num_segments_in_memory;
}

void LmToProjData::set_num_events_to_store(long int v)
{
  this->num_events_to_store = v;
}

long int LmToProjData::get_num_events_to_store() const
{
  return num_events_to_store;
}

void LmToProjData::set_time_frame_definitions(const TimeFrameDefinitions& v)
{
  this->frame_defs = v;
}

const TimeFrameDefinitions& LmToProjData::get_time_frame_definitions() const
{
  return frame_defs;
}

/**************************************************************
 The 3 parsing functions
***************************************************************/
void 
LmToProjData::
set_defaults()
{
  max_segment_num_to_process = -1;
  store_prompts = true;
  store_delayeds = true;
  interactive=false;
  num_segments_in_memory = -1;
  num_timing_poss_in_memory = 1;
  normalisation_ptr.reset(new TrivialBinNormalisation);
  post_normalisation_ptr.reset(new TrivialBinNormalisation);
  do_pre_normalisation =0;
  num_events_to_store = 0L;
  do_time_frame = false;
}

void 
LmToProjData::
initialise_keymap()
{
  parser.add_start_key("lm_to_projdata Parameters");
  parser.add_key("input file",&input_filename);
  parser.add_key("template_projdata", &template_proj_data_name);
  parser.add_key("frame_definition file",&frame_definition_filename);
  parser.add_key("num_events_to_store",&num_events_to_store);
  parser.add_key("output filename prefix",&output_filename_prefix);
  parser.add_parsing_key("Bin Normalisation type for pre-normalisation", &normalisation_ptr);
  parser.add_parsing_key("Bin Normalisation type for post-normalisation", &post_normalisation_ptr);
  parser.add_key("maximum absolute segment number to process", &max_segment_num_to_process); 
  parser.add_key("do pre normalisation ", &do_pre_normalisation);
  parser.add_key("num_TOF_bins_in_memory", &num_timing_poss_in_memory);
  parser.add_key("num_segments_in_memory", &num_segments_in_memory);

  //if (lm_data_ptr->has_delayeds()) TODO we haven't read the ListModeData yet, so cannot access has_delayeds() yet
  // one could add the next 2 keywords as part of a callback function for the 'input file' keyword.
  // That's a bit too much trouble for now though...
  {
    parser.add_key("Store prompts",&store_prompts);
    parser.add_key("Store delayeds",&store_delayeds);
    //parser.add_key("increment to use for 'delayeds'",&delayed_increment);
  }
  parser.add_key("List event coordinates",&interactive);
  parser.add_stop_key("END");  

}


bool
LmToProjData::
post_processing()
{

  if (input_filename.size()==0)
    {
      warning("You have to specify an input_filename\n");
      return true;
    }

  set_input_data(input_filename);

  if (template_proj_data_name.size()==0)
    {
      warning("You have to specify template_projdata\n");
      return true;
    }
  shared_ptr<ProjData> template_proj_data_sptr =
    ProjData::read_from_file(template_proj_data_name);

  set_template_proj_data_info_sptr(template_proj_data_sptr->get_proj_data_info_sptr());

  if (set_up() == Succeeded::no)
    return true;

#ifdef FRAME_BASED_DT_CORR
  cerr << "LmToProjData Using FRAME_BASED_DT_CORR\n";
#else
  cerr << "LmToProjData NOT Using FRAME_BASED_DT_CORR\n";
#endif

  return false;
}

Succeeded LmToProjData::set_up()
{
  _already_setup = true;

  if (!interactive && output_filename_prefix.size()==0)
    {
      error("You have to specify an output_filename_prefix");
    }

  if (is_null_ptr(template_proj_data_info_ptr))
    {
      error("LmToProjData::set_up(): template projection data not set");
    }

  // set up normalisation objects

  if (is_null_ptr(normalisation_ptr))
    {
      error("Invalid pre-normalisation object");
    }
  if (is_null_ptr(post_normalisation_ptr))
    {
      error("Invalid post-normalisation object");
    }

  // initialise segment_num related variables

  if (max_segment_num_to_process==-1)
    max_segment_num_to_process = 
      template_proj_data_info_ptr->get_max_segment_num();
  else
    {
      max_segment_num_to_process =
	min(max_segment_num_to_process, 
	    template_proj_data_info_ptr->get_max_segment_num());
      template_proj_data_info_ptr->
	reduce_segment_range(-max_segment_num_to_process,
			     max_segment_num_to_process);
    }

  const int num_segments = template_proj_data_info_ptr->get_num_segments();
  if (num_segments_in_memory == -1 || interactive)
    num_segments_in_memory = num_segments;
  else
    num_segments_in_memory =
      min(num_segments_in_memory, num_segments);
  if (num_segments == 0)
    {
      error("LmToProjData: num_segments_in_memory cannot be 0");
    }

  // handle store_prompts and store_delayeds
  
  if (store_prompts)
    {
      if (store_delayeds)
	delayed_increment = -1;
      else
	delayed_increment = 0;
    }
  else
    {
      if (store_delayeds)
	delayed_increment = 1;
      else
	{
	  error("At least one of store_prompts or store_delayeds should be true");
	}
    }

  if (do_pre_normalisation)
    {
      shared_ptr<Scanner> scanner_sptr(new Scanner(*template_proj_data_info_ptr->get_scanner_sptr()));
      // TODO this won't work for the HiDAC or so
<<<<<<< HEAD
      // N.E: The following command used to do a dynamic cast which now I removed.
      proj_data_info_cyl_uncompressed_ptr.reset(ProjDataInfo::ProjDataInfoCTI(scanner_sptr,
                                                 1, scanner_ptr->get_num_rings()-1,
                                                 scanner_ptr->get_num_detectors_per_ring()/2,
                                                 scanner_ptr->get_default_num_arccorrected_bins(),
                                                 false,
                                                 1));
=======
      proj_data_info_cyl_uncompressed_ptr.
	reset(dynamic_cast<ProjDataInfoCylindricalNoArcCorr *>(
							       ProjDataInfo::ProjDataInfoCTI(scanner_sptr, 
											     1, scanner_sptr->get_num_rings()-1,
											     scanner_sptr->get_num_detectors_per_ring()/2,
											     scanner_sptr->get_default_num_arccorrected_bins(), 
											     false)));
>>>>>>> 60ebb891
      
      if ( normalisation_ptr->set_up(lm_data_ptr->get_exam_info_sptr(), proj_data_info_cyl_uncompressed_ptr)
	   != Succeeded::yes)
	error("LmToProjData: set-up of pre-normalisation failed\n");
    }
  else
    {
      auto all_frames_exam_info_sptr = std::make_shared<ExamInfo>(lm_data_ptr->get_exam_info());
      all_frames_exam_info_sptr->set_time_frame_definitions(frame_defs);
      if ( post_normalisation_ptr->set_up(lm_data_ptr->get_exam_info_sptr(),template_proj_data_info_ptr)
	   != Succeeded::yes)
	error("LmToProjData: set-up of post-normalisation failed\n");
    }

  // handle time frame definitions etc
  // If num_events_to_store == 0 && frame_definition_filename.size == 0
  if(num_events_to_store==0 && frame_definition_filename.size() == 0)
        do_time_frame = true;

  if (frame_definition_filename.size()!=0)
  {
    frame_defs = TimeFrameDefinitions(frame_definition_filename);
    do_time_frame = true;
  }
  else if (frame_defs.get_num_frames() < 1)
    {
      // make a single frame starting from 0. End value will be ignored.
      vector<pair<double, double> > frame_times(1, pair<double,double>(0,0));
      frame_defs = TimeFrameDefinitions(frame_times);
    }

  return Succeeded::yes;
}

/**************************************************************
 Constructors
***************************************************************/

LmToProjData::
LmToProjData()
{
  set_defaults();
}

LmToProjData::
LmToProjData(const char * const par_filename)
{
  set_defaults();
  if (par_filename!=0)
    {
      if (parse(par_filename)==false)
	error("Exiting\n");
    }
  else
    ask_parameters();
}

/**************************************************************
 Here follows the implementation of get_bin_from_event

 this function is complicated because of the normalisation stuff. sorry
 N.E: Get_bin_from_event became Get_bin_from_record
***************************************************************/
void
LmToProjData::
get_bin_from_event(Bin& bin, const ListEvent& event) const
{  
  if (do_pre_normalisation)
   {
     Bin uncompressed_bin;
     event.get_bin(uncompressed_bin, *proj_data_info_cyl_uncompressed_ptr);
     if (uncompressed_bin.get_bin_value()<=0)
      return; // rejected for some strange reason


    // do_normalisation
//#ifndef FRAME_BASED_DT_CORR
//     const double start_time = current_time;
//     const double end_time = current_time;
//#else
//     const double start_time = frame_defs.get_start_time(current_frame_num);
//     const double end_time =frame_defs.get_end_time(current_frame_num);
//#endif
     
      const float bin_efficiency = 
	normalisation_ptr->get_bin_efficiency(uncompressed_bin);
      // TODO remove arbitrary number. Supposes that these bin_efficiencies are around 1
      if (bin_efficiency < 1.E-10)
	{
	warning("\nBin_efficiency %g too low for uncompressed bin (s:%d,v:%d,ax_pos:%d,tang_pos:%d). Event ignored\n",
		bin_efficiency,
		uncompressed_bin.segment_num(), uncompressed_bin.view_num(), 
		uncompressed_bin.axial_pos_num(), uncompressed_bin.tangential_pos_num());
    bin.set_bin_value(-1.f);
	return;
	}
     
    // now find 'compressed' bin, i.e. taking mashing, span etc into account
    // Also, adjust the normalisation factor according to the number of
    // uncompressed bins in a compressed bin

    const float bin_value = 1.f/bin_efficiency;
    // TODO wasteful: we decode the event twice. replace by something like
    // template_proj_data_info_ptr->get_bin_from_uncompressed(bin, uncompressed_bin);

   
    event.get_bin(bin, *template_proj_data_info_ptr);

    bin.set_bin_value(bin_value);

  }
  else
    {
      event.get_bin(bin, *template_proj_data_info_ptr);
    }

} 

/**************************************************************
 Here follows the post_normalisation related stuff. 
***************************************************************/
void 
LmToProjData::
do_post_normalisation(Bin& bin) const
{
    if (bin.get_bin_value()>0)
    {
      if (do_pre_normalisation)
	{
	  bin.set_bin_value(bin.get_bin_value()/get_compression_count(bin));
	}
      else
	{
//#ifndef FRAME_BASED_DT_CORR
//	  const double start_time = current_time;
//	  const double end_time = current_time;
//#else
//	  const double start_time = frame_defs.get_start_time(current_frame_num);
//	  const double end_time =frame_defs.get_end_time(current_frame_num);
//#endif
	  const float bin_efficiency = post_normalisation_ptr->get_bin_efficiency(bin);
	  // TODO remove arbitrary number. Supposes that these bin_efficiencies are around 1
	  if (bin_efficiency < 1.E-10)
	    {
	      warning("\nBin_efficiency %g too low for bin (s:%d,v:%d,ax_pos:%d,tang_pos:%d). Event ignored\n",
		      bin_efficiency,
		      bin.segment_num(), bin.view_num(), bin.axial_pos_num(), bin.tangential_pos_num());
	      bin.set_bin_value(-1);
	    }
	  else
	    {
          bin.set_bin_value(bin.get_bin_value()/bin_efficiency);
	    }	  
	}
    }
}


int
LmToProjData::
get_compression_count(const Bin& bin) const
{
  // TODO this currently works ONLY for cylindrical PET scanners

   const ProjDataInfoCylindrical& proj_data_info =
      dynamic_cast<const ProjDataInfoCylindrical&>(*template_proj_data_info_ptr);

    return static_cast<int>(proj_data_info.get_num_ring_pairs_for_segment_axial_pos_num(bin.segment_num(),bin.axial_pos_num()))*
			   proj_data_info.get_view_mashing_factor();

}

/**************************************************************
 Empty functions for new time events and new time frames.
***************************************************************/
void
LmToProjData::
process_new_time_event(const ListTime&)
{}


void
LmToProjData::
start_new_time_frame(const unsigned int)
{}

/**************************************************************
 Here follows the actual rebinning code (finally).

 It's essentially simple, but is in fact complicated because of the facility
 to store only part of the segments in memory.
***************************************************************/

void
LmToProjData::
process_data()
{
  if (!_already_setup)
    error("LmToProjData: you need to call set_up() first");

  CPUTimer timer;
  timer.start();

  // propagate relevant metadata
  template_proj_data_info_ptr->set_bed_position_horizontal
    (lm_data_ptr->get_proj_data_info_sptr()->get_bed_position_horizontal());
  template_proj_data_info_ptr->set_bed_position_vertical
    (lm_data_ptr->get_proj_data_info_sptr()->get_bed_position_vertical());

  // a few more checks, now that we have the lm_data_ptr
  {
    Scanner const * const scanner_ptr = 
      template_proj_data_info_ptr->get_scanner_ptr();

    if (*scanner_ptr != *lm_data_ptr->get_scanner_ptr())
      {
        error("LmToProjData:\nScanner from list mode data (%s) is different from\n"
                "scanner from template projdata (%s).\n"
                "Full definition of scanner from list mode data:\n%s\n"
                "Full definition of scanner from template:\n%s\n",
                lm_data_ptr->get_scanner_ptr()->get_name().c_str(),
                scanner_ptr->get_name().c_str(),
                lm_data_ptr->get_scanner_ptr()->parameter_info().c_str(),
                scanner_ptr->parameter_info().c_str());
      }

    if (lm_data_ptr->has_delayeds()==false && store_delayeds==true)
      {
        warning("This list mode data does not seem to have delayed events.\n"
                "Setting store_delayeds to false.");
        store_delayeds=false;
      }
  }
  // assume list mode data starts at time 0
  // we have to do this because the first time tag might occur only after a
  // few coincidence events (as happens with ECAT scanners)
  current_time = 0;

  double time_of_last_stored_event = 0;
  long num_stored_events = 0;
  VectorWithOffset<segment_type *> 
    segments (template_proj_data_info_ptr->get_min_segment_num(), 
	      template_proj_data_info_ptr->get_max_segment_num());
  
  VectorWithOffset<ListModeData::SavedPosition>
    frame_start_positions(1, static_cast<int>(frame_defs.get_num_frames()));
  shared_ptr <ListRecord> record_sptr = lm_data_ptr->get_empty_record_sptr();
  ListRecord& record = *record_sptr;

<<<<<<< HEAD
    if (!record.event().is_valid_template(*template_proj_data_info_ptr))
    error("The scanner template is not valid for LmToProjData. This might be because of unsupported arc correction.");
=======
  if (!record.event().is_valid_template(*template_proj_data_info_ptr))
    error("The scanner template is not valid for LmToProjData. This might be because of unsupported arc correction.");

>>>>>>> 60ebb891

    /* Here starts the main loop which will store the listmode data. */
    for (current_frame_num = 1;
         current_frame_num<=frame_defs.get_num_frames();
         ++current_frame_num)
    {
        start_new_time_frame(current_frame_num);

        // construct ExamInfo appropriate for a single projdata with this time frame
        ExamInfo this_frame_exam_info(*lm_data_ptr->get_exam_info_sptr());
        {
            TimeFrameDefinitions this_time_frame_defs(frame_defs, current_frame_num);
            this_frame_exam_info.set_time_frame_definitions(this_time_frame_defs);
        }

        // *********** open output file
        shared_ptr<iostream> output;
        shared_ptr<ProjData> proj_data_ptr;

        {
            char rest[50];
            sprintf(rest, "_f%dg1d0b0", current_frame_num);
            const string output_filename = output_filename_prefix + rest;

            proj_data_ptr =
                    construct_proj_data(output, output_filename, this_frame_exam_info, template_proj_data_info_ptr);
        }

        long num_prompts_in_frame = 0;
        long num_delayeds_in_frame = 0;

        const double start_time = frame_defs.get_start_time(current_frame_num);
        const double end_time = frame_defs.get_end_time(current_frame_num);

	VectorWithOffset<VectorWithOffset<segment_type *> >
	 segments (template_proj_data_info_ptr->get_min_tof_pos_num(),
		   template_proj_data_info_ptr->get_max_tof_pos_num());
	for (int timing_pos_num=segments.get_min_index(); timing_pos_num<=segments.get_max_index(); ++timing_pos_num)
	  {
	    segments[timing_pos_num].resize(template_proj_data_info_ptr->get_min_segment_num(), 
					    template_proj_data_info_ptr->get_max_segment_num());
	  }
        for (int start_timing_pos_index = proj_data_ptr->get_min_tof_pos_num();
             start_timing_pos_index <= proj_data_ptr->get_max_tof_pos_num();
             start_timing_pos_index += num_timing_poss_in_memory)
        {
	  const int end_timing_pos_index =
	    min( proj_data_ptr->get_max_tof_pos_num()+1,
		 start_timing_pos_index + num_timing_poss_in_memory) - 1;

	  /*
	    For each start_segment_index, we check which events occur in the
	    segments between start_segment_index and
	    start_segment_index+num_segments_in_memory.
	  */
            for (int start_segment_index = proj_data_ptr->get_min_segment_num();
                 start_segment_index <= proj_data_ptr->get_max_segment_num();
                 start_segment_index += num_segments_in_memory)
            {

                const int end_segment_index =
                        min( proj_data_ptr->get_max_segment_num()+1, start_segment_index + num_segments_in_memory) - 1;

                if (!interactive)
		  allocate_segments(segments,
				    start_timing_pos_index,end_timing_pos_index,
				    start_segment_index, end_segment_index,		   
                    proj_data_ptr->get_proj_data_info_sptr());

                // the next variable is used to see if there are more events to store for the current segments
                // num_events_to_store-more_events will be the number of allowed coincidence events currently seen in the file
                // ('allowed' independent on the fact of we have its segment in memory or not)
                // When do_time_frame=true, the number of events is irrelevant, so we
                // just set more_events to 1, and never change it
                unsigned long int more_events =
                        do_time_frame? 1 : num_events_to_store;

                if (start_segment_index != proj_data_ptr->get_min_segment_num() || start_timing_pos_index > proj_data_ptr->get_min_tof_pos_num())
                {
                    // we're going once more through the data (for the next batch of segments)
		  cerr << "\nProcessing next batch of segments for start TOF bin " << start_timing_pos_index <<"\n";
                    // go to the beginning of the listmode data for this frame
                    lm_data_ptr->set_get_position(frame_start_positions[current_frame_num]);
                    current_time = start_time;
                }
                else
                {
                    cerr << "\nProcessing time frame " << current_frame_num << '\n';

                    // Note: we already have current_time from previous frame, so don't
                    // need to set it. In fact, setting it to start_time would be wrong
                    // as we first might have to skip some events before we get to start_time.
                    // So, let's do that now.
                    while (current_time < start_time &&
                           lm_data_ptr->get_next_record(record) == Succeeded::yes)
                    {
                        if (record.is_time())
                            current_time = record.time().get_time_in_secs();
                    }
                    // now save position such that we can go back
                    frame_start_positions[current_frame_num] =
                            lm_data_ptr->save_get_position();
                }
                {
                    // loop over all events in the listmode file
                    while (more_events)
                    {
                        if (lm_data_ptr->get_next_record(record) == Succeeded::no)
                        {
                            // no more events in file for some reason
                            break; //get out of while loop
                        }
                        if (record.is_time() && end_time > 0.01) // Direct comparison within doubles is unsafe.
                        {
                            current_time = record.time().get_time_in_secs();
                            if (do_time_frame && current_time >= end_time)
                                break; // get out of while loop
                            assert(current_time>=start_time);
                            process_new_time_event(record.time());
                        }
                        // note: could do "else if" here if we would be sure that
                        // a record can never be both timing and coincidence event
                        // and there might be a scanner around that has them both combined.
                        if (record.is_event())
                        {
                            assert(start_time <= current_time);
                            Bin bin;
                            // set value in case the event decoder doesn't touch it
                            // otherwise it would be 0 and all events will be ignored
                            bin.set_bin_value(1.f);

                            get_bin_from_event(bin, record.event());

                            // check if it's inside the range we want to store
                            if (bin.get_bin_value()>0
                                    && bin.tangential_pos_num()>= proj_data_ptr->get_min_tangential_pos_num()
                                    && bin.tangential_pos_num()<= proj_data_ptr->get_max_tangential_pos_num()
                                    && bin.axial_pos_num()>=proj_data_ptr->get_min_axial_pos_num(bin.segment_num())
                                    && bin.axial_pos_num()<=proj_data_ptr->get_max_axial_pos_num(bin.segment_num())
                                    && bin.timing_pos_num()>=proj_data_ptr->get_min_tof_pos_num()
                                    && bin.timing_pos_num()<=proj_data_ptr->get_max_tof_pos_num()
                                    )
                            {
                                assert(bin.view_num()>=proj_data_ptr->get_min_view_num());
                                assert(bin.view_num()<=proj_data_ptr->get_max_view_num());

                                // see if we increment or decrement the value in the sinogram
                                const int event_increment =
                                        record.event().is_prompt()
                                        ? ( store_prompts ? 1 : 0 ) // it's a prompt
                                        :  delayed_increment;//it is a delayed-coincidence event

                                if (event_increment==0)
                                    continue;

                                if (!do_time_frame)
                                    more_events -= event_increment;

                                // Check if the timing position of the bin is in the range
                                if (bin.timing_pos_num() >= start_timing_pos_index && bin.timing_pos_num()<=end_timing_pos_index)
                                {
                                    // now check if we have its segment in memory
                                    if (bin.segment_num() >= start_segment_index && bin.segment_num()<=end_segment_index)
                                    {
                                        do_post_normalisation(bin);

                                        num_stored_events += event_increment;
                                        if (record.event().is_prompt())
                                            ++num_prompts_in_frame;
                                        else
                                            ++num_delayeds_in_frame;

                                        if (num_stored_events%500000L==0) cout << "\r" << num_stored_events << " events stored" << flush;

                                        if (interactive)
                                            printf("TOFbin %4d Seg %4d view %4d ax_pos %4d tang_pos %4d time %8g stored with incr %d \n",
                                                   bin.timing_pos_num(),bin.segment_num(),
                                                   bin.view_num(), bin.axial_pos_num(), bin.tangential_pos_num(),
                                                   current_time, event_increment);
                                        else
					  (*segments[bin.timing_pos_num()][bin.segment_num()])[bin.view_num()][bin.axial_pos_num()][bin.tangential_pos_num()] +=
                                                bin.get_bin_value() *
                                                event_increment;
                                    }
                                }
                            }
                            else 	// event is rejected for some reason
                            {
                                if (interactive)
                                    printf("TOFbin %4d Seg %4d view %4d ax_pos %4d tang_pos %4d time %8g ignored\n",
                                           bin.timing_pos_num(), bin.segment_num(), bin.view_num(),
                                           bin.axial_pos_num(), bin.tangential_pos_num(), current_time);
                            }
                        } // end of spatial event processing
                    } // end of while loop over all events

                    time_of_last_stored_event =
                            max(time_of_last_stored_event,current_time);
                }

                if (!interactive)
                    save_and_delete_segments(output, segments,
                                             start_timing_pos_index,end_timing_pos_index,
					     start_segment_index, end_segment_index,
                                             *proj_data_ptr);
            } // end of for loop for segment range

        } // end of for loop for timing positions
        cerr <<  "\nNumber of prompts stored in this time period : " << num_prompts_in_frame
              <<  "\nNumber of delayeds stored in this time period: " << num_delayeds_in_frame
               << '\n';
    } // end of loop over frames

    timer.stop();

    cerr << "Last stored event was recorded before time-tick at " << time_of_last_stored_event << " secs\n";
    if (!do_time_frame &&
            (num_stored_events<=0 ||
             /*static_cast<unsigned long>*/(num_stored_events)<num_events_to_store))
        cerr << "Early stop due to EOF. " << endl;
    cerr << "Total number of counts (either prompts/trues/delayeds) stored: " << num_stored_events << endl;

    cerr << "\nThis took " << timer.value() << "s CPU time." << endl;
}

void
LmToProjData::run_tof_test_function()
{
#if 1
  error("TOF test function disabled");
#else
<<<<<<< HEAD
  VectorWithOffset<VectorWithOffset<segment_type *> >
            segments (template_proj_data_info_ptr->get_min_segment_num(),
                      template_proj_data_info_ptr->get_max_segment_num());

=======
      // construct ExamInfo appropriate for a single projdata with this time frame
      ExamInfo this_frame_exam_info(lm_data_ptr->get_exam_info());
      {
        TimeFrameDefinitions this_time_frame_defs(frame_defs, current_frame_num);
        this_frame_exam_info.set_time_frame_definitions(this_time_frame_defs);
      }

      // *********** open output file
      shared_ptr<iostream> output;
      shared_ptr<ProjData> proj_data_sptr;
>>>>>>> master

    // *********** open output file
    shared_ptr<iostream> output;
    shared_ptr<ProjData> proj_data_ptr;

    ExamInfo this_frame_exam_info(*lm_data_ptr->get_exam_info_ptr());
    {
      TimeFrameDefinitions this_time_frame_defs(frame_defs, current_frame_num);
      this_frame_exam_info.set_time_frame_definitions(this_time_frame_defs);
    }

    {
        char rest[50];
        sprintf(rest, "_f%dg1d0b0", current_frame_num);
        const string output_filename = output_filename_prefix + rest;
<<<<<<< HEAD

        proj_data_ptr =
                construct_proj_data(output, output_filename, this_frame_exam_info, template_proj_data_info_ptr);
    }
=======
      
        proj_data_sptr =
          construct_proj_data(output, output_filename, this_frame_exam_info, template_proj_data_info_ptr);
      }

      long num_prompts_in_frame = 0;
      long num_delayeds_in_frame = 0;

      const double start_time = frame_defs.get_start_time(current_frame_num);
      const double end_time = frame_defs.get_end_time(current_frame_num);

      /*
	 For each start_segment_index, we check which events occur in the
	 segments between start_segment_index and 
	 start_segment_index+num_segments_in_memory.
       */
       for (int start_segment_index = proj_data_sptr->get_min_segment_num();
	    start_segment_index <= proj_data_sptr->get_max_segment_num();
	    start_segment_index += num_segments_in_memory) 
	 {
	 
	   const int end_segment_index = 
	     min( proj_data_sptr->get_max_segment_num()+1, start_segment_index + num_segments_in_memory) - 1;
    
	   if (!interactive)
	     allocate_segments(segments, start_segment_index, end_segment_index, proj_data_sptr->get_proj_data_info_sptr());

	   // the next variable is used to see if there are more events to store for the current segments
	   // num_events_to_store-more_events will be the number of allowed coincidence events currently seen in the file
	   // ('allowed' independent on the fact of we have its segment in memory or not)
	   // When do_time_frame=true, the number of events is irrelevant, so we 
	   // just set more_events to 1, and never change it
	   long more_events = 
         do_time_frame? 1 : num_events_to_store;

	   if (start_segment_index != proj_data_sptr->get_min_segment_num())
	     {
	       // we're going once more through the data (for the next batch of segments)
	       cerr << "\nProcessing next batch of segments\n";
	       // go to the beginning of the listmode data for this frame
	       lm_data_ptr->set_get_position(frame_start_positions[current_frame_num]);
	       current_time = start_time;
	     }
	   else
	     {
	       cerr << "\nProcessing time frame " << current_frame_num << '\n';

	       // Note: we already have current_time from previous frame, so don't 
	       // need to set it. In fact, setting it to start_time would be wrong
	       // as we first might have to skip some events before we get to start_time.
	       // So, let's do that now.
	       while (current_time < start_time && 
		      lm_data_ptr->get_next_record(record) == Succeeded::yes) 
		 {
		   if (record.is_time())
		     current_time = record.time().get_time_in_secs();
		 }
	       // now save position such that we can go back
	       frame_start_positions[current_frame_num] = 
		 lm_data_ptr->save_get_position();
	     }
	   {      
	     // loop over all events in the listmode file
	     while (more_events)
	       {
		 if (lm_data_ptr->get_next_record(record) == Succeeded::no) 
		   {
		     // no more events in file for some reason
		     break; //get out of while loop
		   }
         if (record.is_time() && end_time > 0.01) // Direct comparison within doubles is unsafe.
		   {
		     current_time = record.time().get_time_in_secs();
		     if (do_time_frame && current_time >= end_time)
		       break; // get out of while loop
		     assert(current_time>=start_time);
		     process_new_time_event(record.time());
		   }
		 // note: could do "else if" here if we would be sure that
		 // a record can never be both timing and coincidence event
		 // and there might be a scanner around that has them both combined.
		 if (record.is_event())
		   {
		     assert(start_time <= current_time);
		     Bin bin;
		     // set value in case the event decoder doesn't touch it
		     // otherwise it would be 0 and all events will be ignored
		     bin.set_bin_value(1);
             bin.time_frame_num() = current_frame_num;
                     get_bin_from_event(bin, record.event());
		     		       
		     // check if it's inside the range we want to store
		     if (bin.get_bin_value()>0
			 && bin.tangential_pos_num()>= proj_data_sptr->get_min_tangential_pos_num()
			 && bin.tangential_pos_num()<= proj_data_sptr->get_max_tangential_pos_num()
			 && bin.axial_pos_num()>=proj_data_sptr->get_min_axial_pos_num(bin.segment_num())
			 && bin.axial_pos_num()<=proj_data_sptr->get_max_axial_pos_num(bin.segment_num())
			 ) 
		       {
			 assert(bin.view_num()>=proj_data_sptr->get_min_view_num());
			 assert(bin.view_num()<=proj_data_sptr->get_max_view_num());
            
			 // see if we increment or decrement the value in the sinogram
			 const int event_increment =
			   record.event().is_prompt() 
			   ? ( store_prompts ? 1 : 0 ) // it's a prompt
			   :  delayed_increment;//it is a delayed-coincidence event
            
			 if (event_increment==0)
			   continue;
            
			 if (!do_time_frame)
			   more_events-= event_increment;
            
			 // now check if we have its segment in memory
			 if (bin.segment_num() >= start_segment_index && bin.segment_num()<=end_segment_index)
			   {
			     do_post_normalisation(bin);
			 
			     num_stored_events += event_increment;
			     if (record.event().is_prompt())
			       ++num_prompts_in_frame;
			     else
			       ++num_delayeds_in_frame;

			     if (num_stored_events%500000L==0) cout << "\r" << num_stored_events << " events stored" << flush;
                            
			     if (interactive)
			       printf("Seg %4d view %4d ax_pos %4d tang_pos %4d time %8g stored with incr %d \n", 
				      bin.segment_num(), bin.view_num(), bin.axial_pos_num(), bin.tangential_pos_num(),
				      current_time, event_increment);
			     else
			       (*segments[bin.segment_num()])[bin.view_num()][bin.axial_pos_num()][bin.tangential_pos_num()] += 
			       bin.get_bin_value() * 
			       event_increment;
			   }
		       }
		     else 	// event is rejected for some reason
		       {
			 if (interactive)
			   printf("Seg %4d view %4d ax_pos %4d tang_pos %4d time %8g ignored\n", 
				  bin.segment_num(), bin.view_num(), bin.axial_pos_num(), bin.tangential_pos_num(), current_time);
		       }     
		   } // end of spatial event processing
	       } // end of while loop over all events

	     time_of_last_stored_event = 
	       max(time_of_last_stored_event,current_time); 
	   } 

	   if (!interactive)
	   save_and_delete_segments(output, segments, 
				    start_segment_index, end_segment_index, 
				    *proj_data_sptr);
	 } // end of for loop for segment range
       cerr <<  "\nNumber of prompts stored in this time period : " << num_prompts_in_frame
	    <<  "\nNumber of delayeds stored in this time period: " << num_delayeds_in_frame
	    << '\n';
   } // end of loop over frames

 timer.stop();

 cerr << "Last stored event was recorded before time-tick at " << time_of_last_stored_event << " secs\n";
 if (!do_time_frame && 
     (num_stored_events<=0 ||
      /*static_cast<unsigned long>*/(num_stored_events)<num_events_to_store))
   cerr << "Early stop due to EOF. " << endl;
 cerr << "Total number of counts (either prompts/trues/delayeds) stored: " << num_stored_events << endl;

 cerr << "\nThis took " << timer.value() << "s CPU time." << endl;
>>>>>>> master

    for (int current_timing_pos_index = proj_data_ptr->get_min_tof_pos_num();
         current_timing_pos_index <= proj_data_ptr->get_max_tof_pos_num();
         current_timing_pos_index += 1)
    {
        for (int start_segment_index = proj_data_ptr->get_min_segment_num();
             start_segment_index <= proj_data_ptr->get_max_segment_num();
             start_segment_index += 1)
        {

            const int end_segment_index =
                    min( proj_data_ptr->get_max_segment_num()+1, start_segment_index + num_segments_in_memory) - 1;

            if (!interactive)
                allocate_segments(segments, start_segment_index, end_segment_index,
				  start_timing_pos_index, end_timing_pos_index,
				  proj_data_ptr->get_proj_data_info_ptr(), current_timing_pos_index);

            for (int ax_num = proj_data_ptr->get_proj_data_info_ptr()->get_min_axial_pos_num(start_segment_index);
                 ax_num <= proj_data_ptr->get_proj_data_info_ptr()->get_max_axial_pos_num(start_segment_index);
                 ++ax_num)
            {
                for (int view_num = proj_data_ptr->get_proj_data_info_ptr()->get_min_view_num();
                     view_num <= proj_data_ptr->get_proj_data_info_ptr()->get_max_view_num(); ++view_num)
                {
                    for (int tang_num =  proj_data_ptr->get_proj_data_info_ptr()->get_min_tangential_pos_num();
                         tang_num <=  proj_data_ptr->get_proj_data_info_ptr()->get_max_tangential_pos_num();
                         ++tang_num)
                    {
                        (*segments[start_segment_index])[view_num][ax_num][tang_num] = current_timing_pos_index;
                    }
                }
            }

            if (!interactive)
                save_and_delete_segments(output, segments,
                                         start_segment_index, end_segment_index,
                                         *proj_data_ptr);
        } // end of for loop for segment range

    } // end of for loop for timing positions
#endif
}



/************************* Local helper routines *************************/


void 
allocate_segments(VectorWithOffset<VectorWithOffset<segment_type *> > & segments,
		  const int start_timing_pos_index, 
		  const int end_timing_pos_index,
		  const int start_segment_index, 
		  const int end_segment_index,
		  const shared_ptr<const ProjDataInfo> proj_data_info_sptr)
{

  for (int timing_pos_num=start_timing_pos_index ; timing_pos_num<=end_timing_pos_index; timing_pos_num++)
      for (int seg=start_segment_index ; seg<=end_segment_index; seg++)
  {
#ifdef USE_SegmentByView
    segments[timing_pos_num][seg] = new SegmentByView<elem_type>(
        proj_data_info_sptr->get_empty_segment_by_view (seg, false, timing_pos_num));
#else
    segments[timing_pos_num][seg] =
      new Array<3,elem_type>(IndexRange3D(0, proj_data_info_sptr->get_num_views()-1,
                      0, proj_data_info_sptr->get_num_axial_poss(seg)-1,
                      -(proj_data_info_sptr->get_num_tangential_poss()/2),
                      proj_data_info_sptr->get_num_tangential_poss()-(proj_data_info_sptr->get_num_tangential_poss()/2)-1));
#endif
  }
}

void 
save_and_delete_segments(shared_ptr<iostream>& output,
			 VectorWithOffset<VectorWithOffset<segment_type *> >& segments,
			 const int start_timing_pos_index, 
			 const int end_timing_pos_index,
			 const int start_segment_index, 
			 const int end_segment_index,
			 ProjData& proj_data)
{
  for (int timing_pos_num=start_timing_pos_index ; timing_pos_num<=end_timing_pos_index; timing_pos_num++)
    for (int seg=start_segment_index; seg<=end_segment_index; seg++)
      {
#ifdef USE_SegmentByView
	proj_data.set_segment(*segments[timing_pos_num][seg]);
#else
	(*segments[timing_pos_num][seg]).write_data(*output);
#endif
      delete segments[timing_pos_num][seg];    
      }
}



static
shared_ptr<ProjData>
construct_proj_data(shared_ptr<iostream>& output,
                    const string& output_filename, 
		    const ExamInfo& exam_info,
                    const shared_ptr<const ProjDataInfo>& proj_data_info_ptr)
{
  shared_ptr<ExamInfo> exam_info_sptr(new ExamInfo(exam_info));
  shared_ptr<ProjData> proj_data_sptr;
#ifdef USE_SegmentByView
  // don't need output stream in this case
  if (!proj_data_info_ptr->is_tof_data())
	  proj_data_sptr.reset(new ProjDataInterfile(exam_info_sptr,
                                                 proj_data_info_ptr, output_filename, ios::out,
                                                 ProjDataFromStream::Segment_View_AxialPos_TangPos,
                                                 OUTPUTNumericType));
  else
      proj_data_sptr.reset(new ProjDataInterfile(exam_info_sptr,
                                                 proj_data_info_ptr, output_filename, ios::out,
                                                 ProjDataFromStream::Timing_Segment_View_AxialPos_TangPos,
                                                 OUTPUTNumericType));

  return proj_data_sptr;
#else
  // this code would work for USE_SegmentByView as well, but the above is far simpler...
  vector<int> segment_sequence_in_stream(proj_data_info_ptr->get_num_segments());
  { 
    std::vector<int>::iterator current_segment_iter =
      segment_sequence_in_stream.begin();
    for (int segment_num=proj_data_info_ptr->get_min_segment_num();
         segment_num<=proj_data_info_ptr->get_max_segment_num();
         ++segment_num)
      *current_segment_iter++ = segment_num;
  }
  output = new fstream (output_filename.c_str(), ios::out|ios::binary);
  if (!*output)
    error("Error opening output file %s\n",output_filename.c_str());
  shared_ptr<ProjDataFromStream> proj_data_ptr(
					       new ProjDataFromStream(exam_info_sptr, proj_data_info_ptr, output, 
								      /*offset=*/std::streamoff(0), 
								      segment_sequence_in_stream,
								      ProjDataFromStream::Segment_View_AxialPos_TangPos,
								      OUTPUTNumericType));
  write_basic_interfile_PDFS_header(output_filename, *proj_data_ptr);
  return proj_data_ptr;  
#endif
}

END_NAMESPACE_STIR<|MERGE_RESOLUTION|>--- conflicted
+++ resolved
@@ -10,13 +10,9 @@
 */
 /*
     Copyright (C) 2000 - 2011-12-31, Hammersmith Imanet Ltd
-<<<<<<< HEAD
-    Copyright (C) 2013, University College London
     Copyright (C) 2017, University of Hull
-=======
     Copyright (C) 2013, 2021 University College London
     Copright (C) 2019, National Physical Laboratory
->>>>>>> 60ebb891
     This file is part of STIR.
 
     SPDX-License-Identifier: Apache-2.0
@@ -401,23 +397,13 @@
     {
       shared_ptr<Scanner> scanner_sptr(new Scanner(*template_proj_data_info_ptr->get_scanner_sptr()));
       // TODO this won't work for the HiDAC or so
-<<<<<<< HEAD
       // N.E: The following command used to do a dynamic cast which now I removed.
       proj_data_info_cyl_uncompressed_ptr.reset(ProjDataInfo::ProjDataInfoCTI(scanner_sptr,
-                                                 1, scanner_ptr->get_num_rings()-1,
-                                                 scanner_ptr->get_num_detectors_per_ring()/2,
-                                                 scanner_ptr->get_default_num_arccorrected_bins(),
+                                                 1, scanner_sptr->get_num_rings()-1,
+                                                 scanner_sptr->get_num_detectors_per_ring()/2,
+                                                 scanner_sptr->get_default_num_arccorrected_bins(),
                                                  false,
                                                  1));
-=======
-      proj_data_info_cyl_uncompressed_ptr.
-	reset(dynamic_cast<ProjDataInfoCylindricalNoArcCorr *>(
-							       ProjDataInfo::ProjDataInfoCTI(scanner_sptr, 
-											     1, scanner_sptr->get_num_rings()-1,
-											     scanner_sptr->get_num_detectors_per_ring()/2,
-											     scanner_sptr->get_default_num_arccorrected_bins(), 
-											     false)));
->>>>>>> 60ebb891
       
       if ( normalisation_ptr->set_up(lm_data_ptr->get_exam_info_sptr(), proj_data_info_cyl_uncompressed_ptr)
 	   != Succeeded::yes)
@@ -479,7 +465,6 @@
  Here follows the implementation of get_bin_from_event
 
  this function is complicated because of the normalisation stuff. sorry
- N.E: Get_bin_from_event became Get_bin_from_record
 ***************************************************************/
 void
 LmToProjData::
@@ -522,11 +507,12 @@
     const float bin_value = 1.f/bin_efficiency;
     // TODO wasteful: we decode the event twice. replace by something like
     // template_proj_data_info_ptr->get_bin_from_uncompressed(bin, uncompressed_bin);
-
+    event.get_bin(bin, *template_proj_data_info_ptr);
    
-    event.get_bin(bin, *template_proj_data_info_ptr);
-
-    bin.set_bin_value(bin_value);
+    if (bin.get_bin_value()>0)
+      {
+	bin.set_bin_value(bin_value);
+      }
 
   }
   else
@@ -610,7 +596,6 @@
  It's essentially simple, but is in fact complicated because of the facility
  to store only part of the segments in memory.
 ***************************************************************/
-
 void
 LmToProjData::
 process_data()
@@ -667,62 +652,57 @@
   shared_ptr <ListRecord> record_sptr = lm_data_ptr->get_empty_record_sptr();
   ListRecord& record = *record_sptr;
 
-<<<<<<< HEAD
-    if (!record.event().is_valid_template(*template_proj_data_info_ptr))
-    error("The scanner template is not valid for LmToProjData. This might be because of unsupported arc correction.");
-=======
   if (!record.event().is_valid_template(*template_proj_data_info_ptr))
     error("The scanner template is not valid for LmToProjData. This might be because of unsupported arc correction.");
 
->>>>>>> 60ebb891
-
-    /* Here starts the main loop which will store the listmode data. */
-    for (current_frame_num = 1;
-         current_frame_num<=frame_defs.get_num_frames();
-         ++current_frame_num)
-    {
-        start_new_time_frame(current_frame_num);
-
-        // construct ExamInfo appropriate for a single projdata with this time frame
-        ExamInfo this_frame_exam_info(*lm_data_ptr->get_exam_info_sptr());
+
+  /* Here starts the main loop which will store the listmode data. */
+  for (current_frame_num = 1;
+       current_frame_num<=frame_defs.get_num_frames();
+       ++current_frame_num)
+    {
+      start_new_time_frame(current_frame_num);
+
+      // construct ExamInfo appropriate for a single projdata with this time frame
+      ExamInfo this_frame_exam_info(lm_data_ptr->get_exam_info());
+      {
+        TimeFrameDefinitions this_time_frame_defs(frame_defs, current_frame_num);
+        this_frame_exam_info.set_time_frame_definitions(this_time_frame_defs);
+      }
+
+      // *********** open output file
+      shared_ptr<iostream> output;
+      shared_ptr<ProjData> proj_data_sptr;
+
+      {
+        char rest[50];
+        sprintf(rest, "_f%dg1d0b0", current_frame_num);
+        const string output_filename = output_filename_prefix + rest;
+      
+        proj_data_sptr =
+          construct_proj_data(output, output_filename, this_frame_exam_info, template_proj_data_info_ptr);
+      }
+
+      long num_prompts_in_frame = 0;
+      long num_delayeds_in_frame = 0;
+
+      const double start_time = frame_defs.get_start_time(current_frame_num);
+      const double end_time = frame_defs.get_end_time(current_frame_num);
+
+      VectorWithOffset<VectorWithOffset<segment_type *> >
+        segments (template_proj_data_info_ptr->get_min_tof_pos_num(),
+                  template_proj_data_info_ptr->get_max_tof_pos_num());
+      for (int timing_pos_num=segments.get_min_index(); timing_pos_num<=segments.get_max_index(); ++timing_pos_num)
         {
-            TimeFrameDefinitions this_time_frame_defs(frame_defs, current_frame_num);
-            this_frame_exam_info.set_time_frame_definitions(this_time_frame_defs);
+          segments[timing_pos_num].resize(template_proj_data_info_ptr->get_min_segment_num(), 
+                                          template_proj_data_info_ptr->get_max_segment_num());
         }
-
-        // *********** open output file
-        shared_ptr<iostream> output;
-        shared_ptr<ProjData> proj_data_ptr;
-
-        {
-            char rest[50];
-            sprintf(rest, "_f%dg1d0b0", current_frame_num);
-            const string output_filename = output_filename_prefix + rest;
-
-            proj_data_ptr =
-                    construct_proj_data(output, output_filename, this_frame_exam_info, template_proj_data_info_ptr);
-        }
-
-        long num_prompts_in_frame = 0;
-        long num_delayeds_in_frame = 0;
-
-        const double start_time = frame_defs.get_start_time(current_frame_num);
-        const double end_time = frame_defs.get_end_time(current_frame_num);
-
-	VectorWithOffset<VectorWithOffset<segment_type *> >
-	 segments (template_proj_data_info_ptr->get_min_tof_pos_num(),
-		   template_proj_data_info_ptr->get_max_tof_pos_num());
-	for (int timing_pos_num=segments.get_min_index(); timing_pos_num<=segments.get_max_index(); ++timing_pos_num)
-	  {
-	    segments[timing_pos_num].resize(template_proj_data_info_ptr->get_min_segment_num(), 
-					    template_proj_data_info_ptr->get_max_segment_num());
-	  }
-        for (int start_timing_pos_index = proj_data_ptr->get_min_tof_pos_num();
-             start_timing_pos_index <= proj_data_ptr->get_max_tof_pos_num();
-             start_timing_pos_index += num_timing_poss_in_memory)
+      for (int start_timing_pos_index = proj_data_sptr->get_min_tof_pos_num();
+           start_timing_pos_index <= proj_data_sptr->get_max_tof_pos_num();
+           start_timing_pos_index += num_timing_poss_in_memory)
         {
 	  const int end_timing_pos_index =
-	    min( proj_data_ptr->get_max_tof_pos_num()+1,
+	    min( proj_data_sptr->get_max_tof_pos_num()+1,
 		 start_timing_pos_index + num_timing_poss_in_memory) - 1;
 
 	  /*
@@ -730,162 +710,163 @@
 	    segments between start_segment_index and
 	    start_segment_index+num_segments_in_memory.
 	  */
-            for (int start_segment_index = proj_data_ptr->get_min_segment_num();
-                 start_segment_index <= proj_data_ptr->get_max_segment_num();
-                 start_segment_index += num_segments_in_memory)
+          for (int start_segment_index = proj_data_sptr->get_min_segment_num();
+               start_segment_index <= proj_data_sptr->get_max_segment_num();
+               start_segment_index += num_segments_in_memory)
             {
 
-                const int end_segment_index =
-                        min( proj_data_ptr->get_max_segment_num()+1, start_segment_index + num_segments_in_memory) - 1;
-
-                if (!interactive)
-		  allocate_segments(segments,
-				    start_timing_pos_index,end_timing_pos_index,
-				    start_segment_index, end_segment_index,		   
-                    proj_data_ptr->get_proj_data_info_sptr());
-
-                // the next variable is used to see if there are more events to store for the current segments
-                // num_events_to_store-more_events will be the number of allowed coincidence events currently seen in the file
-                // ('allowed' independent on the fact of we have its segment in memory or not)
-                // When do_time_frame=true, the number of events is irrelevant, so we
-                // just set more_events to 1, and never change it
-                unsigned long int more_events =
-                        do_time_frame? 1 : num_events_to_store;
-
-                if (start_segment_index != proj_data_ptr->get_min_segment_num() || start_timing_pos_index > proj_data_ptr->get_min_tof_pos_num())
+              const int end_segment_index =
+                min( proj_data_sptr->get_max_segment_num()+1, start_segment_index + num_segments_in_memory) - 1;
+
+              if (!interactive)
+                allocate_segments(segments,
+                                  start_timing_pos_index,end_timing_pos_index,
+                                  start_segment_index, end_segment_index,		   
+                                  proj_data_sptr->get_proj_data_info_sptr());
+
+              // the next variable is used to see if there are more events to store for the current segments
+              // num_events_to_store-more_events will be the number of allowed coincidence events currently seen in the file
+              // ('allowed' independent on the fact of we have its segment in memory or not)
+              // When do_time_frame=true, the number of events is irrelevant, so we
+              // just set more_events to 1, and never change it
+              unsigned long int more_events =
+                do_time_frame? 1 : num_events_to_store;
+
+              if (start_segment_index != proj_data_sptr->get_min_segment_num() || start_timing_pos_index > proj_data_sptr->get_min_tof_pos_num())
                 {
-                    // we're going once more through the data (for the next batch of segments)
+                  // we're going once more through the data (for the next batch of segments)
 		  cerr << "\nProcessing next batch of segments for start TOF bin " << start_timing_pos_index <<"\n";
-                    // go to the beginning of the listmode data for this frame
-                    lm_data_ptr->set_get_position(frame_start_positions[current_frame_num]);
-                    current_time = start_time;
+                  // go to the beginning of the listmode data for this frame
+                  lm_data_ptr->set_get_position(frame_start_positions[current_frame_num]);
+                  current_time = start_time;
                 }
-                else
+              else
                 {
-                    cerr << "\nProcessing time frame " << current_frame_num << '\n';
-
-                    // Note: we already have current_time from previous frame, so don't
-                    // need to set it. In fact, setting it to start_time would be wrong
-                    // as we first might have to skip some events before we get to start_time.
-                    // So, let's do that now.
-                    while (current_time < start_time &&
-                           lm_data_ptr->get_next_record(record) == Succeeded::yes)
+                  cerr << "\nProcessing time frame " << current_frame_num << '\n';
+
+                  // Note: we already have current_time from previous frame, so don't
+                  // need to set it. In fact, setting it to start_time would be wrong
+                  // as we first might have to skip some events before we get to start_time.
+                  // So, let's do that now.
+                  while (current_time < start_time &&
+                         lm_data_ptr->get_next_record(record) == Succeeded::yes)
                     {
-                        if (record.is_time())
-                            current_time = record.time().get_time_in_secs();
+                      if (record.is_time())
+                        current_time = record.time().get_time_in_secs();
                     }
-                    // now save position such that we can go back
-                    frame_start_positions[current_frame_num] =
-                            lm_data_ptr->save_get_position();
+                  // now save position such that we can go back
+                  frame_start_positions[current_frame_num] =
+                    lm_data_ptr->save_get_position();
                 }
-                {
-                    // loop over all events in the listmode file
-                    while (more_events)
-                    {
-                        if (lm_data_ptr->get_next_record(record) == Succeeded::no)
-                        {
-                            // no more events in file for some reason
-                            break; //get out of while loop
-                        }
-                        if (record.is_time() && end_time > 0.01) // Direct comparison within doubles is unsafe.
-                        {
-                            current_time = record.time().get_time_in_secs();
-                            if (do_time_frame && current_time >= end_time)
-                                break; // get out of while loop
-                            assert(current_time>=start_time);
-                            process_new_time_event(record.time());
-                        }
-                        // note: could do "else if" here if we would be sure that
-                        // a record can never be both timing and coincidence event
-                        // and there might be a scanner around that has them both combined.
-                        if (record.is_event())
-                        {
-                            assert(start_time <= current_time);
-                            Bin bin;
-                            // set value in case the event decoder doesn't touch it
-                            // otherwise it would be 0 and all events will be ignored
-                            bin.set_bin_value(1.f);
-
-                            get_bin_from_event(bin, record.event());
-
-                            // check if it's inside the range we want to store
-                            if (bin.get_bin_value()>0
-                                    && bin.tangential_pos_num()>= proj_data_ptr->get_min_tangential_pos_num()
-                                    && bin.tangential_pos_num()<= proj_data_ptr->get_max_tangential_pos_num()
-                                    && bin.axial_pos_num()>=proj_data_ptr->get_min_axial_pos_num(bin.segment_num())
-                                    && bin.axial_pos_num()<=proj_data_ptr->get_max_axial_pos_num(bin.segment_num())
-                                    && bin.timing_pos_num()>=proj_data_ptr->get_min_tof_pos_num()
-                                    && bin.timing_pos_num()<=proj_data_ptr->get_max_tof_pos_num()
-                                    )
-                            {
-                                assert(bin.view_num()>=proj_data_ptr->get_min_view_num());
-                                assert(bin.view_num()<=proj_data_ptr->get_max_view_num());
-
-                                // see if we increment or decrement the value in the sinogram
-                                const int event_increment =
-                                        record.event().is_prompt()
-                                        ? ( store_prompts ? 1 : 0 ) // it's a prompt
-                                        :  delayed_increment;//it is a delayed-coincidence event
-
-                                if (event_increment==0)
-                                    continue;
-
-                                if (!do_time_frame)
-                                    more_events -= event_increment;
-
-                                // Check if the timing position of the bin is in the range
-                                if (bin.timing_pos_num() >= start_timing_pos_index && bin.timing_pos_num()<=end_timing_pos_index)
-                                {
-                                    // now check if we have its segment in memory
-                                    if (bin.segment_num() >= start_segment_index && bin.segment_num()<=end_segment_index)
-                                    {
-                                        do_post_normalisation(bin);
-
-                                        num_stored_events += event_increment;
-                                        if (record.event().is_prompt())
-                                            ++num_prompts_in_frame;
-                                        else
-                                            ++num_delayeds_in_frame;
-
-                                        if (num_stored_events%500000L==0) cout << "\r" << num_stored_events << " events stored" << flush;
-
-                                        if (interactive)
-                                            printf("TOFbin %4d Seg %4d view %4d ax_pos %4d tang_pos %4d time %8g stored with incr %d \n",
-                                                   bin.timing_pos_num(),bin.segment_num(),
-                                                   bin.view_num(), bin.axial_pos_num(), bin.tangential_pos_num(),
-                                                   current_time, event_increment);
-                                        else
-					  (*segments[bin.timing_pos_num()][bin.segment_num()])[bin.view_num()][bin.axial_pos_num()][bin.tangential_pos_num()] +=
-                                                bin.get_bin_value() *
-                                                event_increment;
-                                    }
-                                }
-                            }
-                            else 	// event is rejected for some reason
-                            {
-                                if (interactive)
-                                    printf("TOFbin %4d Seg %4d view %4d ax_pos %4d tang_pos %4d time %8g ignored\n",
-                                           bin.timing_pos_num(), bin.segment_num(), bin.view_num(),
-                                           bin.axial_pos_num(), bin.tangential_pos_num(), current_time);
-                            }
-                        } // end of spatial event processing
-                    } // end of while loop over all events
-
-                    time_of_last_stored_event =
-                            max(time_of_last_stored_event,current_time);
-                }
-
-                if (!interactive)
-                    save_and_delete_segments(output, segments,
-                                             start_timing_pos_index,end_timing_pos_index,
-					     start_segment_index, end_segment_index,
-                                             *proj_data_ptr);
+              {
+                // loop over all events in the listmode file
+                while (more_events)
+                  {
+                    if (lm_data_ptr->get_next_record(record) == Succeeded::no)
+                      {
+                        // no more events in file for some reason
+                        break; //get out of while loop
+                      }
+                    if (record.is_time() && end_time > 0.01) // Direct comparison within doubles is unsafe.
+                      {
+                        current_time = record.time().get_time_in_secs();
+                        if (do_time_frame && current_time >= end_time)
+                          break; // get out of while loop
+                        assert(current_time>=start_time);
+                        process_new_time_event(record.time());
+                      }
+                    // note: could do "else if" here if we would be sure that
+                    // a record can never be both timing and coincidence event
+                    // and there might be a scanner around that has them both combined.
+                    if (record.is_event())
+                      {
+                        assert(start_time <= current_time);
+                        Bin bin;
+                        // set value in case the event decoder doesn't touch it
+                        // otherwise it would be 0 and all events will be ignored
+                        bin.set_bin_value(1.f);
+                        bin.time_frame_num() = current_frame_num;
+
+                        get_bin_from_event(bin, record.event());
+
+                        // check if it's inside the range we want to store
+                        if (bin.get_bin_value()>0
+                            && bin.tangential_pos_num()>= proj_data_sptr->get_min_tangential_pos_num()
+                            && bin.tangential_pos_num()<= proj_data_sptr->get_max_tangential_pos_num()
+                            && bin.axial_pos_num()>=proj_data_sptr->get_min_axial_pos_num(bin.segment_num())
+                            && bin.axial_pos_num()<=proj_data_sptr->get_max_axial_pos_num(bin.segment_num())
+                            && bin.timing_pos_num()>=proj_data_sptr->get_min_tof_pos_num()
+                            && bin.timing_pos_num()<=proj_data_sptr->get_max_tof_pos_num()
+                            )
+                          {
+                            assert(bin.view_num()>=proj_data_sptr->get_min_view_num());
+                            assert(bin.view_num()<=proj_data_sptr->get_max_view_num());
+
+                            // see if we increment or decrement the value in the sinogram
+                            const int event_increment =
+                              record.event().is_prompt()
+                              ? ( store_prompts ? 1 : 0 ) // it's a prompt
+                              :  delayed_increment;//it is a delayed-coincidence event
+
+                            if (event_increment==0)
+                              continue;
+
+                            if (!do_time_frame)
+                              more_events -= event_increment;
+
+                            // Check if the timing position of the bin is in the range
+                            if (bin.timing_pos_num() >= start_timing_pos_index && bin.timing_pos_num()<=end_timing_pos_index)
+                              {
+                                // now check if we have its segment in memory
+                                if (bin.segment_num() >= start_segment_index && bin.segment_num()<=end_segment_index)
+                                  {
+                                    do_post_normalisation(bin);
+
+                                    num_stored_events += event_increment;
+                                    if (record.event().is_prompt())
+                                      ++num_prompts_in_frame;
+                                    else
+                                      ++num_delayeds_in_frame;
+
+                                    if (num_stored_events%500000L==0) cout << "\r" << num_stored_events << " events stored" << flush;
+
+                                    if (interactive)
+                                      printf("TOFbin %4d Seg %4d view %4d ax_pos %4d tang_pos %4d time %8g stored with incr %d \n",
+                                             bin.timing_pos_num(),bin.segment_num(),
+                                             bin.view_num(), bin.axial_pos_num(), bin.tangential_pos_num(),
+                                             current_time, event_increment);
+                                    else
+                                      (*segments[bin.timing_pos_num()][bin.segment_num()])[bin.view_num()][bin.axial_pos_num()][bin.tangential_pos_num()] +=
+                                        bin.get_bin_value() *
+                                        event_increment;
+                                  }
+                              }
+                          }
+                        else 	// event is rejected for some reason
+                          {
+                            if (interactive)
+                              printf("TOFbin %4d Seg %4d view %4d ax_pos %4d tang_pos %4d time %8g ignored\n",
+                                     bin.timing_pos_num(), bin.segment_num(), bin.view_num(),
+                                     bin.axial_pos_num(), bin.tangential_pos_num(), current_time);
+                          }
+                      } // end of spatial event processing
+                  } // end of while loop over all events
+
+                time_of_last_stored_event =
+                  max(time_of_last_stored_event,current_time);
+              }
+
+              if (!interactive)
+                save_and_delete_segments(output, segments,
+                                         start_timing_pos_index,end_timing_pos_index,
+                                         start_segment_index, end_segment_index,
+                                         *proj_data_sptr);
             } // end of for loop for segment range
 
         } // end of for loop for timing positions
-        cerr <<  "\nNumber of prompts stored in this time period : " << num_prompts_in_frame
-              <<  "\nNumber of delayeds stored in this time period: " << num_delayeds_in_frame
-               << '\n';
+      cerr <<  "\nNumber of prompts stored in this time period : " << num_prompts_in_frame
+           <<  "\nNumber of delayeds stored in this time period: " << num_delayeds_in_frame
+           << '\n';
     } // end of loop over frames
 
     timer.stop();
@@ -906,27 +887,14 @@
 #if 1
   error("TOF test function disabled");
 #else
-<<<<<<< HEAD
   VectorWithOffset<VectorWithOffset<segment_type *> >
             segments (template_proj_data_info_ptr->get_min_segment_num(),
                       template_proj_data_info_ptr->get_max_segment_num());
 
-=======
-      // construct ExamInfo appropriate for a single projdata with this time frame
-      ExamInfo this_frame_exam_info(lm_data_ptr->get_exam_info());
-      {
-        TimeFrameDefinitions this_time_frame_defs(frame_defs, current_frame_num);
-        this_frame_exam_info.set_time_frame_definitions(this_time_frame_defs);
-      }
-
-      // *********** open output file
-      shared_ptr<iostream> output;
-      shared_ptr<ProjData> proj_data_sptr;
->>>>>>> master
 
     // *********** open output file
     shared_ptr<iostream> output;
-    shared_ptr<ProjData> proj_data_ptr;
+    shared_ptr<ProjData> proj_data_sptr;
 
     ExamInfo this_frame_exam_info(*lm_data_ptr->get_exam_info_ptr());
     {
@@ -938,210 +906,37 @@
         char rest[50];
         sprintf(rest, "_f%dg1d0b0", current_frame_num);
         const string output_filename = output_filename_prefix + rest;
-<<<<<<< HEAD
-
-        proj_data_ptr =
+
+        proj_data_sptr =
                 construct_proj_data(output, output_filename, this_frame_exam_info, template_proj_data_info_ptr);
     }
-=======
-      
-        proj_data_sptr =
-          construct_proj_data(output, output_filename, this_frame_exam_info, template_proj_data_info_ptr);
-      }
-
-      long num_prompts_in_frame = 0;
-      long num_delayeds_in_frame = 0;
-
-      const double start_time = frame_defs.get_start_time(current_frame_num);
-      const double end_time = frame_defs.get_end_time(current_frame_num);
-
-      /*
-	 For each start_segment_index, we check which events occur in the
-	 segments between start_segment_index and 
-	 start_segment_index+num_segments_in_memory.
-       */
-       for (int start_segment_index = proj_data_sptr->get_min_segment_num();
-	    start_segment_index <= proj_data_sptr->get_max_segment_num();
-	    start_segment_index += num_segments_in_memory) 
-	 {
-	 
-	   const int end_segment_index = 
-	     min( proj_data_sptr->get_max_segment_num()+1, start_segment_index + num_segments_in_memory) - 1;
-    
-	   if (!interactive)
-	     allocate_segments(segments, start_segment_index, end_segment_index, proj_data_sptr->get_proj_data_info_sptr());
-
-	   // the next variable is used to see if there are more events to store for the current segments
-	   // num_events_to_store-more_events will be the number of allowed coincidence events currently seen in the file
-	   // ('allowed' independent on the fact of we have its segment in memory or not)
-	   // When do_time_frame=true, the number of events is irrelevant, so we 
-	   // just set more_events to 1, and never change it
-	   long more_events = 
-         do_time_frame? 1 : num_events_to_store;
-
-	   if (start_segment_index != proj_data_sptr->get_min_segment_num())
-	     {
-	       // we're going once more through the data (for the next batch of segments)
-	       cerr << "\nProcessing next batch of segments\n";
-	       // go to the beginning of the listmode data for this frame
-	       lm_data_ptr->set_get_position(frame_start_positions[current_frame_num]);
-	       current_time = start_time;
-	     }
-	   else
-	     {
-	       cerr << "\nProcessing time frame " << current_frame_num << '\n';
-
-	       // Note: we already have current_time from previous frame, so don't 
-	       // need to set it. In fact, setting it to start_time would be wrong
-	       // as we first might have to skip some events before we get to start_time.
-	       // So, let's do that now.
-	       while (current_time < start_time && 
-		      lm_data_ptr->get_next_record(record) == Succeeded::yes) 
-		 {
-		   if (record.is_time())
-		     current_time = record.time().get_time_in_secs();
-		 }
-	       // now save position such that we can go back
-	       frame_start_positions[current_frame_num] = 
-		 lm_data_ptr->save_get_position();
-	     }
-	   {      
-	     // loop over all events in the listmode file
-	     while (more_events)
-	       {
-		 if (lm_data_ptr->get_next_record(record) == Succeeded::no) 
-		   {
-		     // no more events in file for some reason
-		     break; //get out of while loop
-		   }
-         if (record.is_time() && end_time > 0.01) // Direct comparison within doubles is unsafe.
-		   {
-		     current_time = record.time().get_time_in_secs();
-		     if (do_time_frame && current_time >= end_time)
-		       break; // get out of while loop
-		     assert(current_time>=start_time);
-		     process_new_time_event(record.time());
-		   }
-		 // note: could do "else if" here if we would be sure that
-		 // a record can never be both timing and coincidence event
-		 // and there might be a scanner around that has them both combined.
-		 if (record.is_event())
-		   {
-		     assert(start_time <= current_time);
-		     Bin bin;
-		     // set value in case the event decoder doesn't touch it
-		     // otherwise it would be 0 and all events will be ignored
-		     bin.set_bin_value(1);
-             bin.time_frame_num() = current_frame_num;
-                     get_bin_from_event(bin, record.event());
-		     		       
-		     // check if it's inside the range we want to store
-		     if (bin.get_bin_value()>0
-			 && bin.tangential_pos_num()>= proj_data_sptr->get_min_tangential_pos_num()
-			 && bin.tangential_pos_num()<= proj_data_sptr->get_max_tangential_pos_num()
-			 && bin.axial_pos_num()>=proj_data_sptr->get_min_axial_pos_num(bin.segment_num())
-			 && bin.axial_pos_num()<=proj_data_sptr->get_max_axial_pos_num(bin.segment_num())
-			 ) 
-		       {
-			 assert(bin.view_num()>=proj_data_sptr->get_min_view_num());
-			 assert(bin.view_num()<=proj_data_sptr->get_max_view_num());
-            
-			 // see if we increment or decrement the value in the sinogram
-			 const int event_increment =
-			   record.event().is_prompt() 
-			   ? ( store_prompts ? 1 : 0 ) // it's a prompt
-			   :  delayed_increment;//it is a delayed-coincidence event
-            
-			 if (event_increment==0)
-			   continue;
-            
-			 if (!do_time_frame)
-			   more_events-= event_increment;
-            
-			 // now check if we have its segment in memory
-			 if (bin.segment_num() >= start_segment_index && bin.segment_num()<=end_segment_index)
-			   {
-			     do_post_normalisation(bin);
-			 
-			     num_stored_events += event_increment;
-			     if (record.event().is_prompt())
-			       ++num_prompts_in_frame;
-			     else
-			       ++num_delayeds_in_frame;
-
-			     if (num_stored_events%500000L==0) cout << "\r" << num_stored_events << " events stored" << flush;
-                            
-			     if (interactive)
-			       printf("Seg %4d view %4d ax_pos %4d tang_pos %4d time %8g stored with incr %d \n", 
-				      bin.segment_num(), bin.view_num(), bin.axial_pos_num(), bin.tangential_pos_num(),
-				      current_time, event_increment);
-			     else
-			       (*segments[bin.segment_num()])[bin.view_num()][bin.axial_pos_num()][bin.tangential_pos_num()] += 
-			       bin.get_bin_value() * 
-			       event_increment;
-			   }
-		       }
-		     else 	// event is rejected for some reason
-		       {
-			 if (interactive)
-			   printf("Seg %4d view %4d ax_pos %4d tang_pos %4d time %8g ignored\n", 
-				  bin.segment_num(), bin.view_num(), bin.axial_pos_num(), bin.tangential_pos_num(), current_time);
-		       }     
-		   } // end of spatial event processing
-	       } // end of while loop over all events
-
-	     time_of_last_stored_event = 
-	       max(time_of_last_stored_event,current_time); 
-	   } 
-
-	   if (!interactive)
-	   save_and_delete_segments(output, segments, 
-				    start_segment_index, end_segment_index, 
-				    *proj_data_sptr);
-	 } // end of for loop for segment range
-       cerr <<  "\nNumber of prompts stored in this time period : " << num_prompts_in_frame
-	    <<  "\nNumber of delayeds stored in this time period: " << num_delayeds_in_frame
-	    << '\n';
-   } // end of loop over frames
-
- timer.stop();
-
- cerr << "Last stored event was recorded before time-tick at " << time_of_last_stored_event << " secs\n";
- if (!do_time_frame && 
-     (num_stored_events<=0 ||
-      /*static_cast<unsigned long>*/(num_stored_events)<num_events_to_store))
-   cerr << "Early stop due to EOF. " << endl;
- cerr << "Total number of counts (either prompts/trues/delayeds) stored: " << num_stored_events << endl;
-
- cerr << "\nThis took " << timer.value() << "s CPU time." << endl;
->>>>>>> master
-
-    for (int current_timing_pos_index = proj_data_ptr->get_min_tof_pos_num();
-         current_timing_pos_index <= proj_data_ptr->get_max_tof_pos_num();
+
+    for (int current_timing_pos_index = proj_data_sptr->get_min_tof_pos_num();
+         current_timing_pos_index <= proj_data_sptr->get_max_tof_pos_num();
          current_timing_pos_index += 1)
     {
-        for (int start_segment_index = proj_data_ptr->get_min_segment_num();
-             start_segment_index <= proj_data_ptr->get_max_segment_num();
+        for (int start_segment_index = proj_data_sptr->get_min_segment_num();
+             start_segment_index <= proj_data_sptr->get_max_segment_num();
              start_segment_index += 1)
         {
 
             const int end_segment_index =
-                    min( proj_data_ptr->get_max_segment_num()+1, start_segment_index + num_segments_in_memory) - 1;
+                    min( proj_data_sptr->get_max_segment_num()+1, start_segment_index + num_segments_in_memory) - 1;
 
             if (!interactive)
                 allocate_segments(segments, start_segment_index, end_segment_index,
 				  start_timing_pos_index, end_timing_pos_index,
-				  proj_data_ptr->get_proj_data_info_ptr(), current_timing_pos_index);
-
-            for (int ax_num = proj_data_ptr->get_proj_data_info_ptr()->get_min_axial_pos_num(start_segment_index);
-                 ax_num <= proj_data_ptr->get_proj_data_info_ptr()->get_max_axial_pos_num(start_segment_index);
+				  proj_data_sptr->get_proj_data_info_ptr(), current_timing_pos_index);
+
+            for (int ax_num = proj_data_sptr->get_proj_data_info_ptr()->get_min_axial_pos_num(start_segment_index);
+                 ax_num <= proj_data_sptr->get_proj_data_info_ptr()->get_max_axial_pos_num(start_segment_index);
                  ++ax_num)
             {
-                for (int view_num = proj_data_ptr->get_proj_data_info_ptr()->get_min_view_num();
-                     view_num <= proj_data_ptr->get_proj_data_info_ptr()->get_max_view_num(); ++view_num)
+                for (int view_num = proj_data_sptr->get_proj_data_info_ptr()->get_min_view_num();
+                     view_num <= proj_data_sptr->get_proj_data_info_ptr()->get_max_view_num(); ++view_num)
                 {
-                    for (int tang_num =  proj_data_ptr->get_proj_data_info_ptr()->get_min_tangential_pos_num();
-                         tang_num <=  proj_data_ptr->get_proj_data_info_ptr()->get_max_tangential_pos_num();
+                    for (int tang_num =  proj_data_sptr->get_proj_data_info_ptr()->get_min_tangential_pos_num();
+                         tang_num <=  proj_data_sptr->get_proj_data_info_ptr()->get_max_tangential_pos_num();
                          ++tang_num)
                     {
                         (*segments[start_segment_index])[view_num][ax_num][tang_num] = current_timing_pos_index;
@@ -1152,7 +947,7 @@
             if (!interactive)
                 save_and_delete_segments(output, segments,
                                          start_segment_index, end_segment_index,
-                                         *proj_data_ptr);
+                                         *proj_data_sptr);
         } // end of for loop for segment range
 
     } // end of for loop for timing positions
@@ -1220,8 +1015,8 @@
                     const shared_ptr<const ProjDataInfo>& proj_data_info_ptr)
 {
   shared_ptr<ExamInfo> exam_info_sptr(new ExamInfo(exam_info));
+#ifdef USE_SegmentByView
   shared_ptr<ProjData> proj_data_sptr;
-#ifdef USE_SegmentByView
   // don't need output stream in this case
   if (!proj_data_info_ptr->is_tof_data())
 	  proj_data_sptr.reset(new ProjDataInterfile(exam_info_sptr,
@@ -1260,4 +1055,5 @@
 #endif
 }
 
+
 END_NAMESPACE_STIR