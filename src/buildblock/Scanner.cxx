/*
    Copyright (C) 2000 PARAPET partners
    Copyright (C) 2000 - 2010-07-21, Hammersmith Imanet Ltd
    Copyright (C) 2011, Kris Thielemans
    Copyright (C) 2010-2013, King's College London
    Copyright (C) 2013-2016, University College London
    Copyright (C) 2016, University of Hull
    This file is part of STIR.

    This file is free software; you can redistribute it and/or modify
    it under the terms of the GNU Lesser General Public License as published by
    the Free Software Foundation; either version 2.1 of the License, or
    (at your option) any later version.

    This file is distributed in the hope that it will be useful,
    but WITHOUT ANY WARRANTY; without even the implied warranty of
    MERCHANTABILITY or FITNESS FOR A PARTICULAR PURPOSE.  See the
    GNU Lesser General Public License for more details.

    See STIR/LICENSE.txt for details
*/
/*!

  \file
  \ingroup buildblock

  \brief Implementations for class stir::Scanner

  \author Nikos Efthimiou
  \author Charalampos Tsoumpas
  \author Sanida Mustafovic
  \author Kris Thielemans
  \author Claire Labbe
  \author PARAPET project
*/

#include "stir/Scanner.h"
#include "stir/utilities.h"
#include "stir/Succeeded.h"
#include "stir/interfile_keyword_functions.h"
#include "stir/info.h"
#include <iostream>
#include <algorithm>
#ifdef BOOST_NO_STRINGSTREAM
#include <strstream.h>
#else
#include <sstream>
#endif


#ifndef STIR_NO_NAMESPACES
using std::cerr;
using std::cout;
using std::endl;
using std::cin;
using std::string;
using std::list;
#endif

START_NAMESPACE_STIR

// local convenience functions to make a list of strings
static list<string>
   string_list(const string&);
static list<string>
   string_list(const string&, const string&);
static list<string>
   string_list(const string&, const string&, const string&);
static list<string>
   string_list(const string&, const string&, const string&, const string&);





Scanner::Scanner(Type scanner_type)
{

  // set_params parameters:
  //
  //            Type type_v,
  //            const list<string>& list_of_names_v,
  //
  //            int num_rings_v,
  //            int max_num_non_arccorrected_bins_v,
  // (optional) int default_num_arccorrected_bins_v,
  //            int num_detectors_per_ring_v,
  //
  //            float inner_ring_radius_v,
  //            float average_depth_of_interaction_v,
  //            float ring_spacing_v,
  //            float bin_size_v,
  //            float intrinsic_tilt_v,
  //
  //            int num_axial_blocks_per_bucket_v,
  //            int num_transaxial_blocks_per_bucket_v,
  //            int num_axial_crystals_per_block_v,
  //            int num_transaxial_crystals_per_block_v,
  //            int num_axial_crystals_per_singles_unit_v,
  //            int num_transaxial_crystals_per_singles_unit_v,
  //            int num_detector_layers_v
  //


  /* for CTI scanners (at least upto 966):

    before arc-correction, central_bin_size ~= ring_radius* pi/num_detectors
    num_transaxial_crystals_per_singles_unit=
       transaxial_blocks_per_bucket*transaxial_crystals_per_block

    num_axial_crystals_per_singles_unit=
       axial_crystals_per_block * x
    where x=1 except for the 966 where x=2
  */


  switch ( scanner_type ) {

  case E931:

    // KT 25/01/2002 corrected ring_spacing
    set_params(E931, string_list("ECAT 931"),
               8, 192, 2 * 256,
               510.0F, 7.0F, 13.5F, 3.129F, 0.0F,
               2, 4, 4, 8, 4, 8 * 4, 1);
    // 16 BUCKETS per ring in TWO rings - i.e. 32 buckets in total

    break;

  case E951:

    set_params(E951, string_list("ECAT 951"),
               16, 192, 2 * 256,
               510.0F, 7.0F, 6.75F, 3.12932F, 0.0F,
               1, 4, 8, 8, 8, 8 * 4, 1);
    break;

  case E953:

    set_params(E953, string_list("ECAT 953"),
               16, 160, 2 * 192,
               382.5F, 7.0F, 6.75F, 3.12932F, static_cast<float>(15.*_PI/180),
               1, 4, 8, 8, 8, 8 * 4, 1);
    break;

  case E921:

    set_params(E921, string_list("ECAT 921", "ECAT EXACT", "EXACT"),
               24, 192, 2* 192,
               412.5F, 7.0F, 6.75F, 3.375F, static_cast<float>(15.*_PI/180),
               1, 4, 8, 8, 8, 8 * 4, 1);
    break;

  case E925:

    set_params(E925, string_list("ECAT 925", "ECAT ART"),
               24, 192, 2* 192,
               412.5F, 7.0F, 6.75F, 3.375F, static_cast<float>(15.*_PI/180),
               3, 4, 8, 8, 8, 8 * 4, 1);
    break;


  case E961:

    set_params(E961,string_list("ECAT 961", "ECAT HR"),
               24, 336, 2* 392,
               412.0F, 7.0F, 6.25F, 1.650F, static_cast<float>(13.*_PI/180),
               1, 8, 8, 7, 8, 7 * 8, 1);
    break;

  case E962:

    set_params(E962,string_list("ECAT 962","ECAT HR+"),
               32, 288, 2* 288,
               412.0F, 7.0F, 4.85F, 2.25F,  0.0F,
               4, 3, 8, 8, 8, 8 * 3, 1);
    break;

  case E966:

    set_params(E966, string_list("ECAT EXACT 3D", "EXACT 3D", "ECAT HR++","ECAT 966"),
               48, 288, 2* 288,
               412.0F, 7.0F, 4.850F, 2.250F, 0.0,
               6, 2, 8, 8, 2 * 8, 8 * 2, 1);
    break;

  case E1080:
    // data added by Robert Barnett, Westmead Hospital, Sydney
    set_params(E1080, string_list("ECAT 1080", "Biograph 16", "1080"),
               41, 336, 2* 336,
               412.0F, 7.0F, 4.0F, 2.000F, 0.0F,
               1, 2, 41, 14, 41, 14, 1);
    // Transaxial blocks have 13 physical crystals and a gap at the
    // 140th crystal where the counts are zero.
    // There are 39 rings with 13 axial crystals per block. Two virtual
    // rings are added, but contain counts after applying axial compression.
    break;

  case Siemens_mMR:
    // 8x8 blocks, 1 virtual "crystal", 56 blocks along the ring, 8 blocks in axial direction
    // Transaxial blocks have 8 physical crystals and a gap at the
    // 9th crystal where the counts are zero.
    set_params(Siemens_mMR, string_list("Siemens mMR", "mMR", "2008"),
               64, 344, 2* 252,
               328.0F, 7.0F, 4.0625F, 2.08626F, 0.0F,
               2, 1, 8, 9, 16, 9, 1 ); // TODO bucket/singles info incorrect? 224 buckets in total, but not sure how distributed
    break;

  case test_scanner:
    // This is a relatively small scanner for test purposes.
    set_params(test_scanner, string_list("test_scanner"),
               4, 344, 2*252,
               328.0F, 7.0F, 4.0625F, 2.08626F, 0.0F,
               1, 1, 4, 1, 4, 1, 1,
               (short int)(410),
               (float)(10.0F),
               (float)(400.0F) );
    break;

  case RPT:

    set_params(RPT, string_list("PRT-1", "RPT"),
               16, 128, 2 * 192,
               380.0F - 7.0F, 7.0F, 6.75F, 3.1088F, 0.0F,
               1, 4, 8, 8, 8, 32, 1);

    // Default 7.0mm average interaction depth.
    // This 7mm taken off the inner ring radius so that the effective radius remains 380mm
    break;

  case RATPET:

    set_params(RATPET, string_list("RATPET"),
               8, 56, 2 * 56,
               115 / 2.F,  7.0F, 6.25F, 1.65F, 0.0F,
               1, 16, 8, 7, 8, 0, 1); // HR block, 4 buckets per ring

    // Default 7.0mm average interaction depth.
    // 8 x 0 crystals per singles unit because not known
    // although likely transaxial_blocks_per_bucket*transaxial_crystals_per_block
    break;

  case PANDA:

    set_params(PANDA, string_list("PANDA"),
               1 /*NumRings*/, 512 /*MaxBinsNonArcCor*/, 512 /*MaxBinsArcCor*/, 2048 /*NumDetPerRing*/,
               /*MeanInnerRadius*/ 75.5/2.F, /*AverageDoI*/ 10.F, /*Ring Spacing*/ 3.F, /*BinSize*/ 0.1F, /*IntrinsicTilt*/ 0.F,
               1, 1, 1, 1, 0, 0, 1);
    break;

  case nanoPET:

      set_params(nanoPET, string_list("nanoPET"), /*Modelling the gap with one fake crystal */
                 81, 39*3, /* We could also model gaps in the future as one detector so 39->39+1, while 1 (point source), 3 (mouse) or 5 (rats) */
                 39*3, /* Just put the same with NonArcCor for now*/
                 12 * 39, 174.F,  5.0F, 1.17F, 1.17F, /* Actual size is 1.12 and 0.05 is the thickness of the optical reflector */ 0.0F, /* not sure for this */
                 0,0,0,0,0,0, 1);
      break;

  case HYPERimage:

      set_params(HYPERimage, string_list("HYPERimage"), /*Modelling the gap with one fake crystal */
                 22, 239, 245,
                 490, 103.97F, 3.0F, 1.4F, 1.4F, /* Actual size is 1.3667 and assume 0.0333 is the thickness of the optical reflector */  0.F,
                 0,0,0,0,0,0,1);
      break;


  case Advance:

    // 283 bins (non-uniform sampling)
    // 281 bins (uniform sampling)
    /* crystal size 4x8x30*/
    set_params(Advance, string_list("GE Advance", "Advance"),
               18, 283, 281, 2 * 336,
               471.875F - 8.4F, 8.4F, 8.5F, 1.970177F, 0.0F, //TODO view offset shouldn't be zero
               3, 2, 6, 6, 1, 1, 1);
    break;

  case DiscoveryLS:
    // identical to Advance
    set_params(DiscoveryLS, string_list("GE Discovery LS", "Discovery LS"),
               18, 283, 281, 2 * 336,
               471.875F - 8.4F, 8.4F, 8.5F, 1.970177F, 0.0F, //TODO view offset shouldn't be zero
               3, 2, 6, 6, 1, 1, 1);
    break;
  case DiscoveryST:

    // 249 bins (non-uniform sampling)
    // 221 bins (uniform sampling)
    /* crystal size: 6.3 x 6.3 x 30 mm*/
    set_params(DiscoveryST, string_list("GE Discovery ST", "Discovery ST"),
           24, 249, 221, 2 * 210,
               886.2F/2.F, 8.4F, 6.54F, 3.195F,
           static_cast<float>(-4.54224*_PI/180),//sign?
           4, 2, 6, 6, 1, 1, 1);// TODO not sure about sign of view_offset
    break;

 case DiscoverySTE:

    set_params(DiscoverySTE, string_list("GE Discovery STE", "Discovery STE"),
           24, 329, 293, 2 * 280,
               886.2F/2.F, 8.4F, 6.54F, 2.397F,
           static_cast<float>(-4.5490*_PI/180),//sign?
           4, 2, 6, 8, 1, 1, 1,
           (short int)(410),
           (float)(10.0F),
           (float)(400.0F) );// TODO not sure about sign of view_offset
    break;

 case DiscoveryRX:

    set_params(DiscoveryRX, string_list("GE Discovery RX", "Discovery RX"),
           24,
           367,
           331,
           2 * 315,
               886.2F/2.F,
           9.4F,
           6.54F, 2.13F,
           static_cast<float>(-4.5950*_PI/180),//sign?
           4,
           2,
           6, 9, 1, 1, 1);// TODO not sure about sign of view_offset
    break;

 case Discovery600:

    set_params(Discovery600, string_list("GE Discovery 600", "Discovery 600"),
           24,
           339,
           293, // TODO
           2 * 256,
               826.70F/2.F - 8.4F,
           8.4F,
           6.54F,
           2.3974F,
           static_cast<float>(-4.5490*_PI/180),//sign? TODO value
           4,
           2,
           6, 8, 1, 1, 1);
    break;

case PETMR_Signa: 

    set_params(PETMR_Signa, string_list("GE PET/MR Signa", "GE PET/MR Signa"), 
	       45, 
	       357, 
	       331, // TODO
	       2 * 224,
               317.0F, 
	       9.4F,  
	       5.55F,
	       2.1306F, // TO CHECK
	       static_cast<float>(-5.23*_PI/180),//sign? TODO value
	       5,
	       4,
	       9, 4, 1, 1, 1,
		   (short int)(351),
		   (float)(89.0F/13.0F), //TODO
		   (float)(390.0F) );
    break;
  
  case HZLR:

    set_params(HZLR, string_list("Positron HZL/R"),
               32, 256, 2 * 192,
               780.0F, 7.0F, 5.1875F, 2.F, 0.0F,
               0, 0, 0, 0, 0,0, 1);
    // Default 7.0mm average interaction depth.
    //  crystals per singles unit etc unknown
    break;

  case HRRT:

    set_params(HRRT, string_list("HRRT"),
               104, 288, 2 * 288,
               234.765F, 7.0F, 2.4375F, 1.21875F, 0.0F,
               0, 0, 0, 0, 0, 0, 2); // added by Dylan Togane
    // warning: used 7.0mm average interaction depth.
    // crystals per singles unit etc unknown
    break;

  case Allegro:

    /*
       The following info is partially from

       Journal of Nuclear Medicine Vol. 45 No. 6 1040-1049
       Imaging Characteristics of a 3-Dimensional GSO Whole-Body PET Camera
       Suleman Surti, PhD and Joel S. Karp, PhD
       http://jnm.snmjournals.org/cgi/content/full/45/6/1040

       Other info is from Ralph Brinks (Philips Research Lab, Aachen).

       The Allegro scanner is comprised of 28 flat modules of a 22 x 29 array
       of 4 x 6 x 20 mm3 GSO crystals. The output sinograms however consist
       of 23 x 29 logical crystals per module.
       This creates problems for the current version of STIR as the current
       Scanner object does not support does. At present, KT put the
       transaxial info on crystals to 0.
       For 662keV photons the mean positron range in GSO is about 14 mm,
       so we put in 12mm for 511 keV, but we don't really know.
       Ralph Brinks things there is only one singles rate for the whole
       scanner.
    */
    set_params(Allegro,string_list("Allegro", "Philips Allegro"),
           29, 295, 28*23,
           430.05F, 12.F,
           6.3F, 4.3F, 0.0F,
           1, 0,
           29, 0 /* 23* or 22*/,
           29, 0 /*  all detectors in a ring? */,
           1);
    break;

  case GeminiTF:
    set_params(GeminiTF,string_list("GeminiTF", "Philips GeminiTF"),
               44, 322, 287, // Based on GATE output - Normally it is 644 detectors at each of the 44 rings
               322*2, // Actual number of crystals is 644
               450.17F, 8.F, // DOI is from XXX et al 2008 MIC
               4.F, 4.F, 0.F,
               0, 0,
               0, 0, // Not considering any gap, but this is per module 28 flat modules in total, while 420 PMTs
               0, 0 /*  Not sure about these, but shouldn't be important */,
               1);
    break;

  case HiDAC: // all of these don't make any sense for the HiDAC
    set_params(HiDAC, string_list("HiDAC"),
               0, 0, 0,
               0.F, 0.F, 0.F, 0.F, 0.F,
               0, 0, 0, 0, 0, 0, 0);

    break;

  case Discovery690:

    set_params(Discovery690, string_list("GE Discovery 690", "Discovery 690"),
               24,
               381,
               331, // TODO
               2 * 288,
               405.1F,
               9.4F,
               6.54F,
               2.1306F,
               static_cast<float>(-5.021*_PI/180),//sign? TODO value
               4,
               2,
               6, 9, 1, 1, 1,
			   (short int)(55),
			   (float)(89.0F),
			   (float)(550.0F) );
    break;

  case User_defined_scanner: // zlong, 08-04-2004, Userdefined support

    set_params(User_defined_scanner, string_list("Userdefined"),
               0, 0, 0,
               0.F, 0.F, 0.F, 0.F, 0.F,
               0, 0, 0, 0, 0, 0, 0);

    break;

  default:
    // warning("Unknown scanner type used for initialisation of Scanner\n");
    set_params(Unknown_scanner, string_list("Unknown"),
               0, 0, 0,
               0.F, 0.F, 0.F, 0.F, 0.F,
               0, 0, 0, 0, 0, 0, 0);

    break;

  }

}


Scanner::Scanner(Type type_v, const list<string>& list_of_names_v,
                 int num_detectors_per_ring_v, int num_rings_v,
                 int max_num_non_arccorrected_bins_v,
                 int default_num_arccorrected_bins_v,
                 float inner_ring_radius_v, float average_depth_of_interaction_v,
                 float ring_spacing_v, float bin_size_v, float intrinsic_tilt_v,
                 int num_axial_blocks_per_bucket_v, int num_transaxial_blocks_per_bucket_v,
                 int num_axial_crystals_per_block_v, int num_transaxial_crystals_per_block_v,
                 int num_axial_crystals_per_singles_unit_v,
                 int num_transaxial_crystals_per_singles_unit_v,
                 int num_detector_layers_v)
{
  set_params(type_v, list_of_names_v, num_rings_v,
             max_num_non_arccorrected_bins_v,
             default_num_arccorrected_bins_v,
             num_detectors_per_ring_v,
             inner_ring_radius_v,
             average_depth_of_interaction_v,
             ring_spacing_v, bin_size_v, intrinsic_tilt_v,
             num_axial_blocks_per_bucket_v, num_transaxial_blocks_per_bucket_v,
             num_axial_crystals_per_block_v, num_transaxial_crystals_per_block_v,
             num_axial_crystals_per_singles_unit_v,
             num_transaxial_crystals_per_singles_unit_v,
             num_detector_layers_v);
}

Scanner::Scanner(Type type_v, const list<string>& list_of_names_v,
                 int num_detectors_per_ring_v, int num_rings_v,
                 int max_num_non_arccorrected_bins_v,
                 int default_num_arccorrected_bins_v,
                 float inner_ring_radius_v, float average_depth_of_interaction_v,
                 float ring_spacing_v, float bin_size_v, float intrinsic_tilt_v,
                 int num_axial_blocks_per_bucket_v, int num_transaxial_blocks_per_bucket_v,
                 int num_axial_crystals_per_block_v, int num_transaxial_crystals_per_block_v,
                 int num_axial_crystals_per_singles_unit_v,
                 int num_transaxial_crystals_per_singles_unit_v,
                 int num_detector_layers_v,
                 float energy_resolution_v,
                 float reference_energy_v)
{
  set_params(type_v, list_of_names_v, num_rings_v,
             max_num_non_arccorrected_bins_v,
             default_num_arccorrected_bins_v,
             num_detectors_per_ring_v,
             inner_ring_radius_v,
             average_depth_of_interaction_v,
             ring_spacing_v, bin_size_v, intrinsic_tilt_v,
             energy_resolution_v,
             reference_energy_v,
             num_axial_blocks_per_bucket_v, num_transaxial_blocks_per_bucket_v,
             num_axial_crystals_per_block_v, num_transaxial_crystals_per_block_v,
             num_axial_crystals_per_singles_unit_v,
             num_transaxial_crystals_per_singles_unit_v,
             num_detector_layers_v);
}

Scanner::Scanner(Type type_v, const list<string>& list_of_names_v,
                 int num_detectors_per_ring_v, int num_rings_v,
                 int max_num_non_arccorrected_bins_v,
                 int default_num_arccorrected_bins_v,
                 float inner_ring_radius_v, float average_depth_of_interaction_v,
                 float ring_spacing_v, float bin_size_v, float intrinsic_tilt_v,
                 int num_axial_blocks_per_bucket_v, int num_transaxial_blocks_per_bucket_v,
                 int num_axial_crystals_per_block_v, int num_transaxial_crystals_per_block_v,
                 int num_axial_crystals_per_singles_unit_v,
                 int num_transaxial_crystals_per_singles_unit_v,
                 int num_detector_layers_v,
                 short int max_num_of_timing_bins_v,
                 float size_timing_bin_v,
                 float timing_resolution_v)
{
    set_params(type_v, list_of_names_v, num_rings_v,
               max_num_non_arccorrected_bins_v,
               default_num_arccorrected_bins_v,
               num_detectors_per_ring_v,
               inner_ring_radius_v,
               average_depth_of_interaction_v,
               ring_spacing_v, bin_size_v, intrinsic_tilt_v,
               num_axial_blocks_per_bucket_v, num_transaxial_blocks_per_bucket_v,
               num_axial_crystals_per_block_v, num_transaxial_crystals_per_block_v,
               num_axial_crystals_per_singles_unit_v,
               num_transaxial_crystals_per_singles_unit_v,
               num_detector_layers_v,
               max_num_of_timing_bins_v,
               size_timing_bin_v,
               timing_resolution_v);
}


Scanner::Scanner(Type type_v, const string& name,
                 int num_detectors_per_ring_v, int num_rings_v,
                 int max_num_non_arccorrected_bins_v,
                 int default_num_arccorrected_bins_v,
                 float inner_ring_radius_v, float average_depth_of_interaction_v,
                 float ring_spacing_v, float bin_size_v, float intrinsic_tilt_v,
                 int num_axial_blocks_per_bucket_v, int num_transaxial_blocks_per_bucket_v,
                 int num_axial_crystals_per_block_v, int num_transaxial_crystals_per_block_v,
                 int num_axial_crystals_per_singles_unit_v,
                 int num_transaxial_crystals_per_singles_unit_v,
                 int num_detector_layers_v)
{
  set_params(type_v, string_list(name), num_rings_v,
             max_num_non_arccorrected_bins_v,
             default_num_arccorrected_bins_v,
             num_detectors_per_ring_v,
             inner_ring_radius_v,
             average_depth_of_interaction_v,
             ring_spacing_v, bin_size_v, intrinsic_tilt_v,
             num_axial_blocks_per_bucket_v, num_transaxial_blocks_per_bucket_v,
             num_axial_crystals_per_block_v, num_transaxial_crystals_per_block_v,
             num_axial_crystals_per_singles_unit_v,
             num_transaxial_crystals_per_singles_unit_v,
             num_detector_layers_v);
}

Scanner::Scanner(Type type_v, const string& name,
                 int num_detectors_per_ring_v, int num_rings_v,
                 int max_num_non_arccorrected_bins_v,
                 int default_num_arccorrected_bins_v,
                 float inner_ring_radius_v, float average_depth_of_interaction_v,
                 float ring_spacing_v, float bin_size_v, float intrinsic_tilt_v,
                 int num_axial_blocks_per_bucket_v, int num_transaxial_blocks_per_bucket_v,
                 int num_axial_crystals_per_block_v, int num_transaxial_crystals_per_block_v,
                 int num_axial_crystals_per_singles_unit_v,
                 int num_transaxial_crystals_per_singles_unit_v,
                 int num_detector_layers_v,
                 float energy_resolution_v,
                 float reference_energy_v)
{
  set_params(type_v, string_list(name), num_rings_v,
             max_num_non_arccorrected_bins_v,
             default_num_arccorrected_bins_v,
             num_detectors_per_ring_v,
             inner_ring_radius_v,
             average_depth_of_interaction_v,
             ring_spacing_v, bin_size_v, intrinsic_tilt_v,
                          energy_resolution_v,
                          reference_energy_v,
             num_axial_blocks_per_bucket_v, num_transaxial_blocks_per_bucket_v,
             num_axial_crystals_per_block_v, num_transaxial_crystals_per_block_v,
             num_axial_crystals_per_singles_unit_v,
             num_transaxial_crystals_per_singles_unit_v,
             num_detector_layers_v);
}

Scanner::Scanner(Type type_v, const string& name,
                 int num_detectors_per_ring_v, int num_rings_v,
                 int max_num_non_arccorrected_bins_v,
                 int default_num_arccorrected_bins_v,
                 float inner_ring_radius_v, float average_depth_of_interaction_v,
                 float ring_spacing_v, float bin_size_v, float intrinsic_tilt_v,
                 int num_axial_blocks_per_bucket_v, int num_transaxial_blocks_per_bucket_v,
                 int num_axial_crystals_per_block_v, int num_transaxial_crystals_per_block_v,
                 int num_axial_crystals_per_singles_unit_v,
                 int num_transaxial_crystals_per_singles_unit_v,
                 int num_detector_layers_v,
                 short int max_num_of_timing_bins_v,
                 float size_timing_bin_v,
                 float timing_resolution_v
                 )
{
    set_params(type_v, string_list(name), num_rings_v,
               max_num_non_arccorrected_bins_v,
               default_num_arccorrected_bins_v,
               num_detectors_per_ring_v,
               inner_ring_radius_v,
               average_depth_of_interaction_v,
               ring_spacing_v, bin_size_v, intrinsic_tilt_v,
               num_axial_blocks_per_bucket_v, num_transaxial_blocks_per_bucket_v,
               num_axial_crystals_per_block_v, num_transaxial_crystals_per_block_v,
               num_axial_crystals_per_singles_unit_v,
               num_transaxial_crystals_per_singles_unit_v,
               num_detector_layers_v,
               max_num_of_timing_bins_v,
               size_timing_bin_v,
               timing_resolution_v);
}

void
Scanner::
set_params(Type type_v,const list<string>& list_of_names_v,
           int num_rings_v,
           int max_num_non_arccorrected_bins_v,
           int num_detectors_per_ring_v,
           float inner_ring_radius_v,
           float average_depth_of_interaction_v,
           float ring_spacing_v,
           float bin_size_v, float intrinsic_tilt_v,
           int num_axial_blocks_per_bucket_v, int num_transaxial_blocks_per_bucket_v,
           int num_axial_crystals_per_block_v, int num_transaxial_crystals_per_block_v,
           int num_axial_crystals_per_singles_unit_v,
           int num_transaxial_crystals_per_singles_unit_v,
           int num_detector_layers_v)
{
  set_params(type_v, list_of_names_v, num_rings_v,
             max_num_non_arccorrected_bins_v,
         max_num_non_arccorrected_bins_v,
         num_detectors_per_ring_v,
         inner_ring_radius_v,
             average_depth_of_interaction_v,
             ring_spacing_v, bin_size_v, intrinsic_tilt_v,
         num_axial_blocks_per_bucket_v, num_transaxial_blocks_per_bucket_v,
         num_axial_crystals_per_block_v, num_transaxial_crystals_per_block_v,
             num_axial_crystals_per_singles_unit_v,
             num_transaxial_crystals_per_singles_unit_v,
         num_detector_layers_v);
}

void
Scanner::
set_params(Type type_v,const list<string>& list_of_names_v,
           int num_rings_v,
           int max_num_non_arccorrected_bins_v,
           int num_detectors_per_ring_v,
           float inner_ring_radius_v,
           float average_depth_of_interaction_v,
           float ring_spacing_v,
           float bin_size_v, float intrinsic_tilt_v,
           float energy_resolution_v,
           float reference_energy_v,
           int num_axial_blocks_per_bucket_v, int num_transaxial_blocks_per_bucket_v,
           int num_axial_crystals_per_block_v, int num_transaxial_crystals_per_block_v,
           int num_axial_crystals_per_singles_unit_v,
           int num_transaxial_crystals_per_singles_unit_v,
           int num_detector_layers_v)
{
  set_params(type_v, list_of_names_v, num_rings_v,
             max_num_non_arccorrected_bins_v,
         max_num_non_arccorrected_bins_v,
         num_detectors_per_ring_v,
         inner_ring_radius_v,
             average_depth_of_interaction_v,
             ring_spacing_v, bin_size_v, intrinsic_tilt_v,
             energy_resolution_v,
             reference_energy_v,
         num_axial_blocks_per_bucket_v, num_transaxial_blocks_per_bucket_v,
         num_axial_crystals_per_block_v, num_transaxial_crystals_per_block_v,
             num_axial_crystals_per_singles_unit_v,
             num_transaxial_crystals_per_singles_unit_v,
         num_detector_layers_v);
}

void
Scanner::
set_params(Type type_v,const list<string>& list_of_names_v,
           int num_rings_v,
           int max_num_non_arccorrected_bins_v,
           int num_detectors_per_ring_v,
           float inner_ring_radius_v,
           float average_depth_of_interaction_v,
           float ring_spacing_v,
           float bin_size_v, float intrinsic_tilt_v,
           int num_axial_blocks_per_bucket_v, int num_transaxial_blocks_per_bucket_v,
           int num_axial_crystals_per_block_v, int num_transaxial_crystals_per_block_v,
           int num_axial_crystals_per_singles_unit_v,
           int num_transaxial_crystals_per_singles_unit_v,
           int num_detector_layers_v,
           short int max_num_of_timing_bins_v,
           float size_timing_bin_v,
           float timing_resolution_v)
{
    set_params(type_v, list_of_names_v, num_rings_v,
               max_num_non_arccorrected_bins_v,
               max_num_non_arccorrected_bins_v,
               num_detectors_per_ring_v,
               inner_ring_radius_v,
               average_depth_of_interaction_v,
               ring_spacing_v, bin_size_v, intrinsic_tilt_v,
               num_axial_blocks_per_bucket_v, num_transaxial_blocks_per_bucket_v,
               num_axial_crystals_per_block_v, num_transaxial_crystals_per_block_v,
               num_axial_crystals_per_singles_unit_v,
               num_transaxial_crystals_per_singles_unit_v,
               num_detector_layers_v,
               max_num_of_timing_bins_v,
               size_timing_bin_v,
               timing_resolution_v);
}

void
Scanner::
set_params(Type type_v,const list<string>& list_of_names_v,
           int num_rings_v,
           int max_num_non_arccorrected_bins_v,
           int default_num_arccorrected_bins_v,
           int num_detectors_per_ring_v,
           float inner_ring_radius_v,
           float average_depth_of_interaction_v,
           float ring_spacing_v,
           float bin_size_v, float intrinsic_tilt_v,
           int num_axial_blocks_per_bucket_v, int num_transaxial_blocks_per_bucket_v,
           int num_axial_crystals_per_block_v, int num_transaxial_crystals_per_block_v,
           int num_axial_crystals_per_singles_unit_v,
           int num_transaxial_crystals_per_singles_unit_v,
           int num_detector_layers_v)
{
  type = type_v;
  list_of_names = list_of_names_v;
  num_rings =  num_rings_v;
  max_num_non_arccorrected_bins = max_num_non_arccorrected_bins_v;
  default_num_arccorrected_bins = default_num_arccorrected_bins_v;
  num_detectors_per_ring = num_detectors_per_ring_v;
  inner_ring_radius =  inner_ring_radius_v;
  average_depth_of_interaction = average_depth_of_interaction_v;
  ring_spacing = ring_spacing_v;
  bin_size = bin_size_v;
  intrinsic_tilt = intrinsic_tilt_v;
  num_transaxial_blocks_per_bucket = num_transaxial_blocks_per_bucket_v;
  num_axial_blocks_per_bucket = num_axial_blocks_per_bucket_v;
  num_axial_crystals_per_block= num_axial_crystals_per_block_v;
  num_transaxial_crystals_per_block= num_transaxial_crystals_per_block_v;
  num_axial_crystals_per_singles_unit = num_axial_crystals_per_singles_unit_v;
  num_transaxial_crystals_per_singles_unit = num_transaxial_crystals_per_singles_unit_v;
  num_detector_layers = num_detector_layers_v;

  energy_resolution = -1.f;
  reference_energy = -1.f;
  max_num_of_timing_bins = -1;
  size_timing_bin = -1.f;
  timing_resolution = -1.f;

}

void
Scanner::
set_params(Type type_v,const list<string>& list_of_names_v,
           int num_rings_v,
           int max_num_non_arccorrected_bins_v,
           int default_num_arccorrected_bins_v,
           int num_detectors_per_ring_v,
           float inner_ring_radius_v,
           float average_depth_of_interaction_v,
           float ring_spacing_v,
           float bin_size_v, float intrinsic_tilt_v,
           float energy_resolution_v,
           float reference_energy_v,
           int num_axial_blocks_per_bucket_v, int num_transaxial_blocks_per_bucket_v,
           int num_axial_crystals_per_block_v, int num_transaxial_crystals_per_block_v,
           int num_axial_crystals_per_singles_unit_v,
           int num_transaxial_crystals_per_singles_unit_v,
           int num_detector_layers_v)
{
  type = type_v;
  list_of_names = list_of_names_v;
  num_rings =  num_rings_v;
  max_num_non_arccorrected_bins = max_num_non_arccorrected_bins_v;
  default_num_arccorrected_bins = default_num_arccorrected_bins_v;
  num_detectors_per_ring = num_detectors_per_ring_v;
  inner_ring_radius =  inner_ring_radius_v;
  average_depth_of_interaction = average_depth_of_interaction_v;
  ring_spacing = ring_spacing_v;
  bin_size = bin_size_v;
  intrinsic_tilt = intrinsic_tilt_v;
  num_transaxial_blocks_per_bucket = num_transaxial_blocks_per_bucket_v;
  num_axial_blocks_per_bucket = num_axial_blocks_per_bucket_v;
  num_axial_crystals_per_block= num_axial_crystals_per_block_v;
  num_transaxial_crystals_per_block= num_transaxial_crystals_per_block_v;
  num_axial_crystals_per_singles_unit = num_axial_crystals_per_singles_unit_v;
  num_transaxial_crystals_per_singles_unit = num_transaxial_crystals_per_singles_unit_v;
  num_detector_layers = num_detector_layers_v;

  energy_resolution = energy_resolution_v;
  reference_energy = reference_energy_v;
  max_num_of_timing_bins = -1;
  size_timing_bin = -1.f;
  timing_resolution = -1.f;

}


void
Scanner::
set_params(Type type_v,const list<string>& list_of_names_v,
           int num_rings_v,
           int max_num_non_arccorrected_bins_v,
           int default_num_arccorrected_bins_v,
           int num_detectors_per_ring_v,
           float inner_ring_radius_v,
           float average_depth_of_interaction_v,
           float ring_spacing_v,
           float bin_size_v, float intrinsic_tilt_v,
           int num_axial_blocks_per_bucket_v, int num_transaxial_blocks_per_bucket_v,
           int num_axial_crystals_per_block_v, int num_transaxial_crystals_per_block_v,
           int num_axial_crystals_per_singles_unit_v,
           int num_transaxial_crystals_per_singles_unit_v,
           int num_detector_layers_v,
           short int max_num_of_timing_bins_v,
           float size_timing_bin_v,
           float timing_resolution_v)
{
    type = type_v;
    list_of_names = list_of_names_v;
    num_rings =  num_rings_v;
    max_num_non_arccorrected_bins = max_num_non_arccorrected_bins_v;
    default_num_arccorrected_bins = default_num_arccorrected_bins_v;
    num_detectors_per_ring = num_detectors_per_ring_v;
    inner_ring_radius =  inner_ring_radius_v;
    average_depth_of_interaction = average_depth_of_interaction_v;
    ring_spacing = ring_spacing_v;
    bin_size = bin_size_v;
    intrinsic_tilt = intrinsic_tilt_v;
    num_transaxial_blocks_per_bucket = num_transaxial_blocks_per_bucket_v;
    num_axial_blocks_per_bucket = num_axial_blocks_per_bucket_v;
    num_axial_crystals_per_block= num_axial_crystals_per_block_v;
    num_transaxial_crystals_per_block= num_transaxial_crystals_per_block_v;
    num_axial_crystals_per_singles_unit = num_axial_crystals_per_singles_unit_v;
    num_transaxial_crystals_per_singles_unit = num_transaxial_crystals_per_singles_unit_v;
    num_detector_layers = num_detector_layers_v;

    max_num_of_timing_bins = max_num_of_timing_bins_v;
    size_timing_bin = size_timing_bin_v;
    timing_resolution = timing_resolution_v;
    energy_resolution = -1.f;
    reference_energy = -1.f;
}



Succeeded
Scanner::
check_consistency() const
{
  if (intrinsic_tilt<-_PI || intrinsic_tilt>_PI)
    warning("Scanner %s: intrinsic_tilt is very large. maybe it's in degrees (but should be in radians)",
        this->get_name().c_str());

  {
    if (get_num_transaxial_crystals_per_block() <= 0 ||
    get_num_transaxial_blocks() <= 0)
      warning("Scanner %s: transaxial block info is not set (probably irrelevant unless you use a projector or normalisation that needs this block info)",
          this->get_name().c_str());
    else
      {
    const int dets_per_ring =
      get_num_transaxial_blocks() *
      get_num_transaxial_crystals_per_block();
    if ( dets_per_ring != get_num_detectors_per_ring())
      {
        warning("Scanner %s: inconsistent transaxial block info",
            this->get_name().c_str());
        return Succeeded::no;
      }
      }
  }
  {
    if (get_num_transaxial_blocks_per_bucket() <= 0 ||
    get_num_transaxial_buckets() <=0)
      warning("Scanner %s: transaxial bucket info is not set (probably irrelevant unless you use dead-time correction that needs this info)",
          this->get_name().c_str());
    else
      {
    const int blocks_per_ring =
      get_num_transaxial_buckets() *
      get_num_transaxial_blocks_per_bucket();
    if ( blocks_per_ring != get_num_transaxial_blocks())
      {
        warning("Scanner %s: inconsistent transaxial block/bucket info",
            this->get_name().c_str());
        return Succeeded::no;
      }
      }
  }
  {
    if (get_num_axial_crystals_per_block() <= 0 ||
    get_num_axial_blocks() <=0)
      warning("Scanner %s: axial block info is not set (probably irrelevant unless you use a projector or normalisation that needs this block info)",
          this->get_name().c_str());
    else
      {
    const int dets_axial =
      get_num_axial_blocks() *
      get_num_axial_crystals_per_block();
    if ( dets_axial != get_num_rings())
      {
        warning("Scanner %s: inconsistent axial block info",
            this->get_name().c_str());
        return Succeeded::no;
      }
      }
  }
  {
    if (get_num_axial_blocks_per_bucket() <= 0 ||
    get_num_axial_buckets() <=0)
      warning("Scanner %s: axial bucket info is not set (probably irrelevant unless you use dead-time correction that needs this info)",
          this->get_name().c_str());
    else
      {
    const int blocks_axial =
      get_num_axial_buckets() *
      get_num_axial_blocks_per_bucket();
    if ( blocks_axial != get_num_axial_blocks())
      {
        warning("Scanner %s: inconsistent axial block/bucket info",
            this->get_name().c_str());
        return Succeeded::no;
      }
      }
  }
  // checks on singles units
  {
    if (get_num_transaxial_crystals_per_singles_unit() <= 0)
      warning("Scanner %s: transaxial singles_unit info is not set (probably irrelevant unless you use dead-time correction that needs this info)",
          this->get_name().c_str());
    else
      {
    if ( get_num_detectors_per_ring() % get_num_transaxial_crystals_per_singles_unit() != 0)
      {
        warning("Scanner %s: inconsistent transaxial singles unit info:\n"
            "\tnum_detectors_per_ring %d should be a multiple of num_transaxial_crystals_per_singles_unit %d",
            this->get_name().c_str(),
            get_num_detectors_per_ring(), get_num_transaxial_crystals_per_singles_unit());
        return Succeeded::no;
      }
    if ( get_num_transaxial_crystals_per_bucket() % get_num_transaxial_crystals_per_singles_unit() != 0)
      {
        warning("Scanner %s: inconsistent transaxial singles unit info:\n"
            "\tnum_transaxial_crystals_per_bucket %d should be a multiple of num_transaxial_crystals_per_singles_unit %d",
            this->get_name().c_str(),
            get_num_transaxial_crystals_per_bucket(), get_num_transaxial_crystals_per_singles_unit());
        return Succeeded::no;
      }
      }
  }
  {
    if (get_num_axial_crystals_per_singles_unit() <= 0)
      warning("Scanner %s: axial singles_unit info is not set (probably irrelevant unless you use dead-time correction that needs this info)",
          this->get_name().c_str());
    else
      {
    if ( get_num_rings() % get_num_axial_crystals_per_singles_unit() != 0)
      {
        warning("Scanner %s: inconsistent axial singles unit info:\n"
            "\tnum_rings %d should be a multiple of num_axial_crystals_per_singles_unit %d",
            this->get_name().c_str(),
            get_num_rings(), get_num_axial_crystals_per_singles_unit());
        return Succeeded::no;
      }
    if ( get_num_axial_crystals_per_bucket() % get_num_axial_crystals_per_singles_unit() != 0)
      {
        warning("Scanner %s: inconsistent axial singles unit info:\n"
            "\tnum_axial_crystals_per_bucket %d should be a multiple of num_axial_crystals_per_singles_unit %d",
            this->get_name().c_str(),
            get_num_axial_crystals_per_bucket(), get_num_axial_crystals_per_singles_unit());
        return Succeeded::no;
      }
      }
  }

  return Succeeded::yes;
}







// TODO replace by using boost::floating_point_comparison
bool static close_enough(const double a, const double b)
{
  return fabs(a-b) <= std::min(fabs(a), fabs(b)) * 10E-4;
}

bool
Scanner::operator ==(const Scanner& scanner) const
{
if (!close_enough(energy_resolution, scanner.energy_resolution) &&
      !close_enough(reference_energy, scanner.reference_energy))
    warning("The energy resolution of the two scanners is different. \n"
            " %d opposed to %d"
            "This only affects scatter simulation. \n", energy_resolution, scanner.energy_resolution);

  return
      (num_rings == scanner.num_rings) &&
      (max_num_non_arccorrected_bins == scanner.max_num_non_arccorrected_bins) &&
      (default_num_arccorrected_bins == scanner.default_num_arccorrected_bins) &&
      (num_detectors_per_ring == scanner.num_detectors_per_ring) &&
      close_enough(inner_ring_radius, scanner.inner_ring_radius) &&
      close_enough(average_depth_of_interaction, scanner.average_depth_of_interaction) &&
      close_enough(ring_spacing, scanner.ring_spacing) &&
      close_enough(bin_size,scanner.bin_size) &&
      close_enough(intrinsic_tilt,scanner.intrinsic_tilt) &&
      (num_transaxial_blocks_per_bucket == scanner.num_transaxial_blocks_per_bucket) &&
      (num_axial_blocks_per_bucket == scanner.num_axial_blocks_per_bucket) &&
      (num_axial_crystals_per_block == scanner.num_axial_crystals_per_block) &&
      (num_transaxial_crystals_per_block == scanner.num_transaxial_crystals_per_block) &&
      (num_detector_layers == scanner.num_detector_layers) &&
      (num_axial_crystals_per_singles_unit == scanner.num_axial_crystals_per_singles_unit) &&
      (num_transaxial_crystals_per_singles_unit == scanner.num_transaxial_crystals_per_singles_unit) &&
      (max_num_of_timing_bins == scanner.max_num_of_timing_bins) &&
      close_enough(size_timing_bin, scanner.size_timing_bin) &&
	  close_enough(timing_resolution, scanner.timing_resolution);

}


const list<string>&
Scanner::get_all_names() const
{return list_of_names;}


const string&
Scanner::get_name() const
{

 return *(list_of_names.begin());

}

string
Scanner::parameter_info() const
{
  // warning: these should match the parsing keywords in InterfilePDFSHeader
#ifdef BOOST_NO_STRINGSTREAM
  // dangerous for out-of-range, but 'old-style' ostrstream seems to need this
  char str[10000];
  ostrstream s(str, 10000);
#else
  std::ostringstream s;
#endif
  s << "Scanner parameters:= "<<'\n';

  s << "Scanner type := " << get_name() <<'\n';

  s << "Number of rings                          := " << num_rings << '\n';
  s << "Number of detectors per ring             := " << get_num_detectors_per_ring() << '\n';

  s << "Inner ring diameter (cm)                 := " << get_inner_ring_radius()*2./10 << '\n'
    << "Average depth of interaction (cm)        := " << get_average_depth_of_interaction() / 10 << '\n'
    << "Distance between rings (cm)              := " << get_ring_spacing()/10 << '\n'
    << "Default bin size (cm)                    := " << get_default_bin_size()/10. << '\n'
    << "View offset (degrees)                    := " << get_default_intrinsic_tilt()*180/_PI << '\n';
  s << "Maximum number of non-arc-corrected bins := "
    << get_max_num_non_arccorrected_bins() << '\n'
    << "Default number of arc-corrected bins     := "
    << get_default_num_arccorrected_bins() << '\n';
  if (get_energy_resolution() >= 0 && get_reference_energy() >= 0)
  {
    s << "Energy resolution := " << get_energy_resolution() << '\n';
    s << "Reference energy (in keV) := " << get_reference_energy() << '\n';
  }

  if (is_tof_ready())
  {
    s << "Number of TOF time bins :=" << get_num_max_of_timing_bins() << "\n";
    s << "Size of timing bin (ps) :=" << get_size_of_timing_bin() << "\n";
    s << "Timing resolution (ps) :=" << get_timing_resolution() << "\n";
  }

  // block/bucket description
  s << "Number of blocks per bucket in transaxial direction         := "
    << get_num_transaxial_blocks_per_bucket() << '\n'
    << "Number of blocks per bucket in axial direction              := "
    << get_num_axial_blocks_per_bucket() << '\n'
    << "Number of crystals per block in axial direction             := "
    << get_num_axial_crystals_per_block() << '\n'
    << "Number of crystals per block in transaxial direction        := "
    << get_num_transaxial_crystals_per_block() << '\n'
    << "Number of detector layers                                   := "
    << get_num_detector_layers() << '\n'
    << "Number of crystals per singles unit in axial direction      := "
    << get_num_axial_crystals_per_singles_unit() << '\n'
    << "Number of crystals per singles unit in transaxial direction := "
    << get_num_transaxial_crystals_per_singles_unit() << '\n';

  s << "end scanner parameters:=\n";

  return s.str();
}

string Scanner::list_names() const
{
#ifdef BOOST_NO_STRINGSTREAM
  // dangerous for out-of-range, but 'old-style' ostrstream seems to need this
  char str[3000];
  ostrstream s(str, 3000);
#else
  std::ostringstream s;
#endif

#ifdef _MSC_VER
  // work-around VC bug
  std::
#endif
  list<string>::const_iterator iterator = list_of_names.begin();
  s << *iterator;
  ++iterator;
  while(iterator!=list_of_names.end())
  {
    s << " , " << *iterator ;
    ++iterator;
  }

  return s.str();
}

/************************************************
 static members
 *************************************************/
Scanner* Scanner::ask_parameters()
{

  cerr << list_all_names();

  const string name=ask_string("Enter the name of the scanner");

  //get the type from the name itself
  Scanner* scanner_ptr =
    get_scanner_from_name(name);

  // N.E: New optional parameters have been added, namely
  // energy resolution and timing resolution,
  // lets give users the chance to set these parameters on
  // old scanners. This should stay here as a transitional step.
  if (scanner_ptr->type != Unknown_scanner && scanner_ptr->type != User_defined_scanner)
    {
      info("Two new options are available: (a) Energy Resolution and (b) Reference energy (in keV)."
           "They are used in Scatter Simulation. In case, you need them, please set them "
           "manually in your file. More over, the creation of a Time-Of-Flight scanner with energy"
           "information is not supported. You have to do it manually.");

      return scanner_ptr;
    }

  if (scanner_ptr->type == Unknown_scanner)
    cerr << "I didn't recognise the scanner you entered.";
  cerr << "I'll ask lots of questions\n";

  while (true)
    {
      int num_detectors_per_ring =
    ask_num("Enter number of detectors per ring:",0,2000,128);

      int NoRings =
        ask_num("Enter number of rings :",0,1000,16);

      int NoBins =
        ask_num("Enter default number of tangential positions for this scanner: ",0,3000,128);

      float InnerRingRadius=
    ask_num("Enter inner ring radius (in mm): ",0.F,600.F,256.F);

      float AverageDepthOfInteraction =
        ask_num("Enter average depth of interaction (in mm): ", 0.F, 100.F, 0.F);

      float RingSpacing=
        ask_num("Enter ring spacing (in mm): ",0.F,30.F,6.75F);

      float BinSize=
        ask_num("Enter default (tangential) bin size after arc-correction (in mm):",0.F,60.F,3.75F);
      float intrTilt=
    ask_num("Enter intrinsic_tilt (in degrees):",-180.F,360.F,0.F);
      int TransBlocksPerBucket =
    ask_num("Enter number of transaxial blocks per bucket: ",0,10,2);
      int AxialBlocksPerBucket =
    ask_num("Enter number of axial blocks per bucket: ",0,10,6);
      int AxialCrystalsPerBlock =
    ask_num("Enter number of axial crystals per block: ",0,12,8);
      int TransaxialCrystalsPerBlock =
    ask_num("Enter number of transaxial crystals per block: ",0,12,8);
      int AxialCrstalsPerSinglesUnit =
        ask_num("Enter number of axial crystals per singles unit: ", 0, NoRings, 1);
      int TransaxialCrystalsPerSinglesUnit =
        ask_num("Enter number of transaxial crystals per singles unit: ", 0, num_detectors_per_ring, 1);

      int Num_TOF_bins =
              ask_num("Number of TOF time bins :", 0.0f, 800.0f, 0.0f);
      float Size_TOF_bin =
              ask_num("Size of timing bin (ps) :", 0.0f, 100.0f, 0.0f);
      float TOF_resolution =
              ask_num("Timing resolution (ps) :", 0.0f, 1000.0f, 0.0f);

     float EnergyResolution =
          ask_num("Enter the energy resolution of the scanner : ", 0.0f, 1000.0f, -1.0f);

      float ReferenceEnergy =
          ask_num("Enter the reference energy for the energy resolution (in keV):", 0.0f, 1000.0f, -1.0f);

      int num_detector_layers =
    ask_num("Enter number of detector layers per block: ",1,100,1);
      Type type = User_defined_scanner;

      bool make_tof_scanner = false;
      if (Num_TOF_bins > 0 && Size_TOF_bin > 0 && TOF_resolution > 0)
          make_tof_scanner = true;

          Scanner* scanner_ptr =
                  new Scanner(type, string_list(name),
                              num_detectors_per_ring,  NoRings,
                              NoBins, NoBins,
                              InnerRingRadius, AverageDepthOfInteraction,
                              RingSpacing, BinSize,intrTilt*float(_PI)/180,
                              AxialBlocksPerBucket,TransBlocksPerBucket,
                              AxialCrystalsPerBlock,TransaxialCrystalsPerBlock,
                              AxialCrstalsPerSinglesUnit, TransaxialCrystalsPerSinglesUnit,
                              num_detector_layers);

      if (EnergyResolution > -1 && ReferenceEnergy > -1)
        scanner_ptr =
            new Scanner(type, string_list(name),
                        num_detectors_per_ring,  NoRings,
                        NoBins, NoBins,
                        InnerRingRadius, AverageDepthOfInteraction,
                        RingSpacing, BinSize,intrTilt*float(_PI)/180,
                        AxialBlocksPerBucket,TransBlocksPerBucket,
                        AxialCrystalsPerBlock,TransaxialCrystalsPerBlock,
                        AxialCrstalsPerSinglesUnit, TransaxialCrystalsPerSinglesUnit,
                        num_detector_layers,
                        EnergyResolution,
                        ReferenceEnergy );
      else
<<<<<<< HEAD
          Scanner* scanner_ptr = make_tof_scanner ? new Scanner(type, string_list(name),
                                                                num_detectors_per_ring,  NoRings,
                                                                NoBins, NoBins,
                                                                InnerRingRadius, AverageDepthOfInteraction,
                                                                RingSpacing, BinSize,intrTilt*float(_PI)/180,
                                                                AxialBlocksPerBucket,TransBlocksPerBucket,
                                                                AxialCrystalsPerBlock,TransaxialCrystalsPerBlock,
                                                                AxialCrstalsPerSinglesUnit, TransaxialCrystalsPerSinglesUnit,
                                                                num_detector_layers,
                                                                Num_TOF_bins,
                                                                Size_TOF_bin,
                                                                TOF_resolution) :
                                                    new Scanner(type, string_list(name),
                                                                num_detectors_per_ring,  NoRings,
                                                                NoBins, NoBins,
                                                                InnerRingRadius, AverageDepthOfInteraction,
                                                                RingSpacing, BinSize,intrTilt*float(_PI)/180,
                                                                AxialBlocksPerBucket,TransBlocksPerBucket,
                                                                AxialCrystalsPerBlock,TransaxialCrystalsPerBlock,
                                                                AxialCrstalsPerSinglesUnit, TransaxialCrystalsPerSinglesUnit,
                                                                num_detector_layers);

=======
       scanner_ptr =
            new Scanner(type, string_list(name),
                        num_detectors_per_ring,  NoRings,
                        NoBins, NoBins,
                        InnerRingRadius, AverageDepthOfInteraction,
                        RingSpacing, BinSize,intrTilt*float(_PI)/180,
                        AxialBlocksPerBucket,TransBlocksPerBucket,
                        AxialCrystalsPerBlock,TransaxialCrystalsPerBlock,
                        AxialCrstalsPerSinglesUnit, TransaxialCrystalsPerSinglesUnit,
                        num_detector_layers);
  
>>>>>>> 827b980d
      if (scanner_ptr->check_consistency()==Succeeded::yes ||
      !ask("Ask questions again?",true))
    return scanner_ptr;

      delete scanner_ptr;
    } // infinite loop
}



Scanner *
Scanner::get_scanner_from_name(const string& name)
{
  Scanner * scanner_ptr;

  const string matching_name =
    standardise_interfile_keyword(name);
  Type type= E931;
  while (type != Unknown_scanner)
  {
    scanner_ptr = new Scanner(type);
    const list<string>& list_of_names = scanner_ptr->get_all_names();
    for (std::list<string>::const_iterator iter =list_of_names.begin();
     iter!=list_of_names.end();
       ++iter)
      {
    const string matching_scanner_name =
      standardise_interfile_keyword(*iter);
    if (matching_scanner_name==matching_name)
      return scanner_ptr;
      }

    // we didn't find it yet
    delete scanner_ptr;
    // tricky business to find next type
    int int_type = type;
    ++int_type;
    type = static_cast<Type>(int_type);
  }
  // it's not in the list
  return new Scanner(Unknown_scanner);
}


string Scanner:: list_all_names()
{
  Scanner * scanner_ptr;
#ifdef BOOST_NO_STRINGSTREAM
  // dangerous for out-of-range, but 'old-style' ostrstream seems to need this
  char str[30000];
  ostrstream s(str, 30000);
#else
  std::ostringstream s;
#endif

  Type type= E931;
  while (type != Unknown_scanner)
  {
    scanner_ptr = new Scanner(type);
    s << scanner_ptr->list_names() << '\n';

    delete scanner_ptr;
    // tricky business to find next type
    int int_type = type;
    ++int_type;
    type = static_cast<Type>(int_type);
  }

  return s.str();
}


static list<string>
string_list(const string& s)
{
  list<string> l;
  l.push_back(s);
  return l;
}

static list<string>
string_list(const string& s1, const string& s2)
{
  list<string> l;
  l.push_back(s1);
  l.push_back(s2);
  return l;
}

static list<string>
string_list(const string& s1, const string& s2, const string& s3)
{
  list<string> l;
  l.push_back(s1);
  l.push_back(s2);
  l.push_back(s3);
  return l;
}

static list<string>
string_list(const string& s1, const string& s2, const string& s3, const string& s4)
{
  list<string> l;
  l.push_back(s1);
  l.push_back(s2);
  l.push_back(s3);
  l.push_back(s4);
  return l;
}

END_NAMESPACE_STIR<|MERGE_RESOLUTION|>--- conflicted
+++ resolved
@@ -1287,8 +1287,7 @@
                         EnergyResolution,
                         ReferenceEnergy );
       else
-<<<<<<< HEAD
-          Scanner* scanner_ptr = make_tof_scanner ? new Scanner(type, string_list(name),
+          scanner_ptr = make_tof_scanner ? new Scanner(type, string_list(name),
                                                                 num_detectors_per_ring,  NoRings,
                                                                 NoBins, NoBins,
                                                                 InnerRingRadius, AverageDepthOfInteraction,
@@ -1310,19 +1309,6 @@
                                                                 AxialCrstalsPerSinglesUnit, TransaxialCrystalsPerSinglesUnit,
                                                                 num_detector_layers);
 
-=======
-       scanner_ptr =
-            new Scanner(type, string_list(name),
-                        num_detectors_per_ring,  NoRings,
-                        NoBins, NoBins,
-                        InnerRingRadius, AverageDepthOfInteraction,
-                        RingSpacing, BinSize,intrTilt*float(_PI)/180,
-                        AxialBlocksPerBucket,TransBlocksPerBucket,
-                        AxialCrystalsPerBlock,TransaxialCrystalsPerBlock,
-                        AxialCrstalsPerSinglesUnit, TransaxialCrystalsPerSinglesUnit,
-                        num_detector_layers);
-  
->>>>>>> 827b980d
       if (scanner_ptr->check_consistency()==Succeeded::yes ||
       !ask("Ask questions again?",true))
     return scanner_ptr;
