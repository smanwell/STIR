--- conflicted
+++ resolved
@@ -4,12 +4,8 @@
     Copyright (C) 2011, Kris Thielemans
     Copyright (C) 2010-2013, King's College London
     Copyright (C) 2013-2016,2019, University College London
-<<<<<<< HEAD
     Copyright 2017 ETH Zurich, Institute of Particle Physics and Astrophysics
-    
-=======
     Copyright (C) 2017-2018, University of Leeds
->>>>>>> 1df251c4
     This file is part of STIR.
 
     This file is free software; you can redistribute it and/or modify
