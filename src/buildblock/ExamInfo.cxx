--- conflicted
+++ resolved
@@ -38,13 +38,8 @@
   std::ostringstream s;
 #endif
   s << "Modality: " << this->imaging_modality.get_name() << '\n';
-<<<<<<< HEAD
-  s << "Calibration Factor: " << this->calibration_factor << '\n';
+  s << "Calibration Factor: " << std::fixed << std::setprecision(12) << this->calibration_factor << std::setprecision(5) << '\n';
   s << "Radionuclide: " << this->radionuclide.get_name() << '\n';
-=======
-  s << "Calibration Factor: " << std::fixed << std::setprecision(12) << this->calibration_factor << std::setprecision(5) << '\n';
-  s << "Radionuclide: " << this->radionuclide << '\n';
->>>>>>> 877511b6
   s << "Patient position: " << this->patient_position.get_position_as_string() << '\n';
   s << "Scan start time: " << std::fixed << std::setprecision(1) <<this->start_time_in_secs_since_1970 <<'\n'; // reset for further floats
  
