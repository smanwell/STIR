--- conflicted
+++ resolved
@@ -2,12 +2,8 @@
     Copyright (C) 2000 PARAPET partners
     Copyright (C) 2000 - 2010-10-15, Hammersmith Imanet Ltd
     Copyright (C) 2011-07-01 -2013, Kris Thielemans
-<<<<<<< HEAD
     Copyright (C) 2016, University of Hull
-    Copyright (C) 2015, 2020, 2022 University College London
-=======
     Copyright (C) 2015, 2020, 2022, 2023 University College London
->>>>>>> 734a0d71
     Copyright (C) 2021-2022, Commonwealth Scientific and Industrial Research Organisation
     Copyright (C) 2021, Rutherford Appleton Laboratory STFC
     This file is part of STIR.
@@ -323,9 +319,10 @@
 
 RelatedViewgrams<float>
 ProjData::get_empty_related_viewgrams(const ViewgramIndices& view_segmnet_num,
-		   const shared_ptr<DataSymmetriesForViewSegmentNumbers>& symmetries_used,
-		   const bool make_num_tangential_poss_odd,
-		   const int timing_pos) const
+                                      const shared_ptr<DataSymmetriesForViewSegmentNumbers>& symmetries_used,
+                                      const bool make_num_tangential_poss_odd,
+                                      const int timing_pos) const
+
 {
   return
     proj_data_info_sptr->get_empty_related_viewgrams(view_segmnet_num, symmetries_used, make_num_tangential_poss_odd, timing_pos);
@@ -333,24 +330,15 @@
 
 
 RelatedViewgrams<float> 
-<<<<<<< HEAD
-ProjData::get_related_viewgrams(const ViewSegmentNumbers& view_segment_num,
-                   //const int view_num, const int segment_num,
-=======
 ProjData::get_related_viewgrams(const ViewgramIndices& viewgram_indices,
->>>>>>> 734a0d71
-		   const shared_ptr<DataSymmetriesForViewSegmentNumbers>& symmetries_used,
-		   const bool make_num_bins_odd,
-		   const int timing_pos) const
+                                const shared_ptr<DataSymmetriesForViewSegmentNumbers>& symmetries_used,
+                                const bool make_num_tangential_poss_odd,
+                                const int timing_pos) const
 {
   vector<ViewSegmentNumbers> pairs;
   symmetries_used->get_related_view_segment_numbers(
     pairs, 
-<<<<<<< HEAD
-    ViewSegmentNumbers(view_segment_num.view_num(),view_segment_num.segment_num())
-=======
     viewgram_indices
->>>>>>> 734a0d71
     );
 
   vector<Viewgram<float> > viewgrams;
@@ -359,8 +347,9 @@
   for (unsigned int i=0; i<pairs.size(); i++)
   {
     // TODO optimise to get shared proj_data_info_ptr
-    viewgrams.push_back(get_viewgram(pairs[i].view_num(),
-                                          pairs[i].segment_num(), make_num_bins_odd,timing_pos));
+    // TODOTOF
+    pairs[i].timing_pos_num() = timing_pos;
+    viewgrams.push_back(this->get_viewgram(pairs[i]));
   }
 
   return RelatedViewgrams<float>(viewgrams, symmetries_used);
