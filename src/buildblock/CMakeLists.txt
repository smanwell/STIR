set(dir buildblock)

set (dir_LIB_SOURCES ${dir}_LIB_SOURCES)

set(${dir_LIB_SOURCES}
  Array  
  IndexRange 
  PatientPosition
  ProjData 
  ProjDataInfo 
  ProjDataInfoCylindrical 
  ProjDataInfoCylindricalArcCorr 
  ProjDataInfoCylindricalNoArcCorr 
  ArcCorrection 
  ProjDataFromStream 
  ProjDataGEAdvance 
  ProjDataInMemory 
  ProjDataInterfile 
  Scanner 
  SegmentBySinogram 
  Segment 
  SegmentByView 
  Viewgram
  Verbosity
  Sinogram 
  RelatedViewgrams 
  scale_sinograms 
  interpolate_projdata 
  extend_projdata 
  DiscretisedDensity 
  VoxelsOnCartesianGrid 
  utilities 
  interfile_keyword_functions 
  zoom 
  NumericType ByteOrder 
  KeyParser  
  recon_array_functions 
  linear_regression overlap_interpolate 
  error warning  
  DataSymmetriesForViewSegmentNumbers 
  TimeFrameDefinitions 
  ParsingObject 
	ArrayFilter1DUsingConvolutionSymmetricKernel 
	ArrayFilterUsingRealDFTWithPadding 
	SeparableArrayFunctionObject 
	SeparableMetzArrayFilter 
	MedianArrayFilter3D 
	MedianImageFilter3D 
	MinimalArrayFilter3D 
	MinimalImageFilter3D 
	SeparableCartesianMetzImageFilter 
	TruncateToCylindricalFOVImageProcessor 
	ThresholdMinToSmallPositiveValueDataProcessor 
	ChainedDataProcessor 
	ArrayFilter1DUsingConvolution 
	SeparableConvolutionImageFilter 
	NonseparableConvolutionUsingRealDFTImageFilter 
	SSRB 
	inverse_SSRB 
	centre_of_gravity 
	DynamicDiscretisedDensity 
	DynamicProjData 
	MultipleProjData 
	GatedProjData 
	ArrayFilter2DUsingConvolution 
	ArrayFilter3DUsingConvolution 
	find_fwhm_in_image
        GatedDiscretisedDensity
        MaximalArrayFilter3D
        MaximalImageFilter3D
        TimeGateDefinitions
<<<<<<< HEAD
	ML_norm.cxx
=======
        num_threads
>>>>>>> 08f1b291
)

if (NOT HAVE_SYSTEM_GETOPT)
  # add our own version of getopt to buildblock
  list(APPEND ${dir_LIB_SOURCES} getopt)
endif()

include(stir_lib_target)

# TODO Remove but currently needed for ProjData.cxx, DynamicDisc*cxx, TimeFrameDef
if (LLN_FOUND)
  target_link_libraries(buildblock ${LLN_LIBRARIES})
endif()

if (RDF_FOUND)
  # TODO cannot do this as it creates circular dependencies
  # target_link_libraries(buildblock local_IO_GE)
endif()

# TODO currently needed as filters need fourier
#target_link_libraries(buildblock numerics_buildblock)
<|MERGE_RESOLUTION|>--- conflicted
+++ resolved
@@ -69,11 +69,8 @@
         MaximalArrayFilter3D
         MaximalImageFilter3D
         TimeGateDefinitions
-<<<<<<< HEAD
-	ML_norm.cxx
-=======
+	ML_norm
         num_threads
->>>>>>> 08f1b291
 )
 
 if (NOT HAVE_SYSTEM_GETOPT)
