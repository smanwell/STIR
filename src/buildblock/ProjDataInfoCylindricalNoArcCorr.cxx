--- conflicted
+++ resolved
@@ -3,11 +3,8 @@
 /*
     Copyright (C) 2000- 2007-10-08, Hammersmith Imanet Ltd
     Copyright (C) 2011-07-01 - 2011, Kris Thielemans
-<<<<<<< HEAD
     Copyright (C) 2016, University of Hull
-=======
-    Copyright (C) 2018, University College London
->>>>>>> 36200d37
+    Copyright (C) 2017, 2018, University College London
     This file is part of STIR.
 
     This file is free software; you can redistribute it and/or modify
