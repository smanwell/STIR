/*!

  \file
  \ingroup projdata
  \brief Implementations for non-inline functions of class stir::ProjDataInMemory

  \author Nikos Efthimiou
  \author Kris Thielemans
*/
/*
 *  Copyright (C) 2016, UCL
    Copyright (C) 2002 - 2011-02-23, Hammersmith Imanet Ltd
    Copyright (C) 2011, Kris Thielemans
    Copyright (C) 2019, 2020, UCL
    This file is part of STIR.

    This file is free software; you can redistribute it and/or modify
    it under the terms of the GNU Lesser General Public License as published by
    the Free Software Foundation; either version 2.1 of the License, or
    (at your option) any later version.

    This file is distributed in the hope that it will be useful,
    but WITHOUT ANY WARRANTY; without even the implied warranty of
    MERCHANTABILITY or FITNESS FOR A PARTICULAR PURPOSE.  See the
    GNU Lesser General Public License for more details.

    See STIR/LICENSE.txt for details
*/


#include "stir/ProjDataInMemory.h"
#include "stir/shared_ptr.h"
#include "stir/Succeeded.h"
#include "stir/SegmentByView.h"
#include "stir/Bin.h"
#include "stir/is_null_ptr.h"
#include <fstream>
#include <cstring>

#ifdef STIR_USE_OLD_STRSTREAM
#include <strstream>
#else
#include <boost/interprocess/streams/bufferstream.hpp>
#endif

#ifndef STIR_NO_NAMESPACES
using std::fstream;
using std::iostream;
using std::ios;
#ifdef STIR_USE_OLD_STRSTREAM
using std::strstream;
#endif
using std::string;
#endif

START_NAMESPACE_STIR

ProjDataInMemory::
~ProjDataInMemory()
{
  // release such that it can deallocate safely
  this->buffer.release_data_ptr();
}

ProjDataInMemory::
ProjDataInMemory(shared_ptr<const ExamInfo> const& exam_info_sptr,
		 shared_ptr<const ProjDataInfo> const& proj_data_info_ptr, const bool initialise_with_0)
  :
  ProjDataFromStream(exam_info_sptr, proj_data_info_ptr, shared_ptr<iostream>(), // trick: first initialise sino_stream_ptr to 0
                     std::streamoff(0),
                     ProjData::standard_segment_sequence(*proj_data_info_ptr),
                     Segment_AxialPos_View_TangPos)
{
  this->create_buffer(initialise_with_0);
  this->create_stream();
}

void
ProjDataInMemory::
create_buffer(const bool initialise_with_0)
{
#if 0  
  float *b = new float[this->get_size_of_buffer_in_bytes()/sizeof(float)];
  if (initialise_with_0)
      memset(b, 0, this->get_size_of_buffer_in_bytes());
  return b;
#else
  this->buffer = Array<1,float>(0, static_cast<int>(this->get_size_of_buffer_in_bytes()/sizeof(float))-1);
#endif
}

void
ProjDataInMemory::
create_stream()
{
  shared_ptr<std::iostream> output_stream_sptr;
#ifdef STIR_USE_OLD_STRSTREAM
  output_stream_sptr.reset(new strstream(buffer.get_data_ptr(), this->get_size_of_buffer_in_bytes(), ios::in | ios::out | ios::binary));
#else
  // Use boost::bufferstream to avoid reallocate.
  // For std::stringstream, the only way to do this is by passing a string of the appropriate size
  // However, if basic_string doesn't do reference counting, we would have
  // temporarily 2 strings of a (potentially large) size in memory.
  output_stream_sptr.reset
          (new boost::interprocess::bufferstream(reinterpret_cast<char*>(this->buffer.get_data_ptr()), this->get_size_of_buffer_in_bytes(), ios::in | ios::out | ios::binary));
#endif

  if (!*output_stream_sptr)
    error("ProjDataInMemory error initialising stream");

  this->sino_stream = output_stream_sptr;
}


void
ProjDataInMemory::fill(const float value)
{
  std::fill(begin_all(), end_all(), value);
}

void
ProjDataInMemory::fill(const ProjData& proj_data)
{
  auto pdm_ptr = dynamic_cast<ProjDataInMemory const *>(&proj_data);
  if (!is_null_ptr(pdm_ptr) &&
      (*this->get_proj_data_info_sptr()) == (*proj_data.get_proj_data_info_sptr()))
    {
      std::copy(pdm_ptr->begin_all(), pdm_ptr->end_all(), begin_all());
    }
  else
    {
      return ProjData::fill(proj_data);
    }
}

ProjDataInMemory::
ProjDataInMemory(const ProjData& proj_data)
  : ProjDataFromStream(proj_data.get_exam_info_sptr(),
		       proj_data.get_proj_data_info_sptr()->create_shared_clone(), shared_ptr<iostream>(),
                       std::streamoff(0),
                       ProjData::standard_segment_sequence(*proj_data.get_proj_data_info_sptr()),
                       Segment_AxialPos_View_TangPos)
{
  this->create_buffer();
  this->create_stream();

  // copy data
  this->fill(proj_data);
}

ProjDataInMemory::
ProjDataInMemory (const ProjDataInMemory& proj_data)
    : ProjDataFromStream(proj_data.get_exam_info_sptr(),
                         proj_data.get_proj_data_info_sptr()->create_shared_clone(), shared_ptr<iostream>(),
                         std::streamoff(0),
                         ProjData::standard_segment_sequence(*proj_data.get_proj_data_info_sptr()),
                         Segment_AxialPos_View_TangPos)
{
  this->create_buffer();
  this->create_stream();

  // copy data
  std::copy(proj_data.begin_all(), proj_data.end_all(), begin_all());
  //this->fill(proj_data);
}

size_t
ProjDataInMemory::
get_size_of_buffer_in_bytes() const
{
  return size_all() * sizeof(float);
}

float 
ProjDataInMemory::get_bin_value(Bin& bin)
{
<<<<<<< HEAD
//   Viewgram<float> viewgram = get_viewgram(bin.view_num(),bin.segment_num());
//   return viewgram[bin.axial_pos_num()][bin.tangential_pos_num()];
    return ProjDataFromStream::get_bin_value(bin);
=======
  // first find offset in the stream
  std::vector<std::streamoff> offsets = get_offsets_bin(bin);
  const std::streamoff total_offset = offsets[0];
  // now convert to index in the buffer
  const int index = static_cast<int>(total_offset/sizeof(float));
  return buffer[index];
>>>>>>> 59defaa1
}

void
ProjDataInMemory::
axpby(const float a, const ProjData& x,
      const float b, const ProjData& y)
{
    // To use this method, we require that all three proj data be ProjDataInMemory
    // So cast them. If any null pointers, fall back to default functionality
    const ProjDataInMemory *x_pdm = dynamic_cast<const ProjDataInMemory*>(&x);
    const ProjDataInMemory *y_pdm = dynamic_cast<const ProjDataInMemory*>(&y);
    // At least one is not ProjDataInMemory, fall back to default
    if (is_null_ptr(x_pdm) || is_null_ptr(y_pdm)) {
        ProjData::axpby(a,x,b,y);
        return;
    }

    // Else, all are ProjDataInMemory

    // First check that info match
    if (*get_proj_data_info_sptr() != *x.get_proj_data_info_sptr() ||
            *get_proj_data_info_sptr() != *y.get_proj_data_info_sptr())
        error("ProjDataInMemory::axpby: ProjDataInfo don't match");

#if 0
    // Get number of elements
    const std::size_t numel = size_all();

    float *buffer = this->buffer.get();
    const float *x_buffer = x_pdm->buffer.get();
    const float *y_buffer = y_pdm->buffer.get();

    for (unsigned i=0; i<numel; ++i)
        buffer[i] = a*x_buffer[i] + b*y_buffer[i];
#else
    this->buffer.axpby(a, x_pdm->buffer, b, y_pdm->buffer);
#endif
}

END_NAMESPACE_STIR<|MERGE_RESOLUTION|>--- conflicted
+++ resolved
@@ -174,18 +174,9 @@
 float 
 ProjDataInMemory::get_bin_value(Bin& bin)
 {
-<<<<<<< HEAD
 //   Viewgram<float> viewgram = get_viewgram(bin.view_num(),bin.segment_num());
 //   return viewgram[bin.axial_pos_num()][bin.tangential_pos_num()];
     return ProjDataFromStream::get_bin_value(bin);
-=======
-  // first find offset in the stream
-  std::vector<std::streamoff> offsets = get_offsets_bin(bin);
-  const std::streamoff total_offset = offsets[0];
-  // now convert to index in the buffer
-  const int index = static_cast<int>(total_offset/sizeof(float));
-  return buffer[index];
->>>>>>> 59defaa1
 }
 
 void
