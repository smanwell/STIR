--- conflicted
+++ resolved
@@ -4,12 +4,8 @@
     Copyright (C) 2000 PARAPET partners
     Copyright (C) 2000 - 2009-05-13, Hammersmith Imanet Ltd
     Copyright (C) 2011-07-01 - 2011, Kris Thielemans
-<<<<<<< HEAD
-=======
-    Copyright (C) 2018, 2022, 2023, University College London
->>>>>>> 734a0d71
     Copyright (C) 2018, University of Leeds
-    Copyright (C) 2018, 2020-2022 University College London
+    Copyright (C) 2018, 2020-2023 University College London
     Copyright (C) 2016-2019, University of Hull
     This file is part of STIR.
 
@@ -490,12 +486,7 @@
 }
 
 RelatedViewgrams<float> 
-<<<<<<< HEAD
-ProjDataInfo::get_empty_related_viewgrams(const ViewSegmentNumbers& view_segment_num,
-                   //const int view_num, const int segment_num,
-=======
 ProjDataInfo::get_empty_related_viewgrams(const ViewgramIndices& viewgram_indices,
->>>>>>> 734a0d71
 		   const shared_ptr<DataSymmetriesForViewSegmentNumbers>& symmetries_used,
 		   const bool make_num_tangential_poss_odd,
 		   const int timing_pos_num) const
@@ -503,29 +494,17 @@
   if (make_num_tangential_poss_odd)
     error("make_num_tangential_poss_odd is no longer supported");
   vector<ViewSegmentNumbers> pairs;
-<<<<<<< HEAD
-  symmetries_used->get_related_view_segment_numbers(
-                                                    pairs, 
-                                                    ViewSegmentNumbers(view_segment_num.view_num(),view_segment_num.segment_num())
-    );
-=======
   symmetries_used->get_related_view_segment_numbers(pairs, viewgram_indices);
->>>>>>> 734a0d71
 
   vector<Viewgram<float> > viewgrams;
   viewgrams.reserve(pairs.size());
 
   for (unsigned int i=0; i<pairs.size(); i++)
   {
+    // TODOTOF
+    pairs[i].timing_pos_num() = timing_pos_num;
     // TODO optimise to get shared proj_data_info_ptr
-<<<<<<< HEAD
-    viewgrams.push_back(get_empty_viewgram(pairs[i].view_num(),
-                                          pairs[i].segment_num(),
-										  make_num_tangential_poss_odd,
-										  timing_pos_num));
-=======
     viewgrams.push_back(get_empty_viewgram(pairs[i]));
->>>>>>> 734a0d71
   }
 
   return RelatedViewgrams<float>(viewgrams, symmetries_used);
