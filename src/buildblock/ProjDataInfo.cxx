//
//
/*
    Copyright (C) 2000 PARAPET partners
    Copyright (C) 2000 - 2009-05-13, Hammersmith Imanet Ltd
    Copyright (C) 2011-07-01 - 2011, Kris Thielemans
<<<<<<< HEAD
    Copyright (C) 2016, University of Hull
=======
    Copyright (C) 2018, University College London
>>>>>>> 36200d37
    This file is part of STIR.

    This file is free software; you can redistribute it and/or modify
    it under the terms of the GNU Lesser General Public License as published by
    the Free Software Foundation; either version 2.1 of the License, or
    (at your option) any later version.

    This file is distributed in the hope that it will be useful,
    but WITHOUT ANY WARRANTY; without even the implied warranty of
    MERCHANTABILITY or FITNESS FOR A PARTICULAR PURPOSE.  See the
    GNU Lesser General Public License for more details.
    See STIR/LICENSE.txt for details
*/
/*!
  \file
  \ingroup projdata

  \brief Implementation of non-inline functions of class stir::ProjDataInfo

  \author Nikos Efthimiou
  \author Sanida Mustafovic
  \author Kris Thielemans
  \author PARAPET project

*/
#include "stir/ProjDataInfo.h"
#include "stir/ProjDataInfoCylindricalArcCorr.h"
#include "stir/ProjDataInfoCylindricalNoArcCorr.h"
#include "stir/Scanner.h"
#include "stir/Viewgram.h"
#include "stir/Sinogram.h"
#include "stir/SegmentBySinogram.h"
#include "stir/SegmentByView.h"
#include "stir/RelatedViewgrams.h"
#include "stir/ViewSegmentNumbers.h"
#include "stir/Coordinate2D.h"
#include "stir/Coordinate3D.h"
#include "stir/IndexRange2D.h"
#include "stir/IndexRange3D.h"
#include "stir/Bin.h"
// include for ask and ask_num
#include "stir/utilities.h"

#include <iostream>
#include <typeinfo>
#include <vector>
#include <algorithm>
#ifdef BOOST_NO_STRINGSTREAM
#include <strstream.h>
#else
#include <sstream>
#endif
#include "stir/info.h"
#include "boost/foreach.hpp"
#include "boost/format.hpp"

#ifndef STIR_NO_NAMESPACES
using std::string;
using std::vector;
using std::cerr;
using std::cout;
using std::endl;
using std::equal;
#endif

START_NAMESPACE_STIR

float
ProjDataInfo::get_k(const Bin& bin) const
{
    if (!(num_tof_bins%2))
        return bin.timing_pos_num() * tof_increament_in_mm;
    else
        return (bin.timing_pos_num() * tof_increament_in_mm) - tof_increament_in_mm/2.f;
}

double
ProjDataInfo::get_tof_delta_time(const Bin& bin) const
{
  return mm_to_tof_delta_time(get_k(bin) + tof_increament_in_mm / 2.f); // get_k gives "left" edge
}

float
ProjDataInfo::get_sampling_in_k(const Bin& bin) const
{
    return (get_k(Bin(bin.segment_num(), bin.view_num(), bin.axial_pos_num(),bin.tangential_pos_num(),
                               bin.timing_pos_num()+1)) -
            get_k(Bin(bin.segment_num(), bin.view_num(), bin.axial_pos_num(),bin.tangential_pos_num(),
                               bin.timing_pos_num()-1))
            )/2.f;
}

float 
ProjDataInfo::get_sampling_in_t(const Bin& bin) const
{
  return
    (get_t(Bin(bin.segment_num(), bin.view_num(), bin.axial_pos_num()+1,bin.tangential_pos_num())) -
     get_t(Bin(bin.segment_num(), bin.view_num(), bin.axial_pos_num()-1,bin.tangential_pos_num()))
     )/2;
}

float 
ProjDataInfo::get_sampling_in_m(const Bin& bin) const
{
  return
    (get_m(Bin(bin.segment_num(), bin.view_num(), bin.axial_pos_num()+1,bin.tangential_pos_num())) -
     get_m(Bin(bin.segment_num(), bin.view_num(), bin.axial_pos_num()-1,bin.tangential_pos_num()))
     )/2;
}


float 
ProjDataInfo::get_sampling_in_s(const Bin& bin) const
{
  return
    (get_s(Bin(bin.segment_num(), bin.view_num(), bin.axial_pos_num(),bin.tangential_pos_num()+1)) -
     get_s(Bin(bin.segment_num(), bin.view_num(), bin.axial_pos_num(),bin.tangential_pos_num()-1))
     )/2;
}

void 
ProjDataInfo::set_num_views(const int num_views)
{
  min_view_num = 0;
  max_view_num = num_views-1;
}

void 
ProjDataInfo::set_num_tangential_poss(const int num_tang_poss)
{

  min_tangential_pos_num = -(num_tang_poss/2);
  max_tangential_pos_num = min_tangential_pos_num + num_tang_poss-1;
}

/*! Sets min_axial_pos_per_seg to 0 */
void 
ProjDataInfo::set_num_axial_poss_per_segment(const VectorWithOffset<int>& num_axial_poss_per_segment)
{
  // first do assignments to make the members the correct size 
  // (data will be overwritten)
  min_axial_pos_per_seg= num_axial_poss_per_segment;
  max_axial_pos_per_seg= num_axial_poss_per_segment;
  
  for (int i=num_axial_poss_per_segment.get_min_index(); 
       i<=num_axial_poss_per_segment.get_max_index();
       i++)
  {
    min_axial_pos_per_seg[i]=0;
    max_axial_pos_per_seg[i]=num_axial_poss_per_segment[i]-1;
  }
    
}

/*! No checks are done on validity of the min_ax_pos_num argument */
void 
ProjDataInfo::set_min_axial_pos_num(const int min_ax_pos_num, const int segment_num)
{
  min_axial_pos_per_seg[segment_num] = min_ax_pos_num;
}
/*! No checks are done on validity of the max_ax_pos_num argument */
void 
ProjDataInfo::set_max_axial_pos_num(const int max_ax_pos_num, const int segment_num)
{
  max_axial_pos_per_seg[segment_num] = max_ax_pos_num;
}


void
ProjDataInfo::set_min_tangential_pos_num(const int min_tang_poss)
{
  min_tangential_pos_num = min_tang_poss;
}

void
ProjDataInfo::set_max_tangential_pos_num(const int max_tang_poss)
{
  max_tangential_pos_num = max_tang_poss;
}

//! \todo N.E: This function is very ugly and unnessesary complicated. Could be much better.
void
ProjDataInfo::set_tof_mash_factor(const int new_num)
{
    if (scanner_ptr->is_tof_ready() && new_num > 0 )
    {
        if(tof_mash_factor < 0 || tof_mash_factor > scanner_ptr->get_num_max_of_timing_bins())
            error("ProjDataInfo: TOF mashing factor must be positive and smaller or equal than"
                  "the scanner's number of max timing bins. Abort.");
        tof_mash_factor = new_num;

        tof_increament_in_mm = tof_delta_time_to_mm(tof_mash_factor * scanner_ptr->get_size_of_timing_bin());

        min_tof_pos_num = - (scanner_ptr->get_num_max_of_timing_bins() / tof_mash_factor)/2;
        max_tof_pos_num = min_tof_pos_num + (scanner_ptr->get_num_max_of_timing_bins() / tof_mash_factor) -1;

        num_tof_bins = max_tof_pos_num - min_tof_pos_num +1 ;

        // Ensure that we have a central tof bin.
        if (num_tof_bins%2 == 0)
            error("ProjDataInfo: Number of TOF bins should be an odd number. Abort.");

        // Upper and lower boundaries of the timing poss;
        tof_bin_boundaries_mm.grow(min_tof_pos_num, max_tof_pos_num);

        tof_bin_boundaries_ps.grow(min_tof_pos_num, max_tof_pos_num);

        for (int i = min_tof_pos_num; i <= max_tof_pos_num; ++i )
        {
            Bin bin;
            bin.timing_pos_num() = i;

            float cur_low = get_k(bin);
            float cur_high = get_k(bin) + get_sampling_in_k(bin);

            tof_bin_boundaries_mm[i].low_lim = cur_low;
            tof_bin_boundaries_mm[i].high_lim = cur_high;
            tof_bin_boundaries_ps[i].low_lim = static_cast<float>(mm_to_tof_delta_time(tof_bin_boundaries_mm[i].low_lim));
            tof_bin_boundaries_ps[i].high_lim = static_cast<float>(mm_to_tof_delta_time(tof_bin_boundaries_mm[i].high_lim));
            // I could imagine a better printing.
            info(boost::format("Tbin %1%: %2% - %3% mm (%4% - %5% ps) = %6%") %i % tof_bin_boundaries_mm[i].low_lim % tof_bin_boundaries_mm[i].high_lim
                 % tof_bin_boundaries_ps[i].low_lim % tof_bin_boundaries_ps[i].high_lim % get_sampling_in_k(bin));
        }
    }
    else if ((scanner_ptr->is_tof_ready() && new_num <= 0)
    		|| !scanner_ptr->is_tof_ready()) // Case new_num <=, will produce non-TOF data for a TOF compatible scanner
    {
        num_tof_bins = 1;
        tof_mash_factor = 0;
        min_tof_pos_num = 0;
        max_tof_pos_num = 0;
        // we assume TOF mashing factor = 0 means non-TOF and the projecter won't use any boundary conditions
    }
}


ProjDataInfo::ProjDataInfo()
{}




ProjDataInfo::ProjDataInfo(const shared_ptr<Scanner>& scanner_ptr_v,
                           const VectorWithOffset<int>& num_axial_pos_per_segment_v, 
                           const int num_views_v, 
                           const int num_tangential_poss_v)
			   :scanner_ptr(scanner_ptr_v)

{ 
  set_num_views(num_views_v);
  set_num_tangential_poss(num_tangential_poss_v);
  set_num_axial_poss_per_segment(num_axial_pos_per_segment_v);
  // Initialise the TOF elements to non-used.
  min_tof_pos_num = 0;
  max_tof_pos_num = 0;
  tof_increament_in_mm = 0.f;
  tof_mash_factor = 0;
  num_tof_bins = 1;
}

// TOF version.
ProjDataInfo::ProjDataInfo(const shared_ptr<Scanner>& scanner_ptr_v,
                           const VectorWithOffset<int>& num_axial_pos_per_segment_v,
                           const int num_views_v,
                           const int num_tangential_poss_v,
                           const int tof_mash_factor_v)
               :scanner_ptr(scanner_ptr_v)

{
  set_tof_mash_factor(tof_mash_factor_v);
  set_num_views(num_views_v);
  set_num_tangential_poss(num_tangential_poss_v);
  set_num_axial_poss_per_segment(num_axial_pos_per_segment_v);
}

string
ProjDataInfo::parameter_info()  const
{

#ifdef BOOST_NO_STRINGSTREAM
  // dangerous for out-of-range, but 'old-style' ostrstream seems to need this
  char str[30000];
  ostrstream s(str, 30000);
#else
  std::ostringstream s;
#endif
  s << scanner_ptr->parameter_info();

  s << "\nSegment_num range:           ("
      << get_min_segment_num()
      << ", " <<  get_max_segment_num() << ")\n";
  s << "Number of Views:                " << get_num_views() << endl;
  s << "Number of axial positions per seg: {";
  for (int seg_num=get_min_segment_num(); seg_num <= get_max_segment_num(); ++seg_num)
    s << get_num_axial_poss(seg_num) << " ";
  s << "}\n";
  s << "Number of tangential positions: " << get_num_tangential_poss() << endl;

  return s.str();

}


void
ProjDataInfo::
reduce_segment_range(const int min_segment_num, const int max_segment_num)
{
  assert(min_segment_num >= get_min_segment_num());
  assert(max_segment_num <= get_max_segment_num());

  VectorWithOffset<int> new_min_axial_pos_per_seg(min_segment_num, max_segment_num); 
  VectorWithOffset<int> new_max_axial_pos_per_seg(min_segment_num, max_segment_num);

  for (int segment_num = min_segment_num; segment_num<= max_segment_num; ++segment_num)
  {
    new_min_axial_pos_per_seg[segment_num] =
      min_axial_pos_per_seg[segment_num];
    new_max_axial_pos_per_seg[segment_num] =
      max_axial_pos_per_seg[segment_num];
  }

  min_axial_pos_per_seg = new_min_axial_pos_per_seg;
  max_axial_pos_per_seg = new_max_axial_pos_per_seg;
  
}


Viewgram<float> 
ProjDataInfo::get_empty_viewgram(const int view_num, 
				 const int segment_num, 
				 const bool make_num_tangential_poss_odd,
				 const int timing_pos_num) const
{  
  // we can't access the shared ptr, so we have to clone 'this'.
  shared_ptr<ProjDataInfo>  proj_data_info_sptr(this->clone());
  
  if (make_num_tangential_poss_odd && (get_num_tangential_poss()%2==0))
    proj_data_info_sptr->set_max_tangential_pos_num(get_max_tangential_pos_num() + 1);
  
  Viewgram<float> v(proj_data_info_sptr, view_num, segment_num, timing_pos_num);
   
  return v;
}


Sinogram<float>
ProjDataInfo::get_empty_sinogram(const int axial_pos_num, const int segment_num,
                                      const bool make_num_tangential_poss_odd,
									  const int timing_pos_num) const
{
  // we can't access the shared ptr, so we have to clone 'this'.
  shared_ptr<ProjDataInfo>  proj_data_info_sptr(this->clone());
  
  if (make_num_tangential_poss_odd && (get_num_tangential_poss()%2==0))
    proj_data_info_sptr->set_max_tangential_pos_num(get_max_tangential_pos_num() + 1);

  Sinogram<float> s(proj_data_info_sptr, axial_pos_num, segment_num, timing_pos_num);
   
  return s;
}

SegmentBySinogram<float>
ProjDataInfo::get_empty_segment_by_sinogram(const int segment_num, 
      const bool make_num_tangential_poss_odd,
	  const int timing_pos_num) const
{
  assert(segment_num >= get_min_segment_num());
  assert(segment_num <= get_max_segment_num());
 
  // we can't access the shared ptr, so we have to clone 'this'.
  shared_ptr<ProjDataInfo>  proj_data_info_sptr(this->clone());
  
  if (make_num_tangential_poss_odd && (get_num_tangential_poss()%2==0))
    proj_data_info_sptr->set_max_tangential_pos_num(get_max_tangential_pos_num() + 1);

  SegmentBySinogram<float> s(proj_data_info_sptr, segment_num, timing_pos_num);

  return s;
}  


SegmentByView<float>
ProjDataInfo::get_empty_segment_by_view(const int segment_num, 
				   const bool make_num_tangential_poss_odd,
				   const int timing_pos_num) const
{
  assert(segment_num >= get_min_segment_num());
  assert(segment_num <= get_max_segment_num());

    // we can't access the shared ptr, so we have to clone 'this'.
  shared_ptr<ProjDataInfo>  proj_data_info_sptr(this->clone());
  
  if (make_num_tangential_poss_odd && (get_num_tangential_poss()%2==0))
    proj_data_info_sptr->set_max_tangential_pos_num(get_max_tangential_pos_num() + 1);
  
  SegmentByView<float> s(proj_data_info_sptr, segment_num, timing_pos_num);

  return s;
}

RelatedViewgrams<float> 
ProjDataInfo::get_empty_related_viewgrams(const ViewSegmentNumbers& view_segment_num,
                   //const int view_num, const int segment_num,
		   const shared_ptr<DataSymmetriesForViewSegmentNumbers>& symmetries_used,
		   const bool make_num_tangential_poss_odd,
		   const int timing_pos_num) const
{
  vector<ViewSegmentNumbers> pairs;
  symmetries_used->get_related_view_segment_numbers(
                                                    pairs, 
                                                    ViewSegmentNumbers(view_segment_num.view_num(),view_segment_num.segment_num())
    );

  vector<Viewgram<float> > viewgrams;
  viewgrams.reserve(pairs.size());

  for (unsigned int i=0; i<pairs.size(); i++)
  {
    // TODO optimise to get shared proj_data_info_ptr
    viewgrams.push_back(get_empty_viewgram(pairs[i].view_num(),
                                          pairs[i].segment_num(),
										  make_num_tangential_poss_odd,
										  timing_pos_num));
  }

  return RelatedViewgrams<float>(viewgrams, symmetries_used);
}


/****************** static members **********************/

ProjDataInfo*
ProjDataInfo::ProjDataInfoCTI(const shared_ptr<Scanner>& scanner,
                              const int span, const int max_delta,
                              const int num_views, const int num_tangential_poss,
                              const bool arc_corrected,
                              const int tof_mash_factor)
{
  const int num_ring = scanner->get_num_rings();
  if (max_delta > num_ring - 1)
    error(boost::format("construct_proj_data_info: max_ring_difference %d is too large, number of rings is %d")
          % max_delta % num_ring);
	if (span < 1)
    error(boost::format("construct_proj_data_info: span %d has to be larger than 0") % span);
  if (span > 2 * num_ring - 1)
    error(boost::format("construct_proj_data_info: span %d is too large for a scanner with %d rings")
      % span % num_ring);
  if (max_delta<(span-1)/2)
    error(boost::format("construct_proj_data_info: max_ring_difference %d has to be at least (span-1)/2, span is %d")
	        % max_delta % span);

 // Construct first a temporary list of min and max ring diff per segment (0,1,2,3...)
  vector <int> RDmintmp(num_ring);
  vector <int> RDmaxtmp(num_ring);
  
  if (span%2 == 1)
    {
      RDmintmp[0] = -((span-1)/2);
      RDmaxtmp[0] = RDmintmp[0] + span - 1;
    }
  else
    {
      RDmintmp[0] = -(span/2);
      RDmaxtmp[0] = RDmintmp[0] + span;
    }

  int seg_num =0;
  while (RDmaxtmp[seg_num] < max_delta)
  {
    seg_num++;
    RDmintmp[seg_num] = RDmaxtmp[seg_num-1] + 1;
    RDmaxtmp[seg_num] = RDmintmp[seg_num] + span - 1;
  }
  // check if we went one too far
  if (RDmaxtmp[seg_num] > max_delta)
    seg_num--;

  const int max_seg_num = seg_num;
  
  VectorWithOffset<int> num_axial_pos_per_segment(-max_seg_num,max_seg_num);
  VectorWithOffset<int> min_ring_difference(-max_seg_num,max_seg_num);
  VectorWithOffset<int> max_ring_difference(-max_seg_num,max_seg_num);
  
  min_ring_difference[0] = RDmintmp[0];
  max_ring_difference[0]= RDmaxtmp[0];
  
  for(int i=1; i<=max_seg_num; i++)
  {
    // KT 28/06/2001 make sure max_ring_diff>min_ring_diff for negative segments
    max_ring_difference[-i]= -RDmintmp[i];
    max_ring_difference[i]= RDmaxtmp[i];
    min_ring_difference[-i]= -RDmaxtmp[i];
    min_ring_difference[i]= RDmintmp[i];    
  }
  
  if (span==1)
  {
    num_axial_pos_per_segment[0] = num_ring;
    for(int i=1; i<=max_seg_num; i++)
    {
      num_axial_pos_per_segment[i]= 
        num_axial_pos_per_segment[-i] = num_ring -i;
    }
  }
  else
  {
    num_axial_pos_per_segment[0] = 2*num_ring -1 ; 
    for( int i=1; i<=max_seg_num; i++)
    {
      num_axial_pos_per_segment[i] = 
        num_axial_pos_per_segment[-i] = (2*num_ring -1 - 2*RDmintmp[i]); 
    }    
  }
  
  const float bin_size = scanner->get_default_bin_size();
  
  
  if (arc_corrected)
    return
    new ProjDataInfoCylindricalArcCorr(scanner,bin_size,
                                       num_axial_pos_per_segment,
                                       min_ring_difference, 
                                       max_ring_difference,
                                       num_views,num_tangential_poss,
                                       tof_mash_factor);
  else
    return
    new ProjDataInfoCylindricalNoArcCorr(scanner,
                                       num_axial_pos_per_segment,
                                       min_ring_difference, 
                                       max_ring_difference,
                                       num_views,num_tangential_poss,
                                         tof_mash_factor);

}

unique_ptr<ProjDataInfo>
ProjDataInfo::construct_proj_data_info(const shared_ptr<Scanner>& scanner_sptr,
	const int span, const int max_delta,
	const int num_views, const int num_tangential_poss,
	const bool arc_corrected,
  const int tof_mash_factor)
{
  unique_ptr<ProjDataInfo> pdi(ProjDataInfoCTI(scanner_sptr, span, max_delta, num_views, num_tangential_poss, arc_corrected, tof_mash_factor));
  return pdi;
}

// KT 28/06/2001 added arc_corrected flag
// NE 28/12/2016 added the tof_mash_factor
ProjDataInfo*
ProjDataInfo::ProjDataInfoGE(const shared_ptr<Scanner>& scanner,
                             const int max_delta,
                             const int num_views, const int num_tangential_poss,
                             const bool arc_corrected,
                             const int tof_mash_factor)
	       
	       
{
  /* mixed span case:
     segment 0 has ring diff -1,0,1,
     other segments have no axial compression
  */
  const int num_rings = scanner->get_num_rings();
  const float bin_size = scanner->get_default_bin_size();
  
  if(max_delta<1)
    error("ProjDataInfo::ProjDataInfoGE: can only handle max_delta>=1\n");

  const int max_segment_num = 
    max_delta==0? 0 : max_delta-1;
  
  VectorWithOffset<int> num_axial_pos_per_segment(-max_segment_num,max_segment_num);
  
  VectorWithOffset<int> min_ring_difference(-max_segment_num,max_segment_num); 
  VectorWithOffset<int> max_ring_difference(-max_segment_num,max_segment_num);
  
  num_axial_pos_per_segment[0] = 2*num_rings-1;
  min_ring_difference[0] = -1; 
  max_ring_difference[0] = 1;
  
  for (int i=1; i<=max_segment_num; i++)
    
  { 
    num_axial_pos_per_segment[i]=
      num_axial_pos_per_segment[-i]=num_rings-i-1;
    
    max_ring_difference[i]= 
      min_ring_difference[i]= i+1;
    max_ring_difference[-i]= 
      min_ring_difference[-i]= -i-1;
    
  }
  
  
  
  if (arc_corrected)
    return
    new ProjDataInfoCylindricalArcCorr(scanner,bin_size,
                                       num_axial_pos_per_segment,
                                       min_ring_difference, 
                                       max_ring_difference,
                                       num_views,num_tangential_poss,
                                       tof_mash_factor);
  else
    return
    new ProjDataInfoCylindricalNoArcCorr(scanner,
                                       num_axial_pos_per_segment,
                                       min_ring_difference, 
                                       max_ring_difference,
                                       num_views,num_tangential_poss,
                                       tof_mash_factor);
}


ProjDataInfo* ProjDataInfo::ask_parameters()
{

  shared_ptr<Scanner> scanner_ptr(Scanner::ask_parameters());
  
  const bool is_Advance =
    scanner_ptr->get_type() == Scanner::Advance ||
    scanner_ptr->get_type() == Scanner::DiscoveryLS; 
  const bool is_DiscoveryST =
    scanner_ptr->get_type() == Scanner::DiscoveryST; 
  const bool is_GE =
    is_Advance || is_DiscoveryST;

   const int num_views = scanner_ptr->get_max_num_views()/
     ask_num("Mash factor for views",1, scanner_ptr->get_max_num_views(),1);

   const int tof_mash_factor = scanner_ptr->is_tof_ready() ?
           ask_num("Time-of-flight mash factor:", 0,
                   scanner_ptr->get_num_max_of_timing_bins(), 25) : 0;

  const bool arc_corrected =
    ask("Is the data arc-corrected?",true);

   const int num_tangential_poss=
     ask_num("Number of tangential positions",1,
	     scanner_ptr->get_max_num_non_arccorrected_bins(),
	     arc_corrected 
	     ? scanner_ptr->get_default_num_arccorrected_bins()
	     : scanner_ptr->get_max_num_non_arccorrected_bins());
  
   int span = is_GE ? 0 : 1;
   span = 
     ask_num("Span value (use 0 for mixed-span case of the Advance) : ", 0,scanner_ptr->get_num_rings()-1,span);

  
   const int max_delta = ask_num("Max. ring difference acquired : ",
    0,
    scanner_ptr->get_num_rings()-1,
    is_Advance ? 11 : scanner_ptr->get_num_rings()-1);
 

  ProjDataInfo * pdi_ptr =
    span==0
    ? ProjDataInfoGE(scanner_ptr,max_delta,num_views,num_tangential_poss,arc_corrected, tof_mash_factor)
    : ProjDataInfoCTI(scanner_ptr,span,max_delta,num_views,num_tangential_poss,arc_corrected, tof_mash_factor);

  cout << pdi_ptr->parameter_info() <<endl;

  return pdi_ptr;
    
}

/*! Default implementation checks common variables. Needs to be overloaded.
 */
bool
ProjDataInfo::
blindly_equals(const root_type * const that) const
{ 
  const root_type & proj = *that;

  return
   (get_min_view_num()==proj.get_min_view_num()) &&
   (get_max_view_num()==proj.get_max_view_num()) &&
   (get_min_tangential_pos_num() ==proj.get_min_tangential_pos_num())&&
   (get_max_tangential_pos_num() ==proj.get_max_tangential_pos_num())&&
   equal(min_axial_pos_per_seg.begin(), min_axial_pos_per_seg.end(), proj.min_axial_pos_per_seg.begin())&&
   equal(max_axial_pos_per_seg.begin(), max_axial_pos_per_seg.end(), proj.max_axial_pos_per_seg.begin())&&
   (*get_scanner_ptr()== *(proj.get_scanner_ptr()));
}

bool
ProjDataInfo::
operator ==(const root_type& that) const
{ 
  return
    typeid(*this) == typeid(that) &&
    (this == &that ||
     this->blindly_equals(&that)
     );
}

bool
ProjDataInfo::
operator !=(const root_type& that) const
{ 
  return !((*this) == that);
}

/*!
  \return
     \c true only if the types are the same, they are equal, or the range for the
     segments, axial and tangential positions is at least as large.

  \warning Currently view ranges have to be identical.
*/
bool
ProjDataInfo::
operator>=(const ProjDataInfo& proj_data_info) const
{
  if (typeid(*this) != typeid(proj_data_info))
    return false;

  const ProjDataInfo& larger_proj_data_info = *this;

  if (larger_proj_data_info == proj_data_info)
    return true;

  if (proj_data_info.get_max_segment_num() > larger_proj_data_info.get_max_segment_num() ||
      proj_data_info.get_min_segment_num() < larger_proj_data_info.get_min_segment_num() ||
      proj_data_info.get_max_tangential_pos_num() > larger_proj_data_info.get_max_tangential_pos_num() ||
      proj_data_info.get_min_tangential_pos_num() < larger_proj_data_info.get_min_tangential_pos_num())
    return false;

  for (int segment_num=proj_data_info.get_min_segment_num();
       segment_num<=proj_data_info.get_max_segment_num();
       ++segment_num)
    {
      if (proj_data_info.get_max_axial_pos_num(segment_num) > larger_proj_data_info.get_max_axial_pos_num(segment_num) ||
          proj_data_info.get_min_axial_pos_num(segment_num) < larger_proj_data_info.get_min_axial_pos_num(segment_num))
        return false;
    }

  // now check all the rest. That's a bit hard, so what we'll do is reduce the sizes of the larger one
  // to the ones from proj_data_info (which we can safely do as we've checked that they're smaller)
  // and then check for equality.
  // This will check stuff like scanners etc etc...
  shared_ptr<ProjDataInfo> smaller_proj_data_info_sptr(larger_proj_data_info.clone());
  smaller_proj_data_info_sptr->reduce_segment_range(proj_data_info.get_min_segment_num(), proj_data_info.get_max_segment_num());  
  smaller_proj_data_info_sptr->set_min_tangential_pos_num(proj_data_info.get_min_tangential_pos_num());
  smaller_proj_data_info_sptr->set_max_tangential_pos_num(proj_data_info.get_max_tangential_pos_num());

  for (int segment_num=proj_data_info.get_min_segment_num();
       segment_num<=proj_data_info.get_max_segment_num();
       ++segment_num)
    {
      smaller_proj_data_info_sptr->set_min_axial_pos_num(proj_data_info.get_min_axial_pos_num(segment_num), segment_num);
      smaller_proj_data_info_sptr->set_max_axial_pos_num(proj_data_info.get_max_axial_pos_num(segment_num), segment_num);
    }

  return (proj_data_info == *smaller_proj_data_info_sptr);
}

END_NAMESPACE_STIR
<|MERGE_RESOLUTION|>--- conflicted
+++ resolved
@@ -4,11 +4,8 @@
     Copyright (C) 2000 PARAPET partners
     Copyright (C) 2000 - 2009-05-13, Hammersmith Imanet Ltd
     Copyright (C) 2011-07-01 - 2011, Kris Thielemans
-<<<<<<< HEAD
     Copyright (C) 2016, University of Hull
-=======
-    Copyright (C) 2018, University College London
->>>>>>> 36200d37
+    Copyright (C) 2017, 2018, University College London
     This file is part of STIR.
 
     This file is free software; you can redistribute it and/or modify
@@ -733,7 +730,10 @@
   if (proj_data_info.get_max_segment_num() > larger_proj_data_info.get_max_segment_num() ||
       proj_data_info.get_min_segment_num() < larger_proj_data_info.get_min_segment_num() ||
       proj_data_info.get_max_tangential_pos_num() > larger_proj_data_info.get_max_tangential_pos_num() ||
-      proj_data_info.get_min_tangential_pos_num() < larger_proj_data_info.get_min_tangential_pos_num())
+      proj_data_info.get_min_tangential_pos_num() < larger_proj_data_info.get_min_tangential_pos_num() ||
+	  ((proj_data_info.get_min_tof_pos_num() < larger_proj_data_info.get_min_tof_pos_num() ||
+	      proj_data_info.get_max_tof_pos_num() > larger_proj_data_info.get_max_tof_pos_num())  &&
+		  proj_data_info.is_tof_data()))
     return false;
 
   for (int segment_num=proj_data_info.get_min_segment_num();
@@ -753,6 +753,8 @@
   smaller_proj_data_info_sptr->reduce_segment_range(proj_data_info.get_min_segment_num(), proj_data_info.get_max_segment_num());  
   smaller_proj_data_info_sptr->set_min_tangential_pos_num(proj_data_info.get_min_tangential_pos_num());
   smaller_proj_data_info_sptr->set_max_tangential_pos_num(proj_data_info.get_max_tangential_pos_num());
+  // smaller_proj_data_info_sptr->set_min_tof_pos_num(proj_data_info.get_min_tof_pos_num());
+  // smaller_proj_data_info_sptr->set_max_tof_pos_num(proj_data_info.get_max_tof_pos_num());
 
   for (int segment_num=proj_data_info.get_min_segment_num();
        segment_num<=proj_data_info.get_max_segment_num();
