--- conflicted
+++ resolved
@@ -4,10 +4,6 @@
     Copyright (C) 2000 PARAPET partners
     Copyright (C) 2000 - 2009-05-13, Hammersmith Imanet Ltd
     Copyright (C) 2011-07-01 - 2011, Kris Thielemans
-<<<<<<< HEAD
-=======
-    Copyright (C) 2018, 2022, University College London
->>>>>>> d23cda69
     Copyright (C) 2018, University of Leeds
     Copyright (C) 2018, 2020-2022 University College London
     Copyright (C) 2016-2019, University of Hull
