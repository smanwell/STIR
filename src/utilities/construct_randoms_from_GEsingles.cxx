--- conflicted
+++ resolved
@@ -92,161 +92,9 @@
               proj_data_info_sptr->create_shared_clone(),
               output_file_name);
 
-<<<<<<< HEAD
-  const int num_rings =
-    proj_data_info_sptr->get_scanner_ptr()->get_num_rings();
-  const int num_detectors_per_ring =
-    proj_data_info_sptr->get_scanner_ptr()->get_num_detectors_per_ring();
-  // this uses the wrong naming currently. It so happens that the formulas are the same
-  // as when multiplying efficiencies
-
-  DetectorEfficiencies efficiencies(IndexRange2D(num_rings, num_detectors_per_ring));
-
-  {
-    GE::RDF_HDF5::SinglesRatesFromGEHDF5  singles;
-    singles.read_singles_from_listmode_file(input_filename);
-    // efficiencies
-    if (true)
-    {
-      for (int r=0; r<num_rings; ++r)
-        for (int c=0; c<num_detectors_per_ring; ++c)
-        {
-          DetectionPosition<> pos(c,r,0);
-          efficiencies[r][c]=singles.get_singles_rate(pos,
-                                                      exam_info_sptr->get_time_frame_definitions().get_start_time(1),
-                                                      exam_info_sptr->get_time_frame_definitions().get_end_time(1));
-        }
-    }
-  }// nothing
-
-  {
-    const ProjDataInfoCylindricalNoArcCorr * const proj_data_info_ptr =
-      dynamic_cast<const ProjDataInfoCylindricalNoArcCorr * const>
-      (proj_data.get_proj_data_info_sptr().get());
-    if (proj_data_info_ptr == 0)
-    {
-      error("Can only process not arc-corrected data\n");
-    }
-    const int half_fan_size =
-      std::min(proj_data_info_ptr->get_max_tangential_pos_num(),
-              -proj_data_info_ptr->get_min_tangential_pos_num());
-    const int fan_size = 2*half_fan_size+1;
-
-    const int max_ring_diff =
-      proj_data_info_ptr->get_max_ring_difference(proj_data_info_ptr->get_max_segment_num());
-
-    const int mashing_factor =
-      proj_data_info_ptr->get_view_mashing_factor();
-
-    shared_ptr<Scanner> scanner_sptr(new Scanner(*proj_data_info_ptr->get_scanner_ptr()));
-
-    const ProjDataInfoCylindricalNoArcCorr * const uncompressed_proj_data_info_ptr =
-      dynamic_cast<const ProjDataInfoCylindricalNoArcCorr * const>(ProjDataInfo::ProjDataInfoCTI(scanner_sptr,
-                                                                  /*span=*/1, max_ring_diff,
-                                                                  /*num_views=*/num_detectors_per_ring/2,
-                                                                  fan_size,
-                                                                  /*arccorrection=*/false));
-
-    const float coincidence_time_window = input_file.get_coincidence_time_window();
-
-    /* Randoms from singles formula is
-
-           randoms-rate[i,j] = coinc_window * singles-rate[i] * singles-rate[j]
-
-       However, we actually have total counts in the singles (despite the current name),
-       and need total counts in the randoms. This gives
-
-           randoms-counts[i,j] * total_to_activity = coinc_window * singles-counts[i] * singles-counts[j] * total_to_activity^2
-
-       That leads to the formula below.
-    */
-    const double duration = exam_info_sptr->get_time_frame_definitions().get_duration(1);
-    warning("Assuming F-18 tracer!!!");
-    const double isotope_halflife = 6586.2;
-    const double decay_corr_factor = decay_correction_factor(isotope_halflife, 0., duration);
-    const double total_to_activity = decay_corr_factor / duration;
-    info(boost::format("decay correction factor: %1%, time frame duration: %2%. total correction factor from activity to counts: %3%")
-         % decay_corr_factor % duration % (1/total_to_activity),
-         2);
-
-    Bin bin;
-    Bin uncompressed_bin;
-
-    for (bin.segment_num() = proj_data.get_min_segment_num();
-         bin.segment_num() <= proj_data.get_max_segment_num();
-         ++ bin.segment_num())
-    {
-
-      for (bin.axial_pos_num() = proj_data.get_min_axial_pos_num(bin.segment_num());
-           bin.axial_pos_num() <= proj_data.get_max_axial_pos_num(bin.segment_num());
-           ++bin.axial_pos_num())
-      {
-        Sinogram<float> sinogram =
-          proj_data_info_ptr->get_empty_sinogram(bin.axial_pos_num(),bin.segment_num());
-        const float out_m = proj_data_info_ptr->get_m(bin);
-        const int in_min_segment_num =
-          proj_data_info_ptr->get_min_ring_difference(bin.segment_num());
-        const int in_max_segment_num =
-          proj_data_info_ptr->get_max_ring_difference(bin.segment_num());
-
-        // now loop over uncompressed detector-pairs
-
-        {
-          for (uncompressed_bin.segment_num() = in_min_segment_num;
-               uncompressed_bin.segment_num() <= in_max_segment_num;
-               ++uncompressed_bin.segment_num())
-          {
-            for (uncompressed_bin.axial_pos_num() = uncompressed_proj_data_info_ptr->get_min_axial_pos_num(uncompressed_bin.segment_num());
-                uncompressed_bin.axial_pos_num()  <= uncompressed_proj_data_info_ptr->get_max_axial_pos_num(uncompressed_bin.segment_num());
-                ++uncompressed_bin.axial_pos_num() )
-            {
-              const float in_m = uncompressed_proj_data_info_ptr->get_m(uncompressed_bin);
-              if (fabs(out_m - in_m) > 1E-4)
-                continue;
-
-
-              // views etc
-              if (proj_data.get_min_view_num()!=0)
-                error("Can only handle min_view_num==0\n");
-              for (bin.view_num() = proj_data.get_min_view_num();
-                   bin.view_num() <= proj_data.get_max_view_num();
-                   ++ bin.view_num())
-              {
-
-                for (bin.tangential_pos_num() = -half_fan_size;
-                     bin.tangential_pos_num() <= half_fan_size;
-                     ++bin.tangential_pos_num())
-                {
-                  uncompressed_bin.tangential_pos_num() = bin.tangential_pos_num();
-                  for (uncompressed_bin.view_num() = bin.view_num()*mashing_factor;
-                       uncompressed_bin.view_num() < (bin.view_num()+1)*mashing_factor;
-                       ++ uncompressed_bin.view_num())
-                  {
-
-                    int ra = 0, a = 0;
-                    int rb = 0, b = 0;
-                    uncompressed_proj_data_info_ptr->get_det_pair_for_bin(a, ra, b, rb,
-                                                  uncompressed_bin);
-
-                    sinogram[bin.view_num()][bin.tangential_pos_num()] +=
-                          coincidence_time_window*efficiencies[ra][a]*efficiencies[rb][(b%num_detectors_per_ring)]*total_to_activity;
-                  }// endfor uncompresed view num
-                }//endfor tangeial pos num
-              }// endfor view num
-            }//endfor uncompresed axial pos
-          }//endfor uncompresed segment num
-        }// nothing
-        proj_data.set_sinogram(sinogram);
-      }//endfor axial pos num
-
-    }//endfor segment num
-  }//nothing
-
-=======
   GE::RDF_HDF5::SinglesFromGEHDF5  singles;
   singles.read_singles_from_file(input_filename);
   const float coincidence_time_window = input_file.get_coincidence_time_window();
->>>>>>> 145151cf
 
   randoms_from_singles(proj_data, singles, coincidence_time_window);
   return EXIT_SUCCESS;
