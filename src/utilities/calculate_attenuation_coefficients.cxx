/*
    Copyright (C) 2001 - 2011-12-31, Hammersmith Imanet Ltd
    Copyright (C) 2013, Kris Thielemans
    Copyright (C) 2015, University College London
    This file is part of STIR.

    This file is free software; you can redistribute it and/or modify
    it under the terms of the Lesser GNU General Public License as published by
    the Free Software Foundation; either version 2.1 of the License, or
    (at your option) any later version.

    This file is distributed in the hope that it will be useful,
    but WITHOUT ANY WARRANTY; without even the implied warranty of
    MERCHANTABILITY or FITNESS FOR A PARTICULAR PURPOSE.  See the
    Lesser GNU General Public License for more details.

    See STIR/LICENSE.txt for details
*/

/*!
  \file
  \ingroup utilities

  \brief Calculates attenuation coefficients (as an alternative to <tt>correct_projdata</tt>).

  \par Usage
  \verbatim
     calculate_attenuation_coefficients
             [--PMRT]  --AF|--ACF <output filename > <input image file name> <template_proj_data>
  \endverbatim
  <tt>--ACF</tt>  calculates the attenuation correction factors, <tt>--AF</tt>  calculates
  the attenuation factor (i.e. the inverse of the ACFs).

  The option <tt>--PMRT</tt> forces forward projection using the Probability Matrix Using Ray Tracing 
  (stir::ProjMatrixByBinUsingRayTracing).

  The attenuation_image has to contain an estimate of the mu-map for the image. It will be used
  to estimate attenuation factors as exp(-forw_proj(*attenuation_image_ptr)).

  \warning attenuation image data are supposed to be in units cm^-1.
  Reference: water has mu .096 cm^-1.

  \author Sanida Mustafovic
  \author Kris Thielemans
*/

#include "stir/ProjDataInterfile.h"
#include "stir/RelatedViewgrams.h"
#include "stir/VoxelsOnCartesianGrid.h"
#include "stir/Viewgram.h"
#include "stir/ArrayFunction.h"
#include "stir/recon_buildblock/ForwardProjectorByBinUsingRayTracing.h"
#include "stir/recon_buildblock/ForwardProjectorByBinUsingProjMatrixByBin.h"
#include "stir/recon_buildblock/ProjMatrixByBinUsingRayTracing.h"
#include "stir/recon_buildblock/BinNormalisationFromAttenuationImage.h"
#include "stir/DataSymmetriesForViewSegmentNumbers.h"
#include "stir/IO/read_from_file.h"
#include "stir/info.h"
#include <boost/format.hpp>
#include <iostream>
#include <list>
#include <algorithm>

#ifndef STIR_NO_NAMESPACES
using std::endl;
using std::cerr;
#endif


START_NAMESPACE_STIR


static void print_usage_and_exit()
{
    std::cerr<<"\nUsage: calculate_attenuation_coefficients [--PMRT --NOPMRT]  --AF|--ACF <output filename > <input image file name> <template_proj_data>\n"
	     <<"\t--ACF  calculates the attenuation correction factors\n"
	     <<"\t--AF  calculates the attenuation factor (i.e. the inverse of the ACFs)\n"
             <<"\t--PMRT uses the Ray Tracing Projection Matrix (default)\n"
             <<"\t--NOPMRT uses the (old) Ray Tracing forward projector\n"
             <<"The input image has to give the attenuation (or mu) values at 511 keV, and be in units of cm^-1.\n";
    exit(EXIT_FAILURE);
}

END_NAMESPACE_STIR

USING_NAMESPACE_STIR

int 
main (int argc, char * argv[])
{

  // variable to decide to use the ray-tracing projection matrix or not
  bool use_PMRT=true;

  if (argc>1 && strcmp(argv[1],"--PMRT")==0)
    {
      use_PMRT=true; 
      --argc; ++argv;
    }
  if (argc!=5 )
    print_usage_and_exit();

  bool doACF=true;// initialise to avoid compiler warning
  if (strcmp(argv[1],"--ACF")==0)
    doACF=true;
  else if (strcmp(argv[1],"--AF")==0)
    doACF=false;
  else
    print_usage_and_exit();

  ++argv; --argc;
  
  const std::string atten_image_filename(argv[2]);
  // read it to get ExamInfo
  shared_ptr <DiscretisedDensity<3,float> >
    atten_image_sptr(read_from_file<DiscretisedDensity<3,float> >(atten_image_filename));

  shared_ptr<ProjData> template_proj_data_ptr = 
    ProjData::read_from_file(argv[3]);

  shared_ptr<ForwardProjectorByBin> forw_projector_ptr;
  if (use_PMRT)
    {
      shared_ptr<ProjMatrixByBin> PM(new  ProjMatrixByBinUsingRayTracing());
      forw_projector_ptr.reset(new ForwardProjectorByBinUsingProjMatrixByBin(PM)); 
    }
  else
  {
    forw_projector_ptr.reset(new ForwardProjectorByBinUsingRayTracing());
  }

  cerr << "\n\nForward projector used:\n" << forw_projector_ptr->parameter_info();  

  if (template_proj_data_ptr->get_proj_data_info_sptr()->is_tof_data())
  {
	  warning("The scanner template provided contains timing information. The calculation of the attenuation coefficients will not take them into consideration.\n");
  }

  const std::string output_file_name = argv[1];
  shared_ptr<ProjData> 
    out_proj_data_ptr(
<<<<<<< HEAD
		      new ProjDataInterfile(atten_image_sptr->get_exam_info_sptr(),// TODO this should say it's an ACF File
					    template_proj_data_ptr->get_proj_data_info_sptr()->create_non_tof_clone(),
=======
		      new ProjDataInterfile(template_proj_data_ptr->get_exam_info_sptr(),// TODO this should say it's an ACF File
					    template_proj_data_ptr->get_proj_data_info_sptr()->create_shared_clone(),
>>>>>>> 72ba8897
					    output_file_name,
                                            std::ios::in|std::ios::out|std::ios::trunc));

  // fill with 1s as we will "normalise" this sinogram.
  out_proj_data_ptr->fill(1.F);

  // construct a normalisation object that does all the work for us.
  shared_ptr<BinNormalisation> normalisation_ptr
	(new BinNormalisationFromAttenuationImage(atten_image_filename,
						  forw_projector_ptr));
  
  if (
<<<<<<< HEAD
      normalisation_ptr->set_up(template_proj_data_ptr->get_proj_data_info_sptr()->create_non_tof_clone())
=======
      normalisation_ptr->set_up(template_proj_data_ptr->get_exam_info_sptr(), template_proj_data_ptr->get_proj_data_info_sptr()->create_shared_clone())
>>>>>>> 72ba8897
      != Succeeded::yes)
    {
      warning("calculate_attenuation_coefficients: set-up of normalisation failed\n");
      return EXIT_FAILURE;
    }

  // dummy values currently necessary for BinNormalisation, but they will be ignored
  const double start_frame = 0;
  const double end_frame = 0;
  shared_ptr<DataSymmetriesForViewSegmentNumbers> symmetries_sptr(forw_projector_ptr->get_symmetries_used()->clone());
  if (doACF)
    {
      normalisation_ptr->apply(*out_proj_data_ptr, symmetries_sptr);
    }
  else
    {
      normalisation_ptr->undo(*out_proj_data_ptr,start_frame,end_frame, symmetries_sptr);
    }    

  return EXIT_SUCCESS;
}
<|MERGE_RESOLUTION|>--- conflicted
+++ resolved
@@ -139,13 +139,8 @@
   const std::string output_file_name = argv[1];
   shared_ptr<ProjData> 
     out_proj_data_ptr(
-<<<<<<< HEAD
-		      new ProjDataInterfile(atten_image_sptr->get_exam_info_sptr(),// TODO this should say it's an ACF File
+		      new ProjDataInterfile(template_proj_data_ptr->get_exam_info_sptr(),// TODO this should say it's an ACF File
 					    template_proj_data_ptr->get_proj_data_info_sptr()->create_non_tof_clone(),
-=======
-		      new ProjDataInterfile(template_proj_data_ptr->get_exam_info_sptr(),// TODO this should say it's an ACF File
-					    template_proj_data_ptr->get_proj_data_info_sptr()->create_shared_clone(),
->>>>>>> 72ba8897
 					    output_file_name,
                                             std::ios::in|std::ios::out|std::ios::trunc));
 
@@ -158,11 +153,7 @@
 						  forw_projector_ptr));
   
   if (
-<<<<<<< HEAD
-      normalisation_ptr->set_up(template_proj_data_ptr->get_proj_data_info_sptr()->create_non_tof_clone())
-=======
-      normalisation_ptr->set_up(template_proj_data_ptr->get_exam_info_sptr(), template_proj_data_ptr->get_proj_data_info_sptr()->create_shared_clone())
->>>>>>> 72ba8897
+      normalisation_ptr->set_up(template_proj_data_ptr->get_exam_info_sptr(),template_proj_data_ptr->get_proj_data_info_sptr()->create_non_tof_clone())
       != Succeeded::yes)
     {
       warning("calculate_attenuation_coefficients: set-up of normalisation failed\n");
