--- conflicted
+++ resolved
@@ -131,7 +131,7 @@
 
   cerr << "\n\nForward projector used:\n" << forw_projector_ptr->parameter_info();  
 
-  if (template_proj_data_ptr->get_proj_data_info_ptr()->is_tof_data())
+  if (template_proj_data_ptr->get_proj_data_info_sptr()->is_tof_data())
   {
 	  warning("The scanner template provided contains timing information. The calculation of the attenuation coefficients will not take them into consideration.\n");
   }
@@ -140,11 +140,7 @@
   shared_ptr<ProjData> 
     out_proj_data_ptr(
 		      new ProjDataInterfile(atten_image_sptr->get_exam_info_sptr(),// TODO this should say it's an ACF File
-<<<<<<< HEAD
-					    template_proj_data_ptr->get_proj_data_info_ptr()->create_non_tof_clone(),
-=======
-					    template_proj_data_ptr->get_proj_data_info_sptr()->create_shared_clone(),
->>>>>>> 59defaa1
+					    template_proj_data_ptr->get_proj_data_info_sptr()->create_non_tof_clone(),
 					    output_file_name,
                                             std::ios::in|std::ios::out|std::ios::trunc));
 
@@ -157,11 +153,7 @@
 						  forw_projector_ptr));
   
   if (
-<<<<<<< HEAD
-      normalisation_ptr->set_up(template_proj_data_ptr->get_proj_data_info_ptr()->create_non_tof_clone())
-=======
-      normalisation_ptr->set_up(template_proj_data_ptr->get_proj_data_info_sptr()->create_shared_clone())
->>>>>>> 59defaa1
+      normalisation_ptr->set_up(template_proj_data_ptr->get_proj_data_info_sptr()->create_non_tof_clone())
       != Succeeded::yes)
     {
       warning("calculate_attenuation_coefficients: set-up of normalisation failed\n");
