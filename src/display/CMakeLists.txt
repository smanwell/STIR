#
#

set(dir display)

set (dir_LIB_SOURCES ${dir}_LIB_SOURCES)
set(${dir}_LIB_SOURCES 
	  display_array
)

find_package(X11)
if(X11_FOUND)
  set(default_GRAPHICS X)
else()
  set(default_GRAPHICS PGM)
endif()
set(GRAPHICS ${default_GRAPHICS} 
    CACHE STRING "Type of graphics to use. Choose X, PGM or None")


#******* first find out which files we need and what compilation options

if( "${GRAPHICS}" STREQUAL "X")
	set(${dir}_LIB_SOURCES 
	  ${${dir}_LIB_SOURCES}
	  gen screengen screen
	)
	ADD_DEFINITIONS(-DSTIR_SIMPLE_BITMAPS -DSC_XWINDOWS)

elseif("${GRAPHICS}" STREQUAL "PGM")
	ADD_DEFINITIONS(-DSTIR_PGM)
<<<<<<< HEAD
#else()
# TODO
#ifeq "$(GRAPHICS)" "MATHLINK"
=======
elseif("$(GRAPHICS)" STREQUAL "MATHLINK")
  message(FATAL_ERROR "Mathlink (i.e. Mathematica) support needs to be fixed. sorry.")
>>>>>>> e53515d6
# this presumably needs a Mathlink library, depends on your system though
#GRAPH_LIBS =
#GRAPHOPT = -DSTIR_MATHLINK
#$(dir)_LIB_SOURCES :=   mathlinkhelp.c
elseif("${GRAPHICS}" STREQUAL "None")
        # nothing to be done here
else()
        message(FATAL_ERROR "GRAPHICS has to be X, PGM or None")
endif()

include(stir_lib_target)

if( "${GRAPHICS}" STREQUAL "X")
	find_package(Curses REQUIRED)
	INCLUDE_DIRECTORIES(${X11_INCLUDE_DIR} ${CURSES_INCLUDE_DIR})
	target_link_libraries(${dir} ${X11_LIBRARIES} ${CURSES_LIBRARY})
endif()

target_link_libraries(${dir} buildblock)<|MERGE_RESOLUTION|>--- conflicted
+++ resolved
@@ -29,14 +29,8 @@
 
 elseif("${GRAPHICS}" STREQUAL "PGM")
 	ADD_DEFINITIONS(-DSTIR_PGM)
-<<<<<<< HEAD
-#else()
-# TODO
-#ifeq "$(GRAPHICS)" "MATHLINK"
-=======
 elseif("$(GRAPHICS)" STREQUAL "MATHLINK")
   message(FATAL_ERROR "Mathlink (i.e. Mathematica) support needs to be fixed. sorry.")
->>>>>>> e53515d6
 # this presumably needs a Mathlink library, depends on your system though
 #GRAPH_LIBS =
 #GRAPHOPT = -DSTIR_MATHLINK
