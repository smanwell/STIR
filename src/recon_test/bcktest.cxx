/*
    Copyright (C) 2000 PARAPET partners
    Copyright (C) 2000-2004, Hammersmith Imanet Ltd
    This file is part of STIR.

    This file is free software; you can redistribute it and/or modify
    it under the terms of the GNU General Public License as published by
    the Free Software Foundation; either version 2.0 of the License, or
    (at your option) any later version.

    This file is distributed in the hope that it will be useful,
    but WITHOUT ANY WARRANTY; without even the implied warranty of
    MERCHANTABILITY or FITNESS FOR A PARTICULAR PURPOSE.  See the
    GNU General Public License for more details.

    See STIR/LICENSE.txt for details
*/

/*!
  \file
  \ingroup recontest

  \brief Test program for back projection

  This program is mainly intended for testing backprojectors, but it can be
  used (somewhat awkwardly) to backproject sinograms onto images.

  \par Usage

  \verbatim
  bcktest [output-filename [proj_data_file \
       [template-image [backprojector-parfile ]]]]
  \endverbatim
  If some command line parameter is not given, the program will ask 
  the user interactively.

  The format of the parameter file to specifiy the backproejctor is 
  as follows:
  \verbatim
      Back Projector parameters:=
      type:= some_type
      END:=
  \endverbatim
  \see stir::BackprojectorByBin for derived classes and their parameters.

  \author Kris Thielemans
  \author Sanida Mustafovic
  \author PARAPET project
*/

#include "stir/recon_buildblock/BackProjectorByBin.h"
#include "stir/display.h"
#include "stir/KeyParser.h"
#include "stir/stream.h"
#include "stir/IO/OutputFileFormat.h"
#include "stir/ProjDataFromStream.h"
#include "stir/ProjDataInfo.h"
#include "stir/ExamInfo.h"
// for ask_filename...
#include "stir/utilities.h"
#include "stir/IndexRange3D.h"
#include "stir/RelatedViewgrams.h"
#include "stir/VoxelsOnCartesianGrid.h"
#include "stir/Succeeded.h"
#include "stir/is_null_ptr.h"
#include "stir/IO/read_from_file.h"

#include <fstream>
#include <list>
#include <algorithm>

#ifndef STIR_NO_NAMESPACES
using std::ofstream;
using std::fstream;
using std::iostream;
using std::endl;
using std::list;
using std::find;
using std::cerr;
using std::endl;
#endif




START_NAMESPACE_STIR

void
do_segments(DiscretisedDensity<3,float>& image, 
            ProjData& proj_data_org,
	    const int start_timing_num, const int end_timing_num,
	    const int start_segment_num, const int end_segment_num,
	    const int start_axial_pos_num, const int end_axial_pos_num,
	    const int start_tang_pos_num,const int end_tang_pos_num,
	    const int start_view, const int end_view,
	    BackProjectorByBin* back_projector_ptr,
	    bool fill_with_1)
{
  
  shared_ptr<DataSymmetriesForViewSegmentNumbers> 
    symmetries_sptr(back_projector_ptr->get_symmetries_used()->clone());
  
  
  list<ViewSegmentNumbers> already_processed;
<<<<<<< HEAD
  for (int timing_num = start_timing_num; timing_num <= end_timing_num; ++timing_num)
  {
	  already_processed.clear();
	  for (int segment_num = start_segment_num; segment_num <= end_segment_num; ++segment_num)
		  for (int view = start_view; view <= end_view; view++)
		  {
			  ViewSegmentNumbers vs(view, segment_num);
			  symmetries_sptr->find_basic_view_segment_numbers(vs);
			  if (find(already_processed.begin(), already_processed.end(), vs)
				  != already_processed.end())
				  continue;

			  already_processed.push_back(vs);

			  cerr << "Processing view " << vs.view_num()
				  << " of segment " << vs.segment_num()
				  << " of timing position index " << timing_num
				  << endl;

			  if (fill_with_1)
			  {
				  RelatedViewgrams<float> viewgrams_empty =
					  proj_data_org.get_empty_related_viewgrams(vs, symmetries_sptr, false, timing_num);
				  //proj_data_org.get_empty_related_viewgrams(vs.view_num(),vs.segment_num(), symmetries_sptr);

				  RelatedViewgrams<float>::iterator r_viewgrams_iter = viewgrams_empty.begin();
				  while (r_viewgrams_iter != viewgrams_empty.end())
				  {
					  Viewgram<float>&  single_viewgram = *r_viewgrams_iter;
					  if (start_view <= single_viewgram.get_view_num() &&
						  single_viewgram.get_view_num() <= end_view &&
						  single_viewgram.get_segment_num() >= start_segment_num &&
						  single_viewgram.get_segment_num() <= end_segment_num)
					  {
						  single_viewgram.fill(1.F);
					  }
					  r_viewgrams_iter++;
				  }

				  back_projector_ptr->back_project(image, viewgrams_empty,
					  std::max(start_axial_pos_num, viewgrams_empty.get_min_axial_pos_num()),
					  std::min(end_axial_pos_num, viewgrams_empty.get_max_axial_pos_num()),
					  start_tang_pos_num, end_tang_pos_num);
			  }
			  else
			  {
				  RelatedViewgrams<float> viewgrams =
					  proj_data_org.get_related_viewgrams(vs,
						  //proj_data_org.get_related_viewgrams(vs.view_num(),vs.segment_num(),
						  symmetries_sptr, false, timing_num);
				  RelatedViewgrams<float>::iterator r_viewgrams_iter = viewgrams.begin();

				  while (r_viewgrams_iter != viewgrams.end())
				  {
					  Viewgram<float>&  single_viewgram = *r_viewgrams_iter;
					  {
						  if (start_view <= single_viewgram.get_view_num() &&
							  single_viewgram.get_view_num() <= end_view &&
							  single_viewgram.get_segment_num() >= start_segment_num &&
							  single_viewgram.get_segment_num() <= end_segment_num)
						  {
							  // ok
						  }
						  else
						  {
							  // set to 0 to prevent it being backprojected
							  single_viewgram.fill(0);
						  }
					  }
					  ++r_viewgrams_iter;
				  }

				  back_projector_ptr->back_project(image, viewgrams,
					  std::max(start_axial_pos_num, viewgrams.get_min_axial_pos_num()),
					  std::min(end_axial_pos_num, viewgrams.get_max_axial_pos_num()),
					  start_tang_pos_num, end_tang_pos_num);
		  } // fill
	  } // for view_num, segment_num 
  } // for timing_pos_num
=======
  
  back_projector_ptr->start_accumulating_in_new_target();

  for (int segment_num = start_segment_num; segment_num <= end_segment_num; ++segment_num)
    for (int view= start_view; view<=end_view; view++)
  { 
    ViewSegmentNumbers vs(view, segment_num);
    symmetries_sptr->find_basic_view_segment_numbers(vs);
    if (find(already_processed.begin(), already_processed.end(), vs)
        != already_processed.end())
      continue;

    already_processed.push_back(vs);
    
    cerr << "Processing view " << vs.view_num()
      << " of segment " <<vs.segment_num()
      << endl;
    
    if(fill_with_1 )
    {
      RelatedViewgrams<float> viewgrams_empty= 
	proj_data_org.get_empty_related_viewgrams(vs, symmetries_sptr);
	//proj_data_org.get_empty_related_viewgrams(vs.view_num(),vs.segment_num(), symmetries_sptr);
      
      RelatedViewgrams<float>::iterator r_viewgrams_iter = viewgrams_empty.begin();
      while(r_viewgrams_iter!=viewgrams_empty.end())
      {
	Viewgram<float>&  single_viewgram = *r_viewgrams_iter;
	if (start_view <= single_viewgram.get_view_num() && 
	  single_viewgram.get_view_num() <= end_view &&
	  single_viewgram.get_segment_num() >= start_segment_num &&
	  single_viewgram.get_segment_num() <= end_segment_num)
	{
	  single_viewgram.fill(1.F);
	}
	r_viewgrams_iter++;	  
      } 
      
      back_projector_ptr->back_project(viewgrams_empty,
				       std::max(start_axial_pos_num, viewgrams_empty.get_min_axial_pos_num()), 
				       std::min(end_axial_pos_num, viewgrams_empty.get_max_axial_pos_num()),
				       start_tang_pos_num, end_tang_pos_num);
    }
    else
    {
      RelatedViewgrams<float> viewgrams = 
	proj_data_org.get_related_viewgrams(vs,
	//proj_data_org.get_related_viewgrams(vs.view_num(),vs.segment_num(),
	symmetries_sptr);
      RelatedViewgrams<float>::iterator r_viewgrams_iter = viewgrams.begin();
      
      while(r_viewgrams_iter!=viewgrams.end())
      {
	Viewgram<float>&  single_viewgram = *r_viewgrams_iter;
	{	  
	  if (start_view <= single_viewgram.get_view_num() && 
	    single_viewgram.get_view_num() <= end_view &&
	  single_viewgram.get_segment_num() >= start_segment_num &&
	  single_viewgram.get_segment_num() <= end_segment_num)
	  {
	    // ok
	  }
	  else
	  { 
	    // set to 0 to prevent it being backprojected
	    single_viewgram.fill(0);
	  }
	}
	++r_viewgrams_iter;
      }
	
      back_projector_ptr->back_project(viewgrams,
				       std::max(start_axial_pos_num, viewgrams.get_min_axial_pos_num()), 
				       std::min(end_axial_pos_num, viewgrams.get_max_axial_pos_num()),
				       start_tang_pos_num, end_tang_pos_num);      
    } // fill
  } // for view_num, segment_num    
>>>>>>> 8275d1f3
    
  back_projector_ptr->get_output(image);
    
}

END_NAMESPACE_STIR



USING_NAMESPACE_STIR
int
main(int argc, char **argv)
{  
  if (argc==1 || argc>7)
  {
      cerr <<"Usage: " << argv[0] << " \\\n"
	   << "\t[output-filename [proj_data_file [template-image [backprojector-parfile ]]]]\n";
      exit(EXIT_FAILURE);
    }
  const std::string output_filename=
    argc>1? argv[1] : ask_string("Output filename");

  shared_ptr<ProjData> proj_data_ptr;
  bool fill;

  if (argc>2)
    { 
      proj_data_ptr = ProjData::read_from_file(argv[2]); 
      fill = ask("Do you want to backproject all 1s (Y) or the data (N) ?", true);
    }
  else
    {
      shared_ptr<ProjDataInfo> data_info(ProjDataInfo::ask_parameters());
      // create an empty ProjDataFromStream object
      // such that we don't have to differentiate between code later on
      shared_ptr<ExamInfo> exam_info_sptr(new ExamInfo);
      proj_data_ptr.reset(new ProjDataFromStream (exam_info_sptr, data_info,shared_ptr<iostream>()));
      fill = true;
    }
  shared_ptr<BackProjectorByBin> back_projector_ptr;

  const bool disp = ask("Display images ?", false);
  
  const bool save = ask("Save  images ?", true);
    
  const bool save_profiles = ask("Save  horizontal profiles ?", false);

  // note: first check 4th parameter for historical reasons 
  // (could be switched with 3rd without problems)
  if (argc>4)
    {
      KeyParser parser;
      parser.add_start_key("Back Projector parameters");
      parser.add_parsing_key("type", &back_projector_ptr);
      parser.add_stop_key("END"); 
      parser.parse(argv[4]);
    }

  const ProjDataInfo * proj_data_info_ptr =
    proj_data_ptr->get_proj_data_info_ptr();
 
  shared_ptr<DiscretisedDensity<3,float> > image_sptr;

  if (argc>3)
    {
      image_sptr = read_from_file<DiscretisedDensity<3,float> >(argv[3]);
    }
  else
    {
      const float zoom = ask_num("Zoom factor (>1 means smaller voxels)",0.F,100.F,1.F);
      int xy_size = static_cast<int>(proj_data_ptr->get_num_tangential_poss()*zoom);
      xy_size = ask_num("Number of x,y pixels",3,xy_size*2,xy_size);
      int z_size = 2*proj_data_info_ptr->get_scanner_ptr()->get_num_rings()-1;
      z_size = ask_num("Number of z pixels",1,1000,z_size);
      VoxelsOnCartesianGrid<float> * vox_image_ptr =
	new VoxelsOnCartesianGrid<float>(*proj_data_info_ptr,
					 zoom,
					 Coordinate3D<float>(0,0,0),
					 Coordinate3D<int>(z_size,xy_size,xy_size));
      const float z_origin = 
	ask_num("Shift z-origin (in pixels)", 
		-vox_image_ptr->get_length()/2,
		vox_image_ptr->get_length()/2,
		0)
	*vox_image_ptr->get_voxel_size().z();
      vox_image_ptr->set_origin(Coordinate3D<float>(z_origin,0,0));

      image_sptr.reset(vox_image_ptr);
    }

  while (is_null_ptr(back_projector_ptr))
    {
      back_projector_ptr.reset(BackProjectorByBin::ask_type_and_parameters());
    }

  back_projector_ptr->set_up(proj_data_ptr->get_proj_data_info_ptr()->create_shared_clone(),
			     image_sptr);
 
  do
  {    
	int min_timing_num = ask_num("Minimum timing position index to backproject",
		proj_data_info_ptr->get_min_tof_pos_num(), proj_data_info_ptr->get_max_tof_pos_num(), 
		proj_data_info_ptr->get_min_tof_pos_num());
	int max_timing_num = ask_num("Maximum timing position index to backproject",
		min_timing_num, proj_data_info_ptr->get_max_tof_pos_num(),
		min_timing_num);
    int min_segment_num = ask_num("Minimum segment number to backproject",
      proj_data_info_ptr->get_min_segment_num(), proj_data_info_ptr->get_max_segment_num(), 0);
    int max_segment_num = ask_num("Maximum segment number to backproject",
      min_segment_num,proj_data_info_ptr->get_max_segment_num(), 
      min_segment_num);
    
    // find max_axial_pos_num in the range of segments
    // TODO relies on axial_pos_num starting from 0
    assert(proj_data_info_ptr->get_min_axial_pos_num(0) == 0);
#if 1  
    int max_axial_pos_num;
    if (min_segment_num <= 0 && 0 <= max_segment_num)
    {
      // all axial_poss are addressed for segment 0
      max_axial_pos_num = proj_data_info_ptr->get_max_axial_pos_num(0);
    }
    else 
    {
      if (min_segment_num>0) // which implies max_segment_num>0
	max_axial_pos_num = proj_data_info_ptr->get_max_axial_pos_num(min_segment_num);      
      else // min_segment_num <= max_segment_num < 0      
	max_axial_pos_num = proj_data_info_ptr->get_max_axial_pos_num(max_segment_num);
    }
    
    const int start_axial_pos_num = 
      ask_num("Start axial_pos", 0, max_axial_pos_num, 0);
    const int end_axial_pos_num = 
      ask_num("End   axial_pos", start_axial_pos_num, max_axial_pos_num, max_axial_pos_num);
#else
    const int min_axial_pos_num = proj_data_info_ptr->get_min_axial_pos_num(segment_num);  
    const int max_axial_pos_num = proj_data_info_ptr->get_max_axial_pos_num(segment_num);  
    const int start_axial_pos_num = 
      ask_num("Start axial_pos", min_axial_pos_num, max_axial_pos_num, min_axial_pos_num);
    const int end_axial_pos_num = 
      ask_num("End   axial_pos", start_axial_pos_num, max_axial_pos_num, max_axial_pos_num);
#endif
    
    // TODO this message is symmetry specific
    const int nviews = proj_data_info_ptr->get_num_views();
    cerr << "Special views are at 0, "
      << nviews/4 <<", " << nviews/2 <<", " << nviews/4*3 << endl;
    
    int start_view = ask_num("Start view", 0, nviews-1, 0);
    int end_view = ask_num("End   view", 0, nviews-1, nviews-1);
    
    const int start_tang_pos_num = 
      ask_num("Start tang_pos", 
	      proj_data_info_ptr->get_min_tangential_pos_num(), 
	      proj_data_info_ptr->get_max_tangential_pos_num(),
	      proj_data_info_ptr->get_min_tangential_pos_num());
    const int end_tang_pos_num = 
      ask_num("End  tang_pos", 
	      start_tang_pos_num, 
	      proj_data_info_ptr->get_max_tangential_pos_num(),
	      proj_data_info_ptr->get_max_tangential_pos_num());
    //const int start_tang_pos_num = -end_tang_pos_num;

    if (!ask("Add this backprojection to image of previous run ?", false))
      image_sptr->fill(0);
    
    CPUTimer timer;
    timer.reset();
    back_projector_ptr->reset_timers();
    back_projector_ptr->start_timers();
    timer.start();

    do_segments(*image_sptr, 
      *proj_data_ptr, 
	  min_timing_num, max_timing_num,
      min_segment_num, max_segment_num,
      start_axial_pos_num,end_axial_pos_num,
      start_tang_pos_num,end_tang_pos_num,
      start_view, end_view,
      back_projector_ptr.get(),
      fill);  
    
    timer.stop();
    cerr << timer.value() << " s total CPU time\n";
    cerr << "of which " << back_projector_ptr->get_CPU_timer_value()
	 << " s is reported by backprojector\n";
    cerr << "min and max in image " << image_sptr->find_min()
      << ", " << image_sptr->find_max() << endl;
    
    if (disp)
      display(*image_sptr, image_sptr->find_max());
    
    if (save)
    {
      cerr <<"  - Saving " << output_filename << endl;
      OutputFileFormat<DiscretisedDensity<3,float> >::default_sptr()->
	write_to_file(output_filename, *image_sptr);
      
    }

    if (save_profiles)
    {
      
      cerr << "Writing horizontal profiles to bcktest.prof" << endl;
      ofstream profile("bcktest.prof");
      if (!profile)
      { cerr << "Couldn't open " << "bcktest.prof"; }
      
      for (int z=image_sptr->get_min_index(); z<= image_sptr->get_max_index(); z++) 
	profile << (*image_sptr)[z][0] << '\n';
    }
    
  }
  while (ask("One more ?", true));

  return  EXIT_SUCCESS;
}

<|MERGE_RESOLUTION|>--- conflicted
+++ resolved
@@ -102,7 +102,7 @@
   
   
   list<ViewSegmentNumbers> already_processed;
-<<<<<<< HEAD
+  back_projector_ptr->start_accumulating_in_new_target();
   for (int timing_num = start_timing_num; timing_num <= end_timing_num; ++timing_num)
   {
 	  already_processed.clear();
@@ -142,7 +142,7 @@
 					  r_viewgrams_iter++;
 				  }
 
-				  back_projector_ptr->back_project(image, viewgrams_empty,
+                  back_projector_ptr->back_project(viewgrams_empty,
 					  std::max(start_axial_pos_num, viewgrams_empty.get_min_axial_pos_num()),
 					  std::min(end_axial_pos_num, viewgrams_empty.get_max_axial_pos_num()),
 					  start_tang_pos_num, end_tang_pos_num);
@@ -175,95 +175,13 @@
 					  ++r_viewgrams_iter;
 				  }
 
-				  back_projector_ptr->back_project(image, viewgrams,
+                  back_projector_ptr->back_project(viewgrams,
 					  std::max(start_axial_pos_num, viewgrams.get_min_axial_pos_num()),
 					  std::min(end_axial_pos_num, viewgrams.get_max_axial_pos_num()),
 					  start_tang_pos_num, end_tang_pos_num);
 		  } // fill
 	  } // for view_num, segment_num 
   } // for timing_pos_num
-=======
-  
-  back_projector_ptr->start_accumulating_in_new_target();
-
-  for (int segment_num = start_segment_num; segment_num <= end_segment_num; ++segment_num)
-    for (int view= start_view; view<=end_view; view++)
-  { 
-    ViewSegmentNumbers vs(view, segment_num);
-    symmetries_sptr->find_basic_view_segment_numbers(vs);
-    if (find(already_processed.begin(), already_processed.end(), vs)
-        != already_processed.end())
-      continue;
-
-    already_processed.push_back(vs);
-    
-    cerr << "Processing view " << vs.view_num()
-      << " of segment " <<vs.segment_num()
-      << endl;
-    
-    if(fill_with_1 )
-    {
-      RelatedViewgrams<float> viewgrams_empty= 
-	proj_data_org.get_empty_related_viewgrams(vs, symmetries_sptr);
-	//proj_data_org.get_empty_related_viewgrams(vs.view_num(),vs.segment_num(), symmetries_sptr);
-      
-      RelatedViewgrams<float>::iterator r_viewgrams_iter = viewgrams_empty.begin();
-      while(r_viewgrams_iter!=viewgrams_empty.end())
-      {
-	Viewgram<float>&  single_viewgram = *r_viewgrams_iter;
-	if (start_view <= single_viewgram.get_view_num() && 
-	  single_viewgram.get_view_num() <= end_view &&
-	  single_viewgram.get_segment_num() >= start_segment_num &&
-	  single_viewgram.get_segment_num() <= end_segment_num)
-	{
-	  single_viewgram.fill(1.F);
-	}
-	r_viewgrams_iter++;	  
-      } 
-      
-      back_projector_ptr->back_project(viewgrams_empty,
-				       std::max(start_axial_pos_num, viewgrams_empty.get_min_axial_pos_num()), 
-				       std::min(end_axial_pos_num, viewgrams_empty.get_max_axial_pos_num()),
-				       start_tang_pos_num, end_tang_pos_num);
-    }
-    else
-    {
-      RelatedViewgrams<float> viewgrams = 
-	proj_data_org.get_related_viewgrams(vs,
-	//proj_data_org.get_related_viewgrams(vs.view_num(),vs.segment_num(),
-	symmetries_sptr);
-      RelatedViewgrams<float>::iterator r_viewgrams_iter = viewgrams.begin();
-      
-      while(r_viewgrams_iter!=viewgrams.end())
-      {
-	Viewgram<float>&  single_viewgram = *r_viewgrams_iter;
-	{	  
-	  if (start_view <= single_viewgram.get_view_num() && 
-	    single_viewgram.get_view_num() <= end_view &&
-	  single_viewgram.get_segment_num() >= start_segment_num &&
-	  single_viewgram.get_segment_num() <= end_segment_num)
-	  {
-	    // ok
-	  }
-	  else
-	  { 
-	    // set to 0 to prevent it being backprojected
-	    single_viewgram.fill(0);
-	  }
-	}
-	++r_viewgrams_iter;
-      }
-	
-      back_projector_ptr->back_project(viewgrams,
-				       std::max(start_axial_pos_num, viewgrams.get_min_axial_pos_num()), 
-				       std::min(end_axial_pos_num, viewgrams.get_max_axial_pos_num()),
-				       start_tang_pos_num, end_tang_pos_num);      
-    } // fill
-  } // for view_num, segment_num    
->>>>>>> 8275d1f3
-    
-  back_projector_ptr->get_output(image);
-    
 }
 
 END_NAMESPACE_STIR
