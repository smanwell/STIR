//
//
/*
    Copyright (C) 2003- 2007, Hammersmith Imanet Ltd
    Copyright (C) 2014, 2018 University College London
    This file is part of STIR.

    SPDX-License-Identifier: Apache-2.0

    See STIR/LICENSE.txt for details
*/
/*!
  \file
  \ingroup normalisation

  \brief Implementation for class stir::BinNormalisation

  \author Kris Thielemans
*/


#include "stir/recon_buildblock/BinNormalisation.h"
#include "stir/recon_buildblock/TrivialDataSymmetriesForBins.h"
#include "stir/recon_buildblock/find_basic_vs_nums_in_subsets.h"
#include "stir/RelatedViewgrams.h"
#include "stir/Bin.h"
#include "stir/ProjData.h"
#include "stir/is_null_ptr.h"
#include "stir/Succeeded.h"
#include "stir/error.h"
#include <boost/format.hpp>

START_NAMESPACE_STIR

BinNormalisation::
BinNormalisation()
  :   _already_set_up(false)
{
}

void BinNormalisation::set_defaults()
{
  this->_already_set_up = false;
}

BinNormalisation::
~BinNormalisation()
{}

void BinNormalisation::
set_exam_info_sptr(const shared_ptr<const ExamInfo> _exam_info_sptr)
{
    this->exam_info_sptr=_exam_info_sptr;
}

shared_ptr<const ExamInfo> BinNormalisation::
get_exam_info_sptr() const 
{
    return this->exam_info_sptr;
}

Succeeded
BinNormalisation::
<<<<<<< HEAD
set_up(const shared_ptr<const ExamInfo>& exam_info_sptr_v, const shared_ptr<const ProjDataInfo>& proj_data_info_sptr_v )
{
  _already_set_up = true;
  _proj_data_info_sptr = proj_data_info_sptr_v;
  this->exam_info_sptr=exam_info_sptr_v;
=======
set_up(const shared_ptr<const ExamInfo>& exam_info_sptr, const shared_ptr<const ProjDataInfo>& proj_data_info_sptr_v )
{
  _already_set_up = true;
  this->proj_data_info_sptr = proj_data_info_sptr_v->create_shared_clone();
  this->exam_info_sptr=exam_info_sptr;
>>>>>>> 420d5983
  return Succeeded::yes;  
}

void
BinNormalisation::
check(const ProjDataInfo& proj_data_info) const
{
  if (!this->_already_set_up)
    error("BinNormalisation method called without calling set_up first.");
  if (!(*this->proj_data_info_sptr >= proj_data_info))
    error(boost::format("BinNormalisation set-up with different geometry for projection data.\nSet_up was with\n%1%\nCalled with\n%2%")
          % this->proj_data_info_sptr->parameter_info() % proj_data_info.parameter_info());
}

void
BinNormalisation::
check(const ExamInfo &exam_info) const
{
  if (!(*this->exam_info_sptr==exam_info))
      error(boost::format("BinNormalisation set-up with different ExamInfo.\n Set_up was with\n%1%\nCalled with\n%2%")
            % this->exam_info_sptr->parameter_info() % exam_info.parameter_info());
}
  
// TODO remove duplication between apply and undo by just having 1 functino that does the loops

void 
BinNormalisation::apply(RelatedViewgrams<float>& viewgrams) const 
{
  this->check(*viewgrams.get_proj_data_info_sptr());
  for (RelatedViewgrams<float>::iterator iter = viewgrams.begin(); iter != viewgrams.end(); ++iter)
  {
    Bin bin(iter->get_segment_num(),iter->get_view_num(), 0,0);
    for (bin.axial_pos_num()= iter->get_min_axial_pos_num(); 
	 bin.axial_pos_num()<=iter->get_max_axial_pos_num(); 
	 ++bin.axial_pos_num())
      for (bin.tangential_pos_num()= iter->get_min_tangential_pos_num(); 
	   bin.tangential_pos_num()<=iter->get_max_tangential_pos_num(); 
	   ++bin.tangential_pos_num())
        (*iter)[bin.axial_pos_num()][bin.tangential_pos_num()] /= 
          std::max(1.E-20F, get_bin_efficiency(bin));
  }
}

void 
BinNormalisation::
undo(RelatedViewgrams<float>& viewgrams) const 
{
  this->check(*viewgrams.get_proj_data_info_sptr());
  for (RelatedViewgrams<float>::iterator iter = viewgrams.begin(); iter != viewgrams.end(); ++iter)
  {
    Bin bin(iter->get_segment_num(),iter->get_view_num(), 0,0);
    for (bin.axial_pos_num()= iter->get_min_axial_pos_num(); 
	 bin.axial_pos_num()<=iter->get_max_axial_pos_num(); 
	 ++bin.axial_pos_num())
      for (bin.tangential_pos_num()= iter->get_min_tangential_pos_num(); 
	   bin.tangential_pos_num()<=iter->get_max_tangential_pos_num(); 
	   ++bin.tangential_pos_num())
         (*iter)[bin.axial_pos_num()][bin.tangential_pos_num()] *= 
	   this->get_bin_efficiency(bin);
  }

}

void 
BinNormalisation::
apply(ProjData& proj_data,
      shared_ptr<DataSymmetriesForViewSegmentNumbers> symmetries_sptr) const
{
  this->check(*proj_data.get_proj_data_info_sptr());
  this->check(proj_data.get_exam_info());
  if (is_null_ptr(symmetries_sptr))
    symmetries_sptr.reset(new TrivialDataSymmetriesForBins(proj_data.get_proj_data_info_sptr()->create_shared_clone()));

  const std::vector<ViewSegmentNumbers> vs_nums_to_process = 
    detail::find_basic_vs_nums_in_subset(*proj_data.get_proj_data_info_sptr(), *symmetries_sptr,
                                         proj_data.get_min_segment_num(), proj_data.get_max_segment_num(),
                                         0, 1/*subset_num, num_subsets*/);

#ifdef STIR_OPENMP
#pragma omp parallel for  shared(proj_data, symmetries_sptr) schedule(dynamic)  
#endif
    // note: older versions of openmp need an int as loop
  for (int i=0; i<static_cast<int>(vs_nums_to_process.size()); ++i)
    {
      const ViewSegmentNumbers vs=vs_nums_to_process[i];
      
      RelatedViewgrams<float> viewgrams;
#ifdef STIR_OPENMP
      // reading/writing to streams is not safe in multi-threaded code
      // so protect with a critical section
      // note that the name of the section has to be same for the get/set
      // function as they're reading from/writing to the same stream
#pragma omp critical (BINNORMALISATION_APPLY__VIEWGRAMS)
#endif
      {
        viewgrams = 
          proj_data.get_related_viewgrams(vs, symmetries_sptr);
      }

      this->apply(viewgrams);

#ifdef STIR_OPENMP
#pragma omp critical (BINNORMALISATION_APPLY__VIEWGRAMS)
#endif
      {
        proj_data.set_related_viewgrams(viewgrams);
      }
    }
}

void 
BinNormalisation::
undo(ProjData& proj_data,
     shared_ptr<DataSymmetriesForViewSegmentNumbers> symmetries_sptr) const
{
  this->check(*proj_data.get_proj_data_info_sptr());
  this->check(proj_data.get_exam_info());
  if (is_null_ptr(symmetries_sptr))
    symmetries_sptr.reset(new TrivialDataSymmetriesForBins(proj_data.get_proj_data_info_sptr()->create_shared_clone()));

  const std::vector<ViewSegmentNumbers> vs_nums_to_process = 
    detail::find_basic_vs_nums_in_subset(*proj_data.get_proj_data_info_sptr(), *symmetries_sptr,
                                         proj_data.get_min_segment_num(), proj_data.get_max_segment_num(),
                                         0, 1/*subset_num, num_subsets*/);

#ifdef STIR_OPENMP
#pragma omp parallel for  shared(proj_data, symmetries_sptr) schedule(dynamic)  
#endif
    // note: older versions of openmp need an int as loop
  for (int i=0; i<static_cast<int>(vs_nums_to_process.size()); ++i)
    {
      const ViewSegmentNumbers vs=vs_nums_to_process[i];
      
      RelatedViewgrams<float> viewgrams;
#ifdef STIR_OPENMP
#pragma omp critical (BINNORMALISATION_UNDO__VIEWGRAMS)
#endif
      {
        viewgrams = 
          proj_data.get_related_viewgrams(vs, symmetries_sptr);
      }

      this->undo(viewgrams);

#ifdef STIR_OPENMP
#pragma omp critical (BINNORMALISATION_UNDO__VIEWGRAMS)
#endif
      {
        proj_data.set_related_viewgrams(viewgrams);
      }
    }
}

 
END_NAMESPACE_STIR
<|MERGE_RESOLUTION|>--- conflicted
+++ resolved
@@ -61,19 +61,11 @@
 
 Succeeded
 BinNormalisation::
-<<<<<<< HEAD
 set_up(const shared_ptr<const ExamInfo>& exam_info_sptr_v, const shared_ptr<const ProjDataInfo>& proj_data_info_sptr_v )
 {
   _already_set_up = true;
-  _proj_data_info_sptr = proj_data_info_sptr_v;
-  this->exam_info_sptr=exam_info_sptr_v;
-=======
-set_up(const shared_ptr<const ExamInfo>& exam_info_sptr, const shared_ptr<const ProjDataInfo>& proj_data_info_sptr_v )
-{
-  _already_set_up = true;
-  this->proj_data_info_sptr = proj_data_info_sptr_v->create_shared_clone();
-  this->exam_info_sptr=exam_info_sptr;
->>>>>>> 420d5983
+  this->proj_data_info_sptr = proj_data_info_sptr_v;
+  this->exam_info_sptr = exam_info_sptr_v;
   return Succeeded::yes;  
 }
 
