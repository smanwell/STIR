//
//
/*!
  \file
  \ingroup projection

  \brief non-inline implementations for stir::ProjectorByBinPair
  
  \author Kris Thielemans
    
*/
/*
    Copyright (C) 2000- 2009, Hammersmith Imanet Ltd
    Copyright (C) 2018, University College London
    This file is part of STIR.

    This file is free software; you can redistribute it and/or modify
    it under the terms of the GNU Lesser General Public License as published by
    the Free Software Foundation; either version 2.1 of the License, or
    (at your option) any later version.

    This file is distributed in the hope that it will be useful,
    but WITHOUT ANY WARRANTY; without even the implied warranty of
    MERCHANTABILITY or FITNESS FOR A PARTICULAR PURPOSE.  See the
    GNU Lesser General Public License for more details.

    See STIR/LICENSE.txt for details
*/


#include "stir/recon_buildblock/ProjectorByBinPair.h"
#include "stir/ProjDataInfo.h"
#include "stir/DiscretisedDensity.h"
#include "stir/Succeeded.h"
<<<<<<< HEAD
#include "stir/recon_buildblock/PresmoothingForwardProjectorByBin.h"
#include "stir/recon_buildblock/PostsmoothingBackProjectorByBin.h"
#include "stir/recon_buildblock/ForwardProjectorByBinUsingProjMatrixByBin.h"
#include "stir/recon_buildblock/BackProjectorByBinUsingProjMatrixByBin.h"
#include "stir/is_null_ptr.h"

=======
#include <boost/format.hpp>
>>>>>>> 36200d37

START_NAMESPACE_STIR


ProjectorByBinPair::
ProjectorByBinPair()
  :   _already_set_up(false)
{
}

Succeeded
ProjectorByBinPair::
set_up(const shared_ptr<ProjDataInfo>& proj_data_info_sptr,
       const shared_ptr<DiscretisedDensity<3,float> >& image_info_sptr)

{    	 
  _already_set_up = true;
  _proj_data_info_sptr = proj_data_info_sptr->create_shared_clone();
  _density_info_sptr = image_info_sptr;
  forward_projector_sptr->set_up(proj_data_info_sptr, image_info_sptr);
  back_projector_sptr->set_up(proj_data_info_sptr, image_info_sptr);
  return Succeeded::yes;
}

<<<<<<< HEAD
void
ProjectorByBinPair::
enable_tof(const shared_ptr<ProjDataInfo>& _proj_data_info_sptr, const bool v)
{
    // Check if it is PresmoothingForwardProjectorByBin
    PresmoothingForwardProjectorByBin* forward=
            dynamic_cast<PresmoothingForwardProjectorByBin*> (forward_projector_sptr.get());

    if (!is_null_ptr(forward))
    {
        ForwardProjectorByBinUsingProjMatrixByBin* original_forward =
                dynamic_cast<ForwardProjectorByBinUsingProjMatrixByBin* > (forward->get_original_forward_projector_ptr());

        if (is_null_ptr(original_forward))
            error("Currently only ForwardProjectorByBinUsingProjMatrixByBin supports TOF reconstruction. Abort.");
        else
            original_forward->enable_tof(_proj_data_info_sptr, v);
    }
    else // if is ForwardProjectorByBinUsingProjMatrixByBin directly.
    {
        ForwardProjectorByBinUsingProjMatrixByBin* original_forward =
                dynamic_cast<ForwardProjectorByBinUsingProjMatrixByBin* > (forward_projector_sptr.get());

        if (is_null_ptr(original_forward))
            error("Currently only ForwardProjectorByBinUsingProjMatrixByBin supports TOF reconstruction. Abort.");
        else
            original_forward->enable_tof(_proj_data_info_sptr, v);
    }

//    // Check if it is PostSmoothingBackProjectorByBin is used.
//    PostsmoothingBackProjectorByBin* back=
//            dynamic_cast<PostsmoothingBackProjectorByBin*> (back_projector_sptr.get());

//    if (!is_null_ptr(back))
//    {
//        BackProjectorByBinUsingProjMatrixByBin* original_back =
//                dynamic_cast<BackProjectorByBinUsingProjMatrixByBin* > (back->get_original_back_projector_ptr());

//        if (is_null_ptr(original_back))
//            error("Currently only ForwardProjectorByBinUsingProjMatrixByBin supports TOF reconstruction. Abort.");
//        else
//            original_back->enable_tof(_proj_data_info_sptr, v);
//    }
//    else // if is ForwardProjectorByBinUsingProjMatrixByBin directly.
//    {
//        BackProjectorByBinUsingProjMatrixByBin* original_back =
//                dynamic_cast<BackProjectorByBinUsingProjMatrixByBin* > (back_projector_sptr.get());

//        if (is_null_ptr(original_back))
//            error("Currently only BackProjectorByBinUsingProjMatrixByBin supports TOF reconstruction. Abort.");
//        else
//            original_back->enable_tof(_proj_data_info_sptr, v);
//    }

}

void
ProjectorByBinPair::
set_tof_data(const CartesianCoordinate3D<float>* _point1,
             const CartesianCoordinate3D<float>* _point2)
{
    // Check if it is PresmoothingForwardProjectorByBin
    PresmoothingForwardProjectorByBin* forward=
            dynamic_cast<PresmoothingForwardProjectorByBin*> (forward_projector_sptr.get());

    if (!is_null_ptr(forward))
    {
        ForwardProjectorByBinUsingProjMatrixByBin* original_forward =
                dynamic_cast<ForwardProjectorByBinUsingProjMatrixByBin* > (forward->get_original_forward_projector_ptr());

        if (is_null_ptr(original_forward))
            error("Currently only ForwardProjectorByBinUsingProjMatrixByBin supports TOF reconstruction. Abort.");
        else
        {
            original_forward->set_tof_data(_point1, _point2);

            PostsmoothingBackProjectorByBin* back=
                    dynamic_cast<PostsmoothingBackProjectorByBin*> (back_projector_sptr.get());

            if (!is_null_ptr(back))
            {
                BackProjectorByBinUsingProjMatrixByBin* original_back =
                        dynamic_cast<BackProjectorByBinUsingProjMatrixByBin* > (back->get_original_back_projector_ptr());

                if (is_null_ptr(original_back))
                    error("Currently only ForwardProjectorByBinUsingProjMatrixByBin supports TOF reconstruction. Abort.");
                else
                    original_back->enable_tof(original_forward->get_tof_row());
            }
            else // if is ForwardProjectorByBinUsingProjMatrixByBin directly.
            {
                BackProjectorByBinUsingProjMatrixByBin* original_back =
                        dynamic_cast<BackProjectorByBinUsingProjMatrixByBin* > (back_projector_sptr.get());

                if (is_null_ptr(original_back))
                    error("Currently only BackProjectorByBinUsingProjMatrixByBin supports TOF reconstruction. Abort.");
                else
                    original_back->enable_tof(original_forward->get_tof_row());
            }
        }
    }
    else // if is ForwardProjectorByBinUsingProjMatrixByBin directly.
    {
        ForwardProjectorByBinUsingProjMatrixByBin* original_forward =
                dynamic_cast<ForwardProjectorByBinUsingProjMatrixByBin* > (forward_projector_sptr.get());

        if (is_null_ptr(original_forward))
            error("Currently only ForwardProjectorByBinUsingProjMatrixByBin supports TOF reconstruction. Abort.");
        else
        {
            original_forward->set_tof_data(_point1, _point2);

            PostsmoothingBackProjectorByBin* back=
                    dynamic_cast<PostsmoothingBackProjectorByBin*> (back_projector_sptr.get());

            if (!is_null_ptr(back))
            {
                BackProjectorByBinUsingProjMatrixByBin* original_back =
                        dynamic_cast<BackProjectorByBinUsingProjMatrixByBin* > (back->get_original_back_projector_ptr());

                if (is_null_ptr(original_back))
                    error("Currently only ForwardProjectorByBinUsingProjMatrixByBin supports TOF reconstruction. Abort.");
                else
                    original_back->enable_tof(original_forward->get_tof_row());
            }
            else // if is ForwardProjectorByBinUsingProjMatrixByBin directly.
            {
                BackProjectorByBinUsingProjMatrixByBin* original_back =
                        dynamic_cast<BackProjectorByBinUsingProjMatrixByBin* > (back_projector_sptr.get());

                if (is_null_ptr(original_back))
                    error("Currently only BackProjectorByBinUsingProjMatrixByBin supports TOF reconstruction. Abort.");
                else
                    original_back->enable_tof(original_forward->get_tof_row());
            }
        }
    }
}

ProjMatrixElemsForOneBin*
ProjectorByBinPair::
get_current_tof_row() const
{
    // Check if it is PresmoothingForwardProjectorByBin
    PresmoothingForwardProjectorByBin* forward=
            dynamic_cast<PresmoothingForwardProjectorByBin*> (forward_projector_sptr.get());

    if (!is_null_ptr(forward))
    {
        ForwardProjectorByBinUsingProjMatrixByBin* original_forward =
                dynamic_cast<ForwardProjectorByBinUsingProjMatrixByBin* > (forward->get_original_forward_projector_ptr());

        if (is_null_ptr(original_forward))
            error("Currently only ForwardProjectorByBinUsingProjMatrixByBin supports TOF reconstruction. Abort.");
        else
            return original_forward->get_tof_row();
    }
    else // if is ForwardProjectorByBinUsingProjMatrixByBin directly.
    {
        ForwardProjectorByBinUsingProjMatrixByBin* original_forward =
                dynamic_cast<ForwardProjectorByBinUsingProjMatrixByBin* > (forward_projector_sptr.get());

        if (is_null_ptr(original_forward))
            error("Currently only ForwardProjectorByBinUsingProjMatrixByBin supports TOF reconstruction. Abort.");
        else
           return original_forward->get_tof_row();
    }
}
=======

void
ProjectorByBinPair::
check(const ProjDataInfo& proj_data_info, const DiscretisedDensity<3,float>& density_info) const
{
  if (!this->_already_set_up)
    error("ProjectorByBinPair method called without calling set_up first.");
  if (!(*this->_proj_data_info_sptr >= proj_data_info))
    error(boost::format("ProjectorByBinPair set-up with different geometry for projection data.\nSet_up was with\n%1%\nCalled with\n%2%")
          % this->_proj_data_info_sptr->parameter_info() % proj_data_info.parameter_info());
  if (! this->_density_info_sptr->has_same_characteristics(density_info))
    error("ProjectorByBinPair set-up with different geometry for density or volume data.");
}  
>>>>>>> 36200d37

//ForwardProjectorByBin const * 
const shared_ptr<ForwardProjectorByBin>
ProjectorByBinPair::
get_forward_projector_sptr() const
{
  return forward_projector_sptr;
}

//BackProjectorByBin const * 
const shared_ptr<BackProjectorByBin>
ProjectorByBinPair::
get_back_projector_sptr() const
{
  return back_projector_sptr;
}

END_NAMESPACE_STIR<|MERGE_RESOLUTION|>--- conflicted
+++ resolved
@@ -32,16 +32,12 @@
 #include "stir/ProjDataInfo.h"
 #include "stir/DiscretisedDensity.h"
 #include "stir/Succeeded.h"
-<<<<<<< HEAD
 #include "stir/recon_buildblock/PresmoothingForwardProjectorByBin.h"
 #include "stir/recon_buildblock/PostsmoothingBackProjectorByBin.h"
 #include "stir/recon_buildblock/ForwardProjectorByBinUsingProjMatrixByBin.h"
 #include "stir/recon_buildblock/BackProjectorByBinUsingProjMatrixByBin.h"
 #include "stir/is_null_ptr.h"
-
-=======
 #include <boost/format.hpp>
->>>>>>> 36200d37
 
 START_NAMESPACE_STIR
 
@@ -66,7 +62,6 @@
   return Succeeded::yes;
 }
 
-<<<<<<< HEAD
 void
 ProjectorByBinPair::
 enable_tof(const shared_ptr<ProjDataInfo>& _proj_data_info_sptr, const bool v)
@@ -235,7 +230,6 @@
            return original_forward->get_tof_row();
     }
 }
-=======
 
 void
 ProjectorByBinPair::
@@ -248,8 +242,7 @@
           % this->_proj_data_info_sptr->parameter_info() % proj_data_info.parameter_info());
   if (! this->_density_info_sptr->has_same_characteristics(density_info))
     error("ProjectorByBinPair set-up with different geometry for density or volume data.");
-}  
->>>>>>> 36200d37
+}
 
 //ForwardProjectorByBin const * 
 const shared_ptr<ForwardProjectorByBin>
