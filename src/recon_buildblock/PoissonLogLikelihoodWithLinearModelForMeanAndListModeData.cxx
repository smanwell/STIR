//
// 
/* 
    Copyright (C) 2003- 2011, Hammersmith Imanet Ltd
    Copyright (C) 2018, University College London
    This file is part of STIR.

    This file is free software; you can redistribute it and/or modify
    it under the terms of the GNU Lesser General Public License as published by
    the Free Software Foundation; either version 2.1 of the License, or
    (at your option) any later version.

    This file is distributed in the hope that it will be useful,
    but WITHOUT ANY WARRANTY; without even the implied warranty of
    MERCHANTABILITY or FITNESS FOR A PARTICULAR PURPOSE.  See the
    GNU Lesser General Public License for more details.
    See STIR/LICENSE.txt for details 
*/ 
/*! 
  \file
  \ingroup GeneralisedObjectiveFunction 
  \brief Declaration of class
  stir::PoissonLogLikelihoodWithLinearModelForMeanAndListModeData 
 
  \author Kris Thielemans 
  \author Sanida Mustafovic 
 
*/ 
 
#include "stir/recon_buildblock/PoissonLogLikelihoodWithLinearModelForMeanAndListModeData.h" 
#include "stir/VoxelsOnCartesianGrid.h" 
#include "stir/Succeeded.h" 
#include "stir/IO/read_from_file.h"

using std::vector;
using std::pair;

START_NAMESPACE_STIR

 
template <typename TargetT>    
PoissonLogLikelihoodWithLinearModelForMeanAndListModeData<TargetT>:: 
PoissonLogLikelihoodWithLinearModelForMeanAndListModeData() 
{ 
  this->set_defaults(); 
} 

template<typename TargetT>
void
PoissonLogLikelihoodWithLinearModelForMeanAndListModeData<TargetT>::
set_defaults() 
{ 
  base_type::set_defaults(); 
  this->list_mode_filename =""; 
  this->frame_defs_filename ="";
  this->list_mode_data_sptr.reset(); 
  this->current_frame_num = 1;
<<<<<<< HEAD
  this->num_events_to_store = 0;
=======
  this->num_events_to_use = 0L;
>>>>>>> 3b33c2be
 
  this->output_image_size_xy=-1; 
  this->output_image_size_z=-1; 
  this->zoom=1.F; 
  this->Xoffset=0.F; 
  this->Yoffset=0.F; 
  this->Zoffset=0.F; 
 
} 

template <typename TargetT>  
void  
PoissonLogLikelihoodWithLinearModelForMeanAndListModeData<TargetT>::
initialise_keymap() 
{ 
  base_type::initialise_keymap(); 
  this->parser.add_key("list mode filename", &this->list_mode_filename); 
  this->parser.add_key("zoom", &this->zoom); 
  this->parser.add_key("XY output image size (in pixels)",&this->output_image_size_xy); 
  this->parser.add_key("Z output image size (in pixels)",&this->output_image_size_z); 
  //parser.add_key("X offset (in mm)", &Xoffset); // KT 10122001 added spaces 
  //parser.add_key("Y offset (in mm)", &Yoffset); 
   
  //this->parser.add_key("Z offset (in mm)", &Zoffset); 
  this->parser.add_key("time frame definition filename", &this->frame_defs_filename);
  // SM TODO -- later do not parse
  this->parser.add_key("time frame number", &this->current_frame_num);
       this->parser.add_parsing_key("Bin Normalisation type", &this->normalisation_sptr);
} 

template <typename TargetT>     
bool  
PoissonLogLikelihoodWithLinearModelForMeanAndListModeData<TargetT>::post_processing() 
{ 
  if (base_type::post_processing() == true) 
  return true; 

  if (this->list_mode_filename.length() == 0) 
  { warning("You need to specify an input file\n"); return true; } 

<<<<<<< HEAD
  // handle time frame definitions etc
  // If num_events_to_store == 0 && frame_definition_filename.size == 0
  if(this->num_events_to_store==0 && this->frame_defs_filename.size() == 0)
      do_time_frame = true;
   
=======
>>>>>>> 3b33c2be
  this->list_mode_data_sptr=
    read_from_file<CListModeData>(this->list_mode_filename); 

  if (this->frame_defs_filename.size()!=0)
    this->frame_defs = TimeFrameDefinitions(this->frame_defs_filename);
  else
    {
      // make a single frame starting from 0. End value will be ignored.
      vector<pair<double, double> > frame_times(1, pair<double,double>(0,0));
      this->frame_defs = TimeFrameDefinitions(frame_times);
    } 
  // image stuff 
  if (this->zoom <= 0) 
  { warning("zoom should be positive\n"); return true; } 
   
  if (this->output_image_size_xy!=-1 && this->output_image_size_xy<1) // KT 10122001 appended_xy 
  { warning("output image size xy must be positive (or -1 as default)\n"); return true; } 
  if (this->output_image_size_z!=-1 && this->output_image_size_z<1) // KT 10122001 new 
  { warning("output image size z must be positive (or -1 as default)\n"); return true; } 
   

   return false;
} 

template <typename TargetT>
void
PoissonLogLikelihoodWithLinearModelForMeanAndListModeData<TargetT>::
set_input_data(const shared_ptr<ExamData> & arg)
{
    this->list_mode_data_sptr = dynamic_pointer_cast<CListModeData>(arg);
}

template <typename TargetT>
const CListModeData&
PoissonLogLikelihoodWithLinearModelForMeanAndListModeData<TargetT>::
get_input_data() const
{
  return *this->list_mode_data_sptr;
}

template<typename TargetT>
void
PoissonLogLikelihoodWithLinearModelForMeanAndListModeData<TargetT>::
set_additive_proj_data_sptr(const shared_ptr<ExamData> &arg)
{
    this->additive_proj_data_sptr = dynamic_pointer_cast<ProjData>(arg);
}

template<typename TargetT>
void
PoissonLogLikelihoodWithLinearModelForMeanAndListModeData<TargetT>::
set_normalisation_sptr(const shared_ptr<BinNormalisation>& arg)
{
  this->normalisation_sptr = arg;
}

template<typename TargetT>
void
PoissonLogLikelihoodWithLinearModelForMeanAndListModeData<TargetT>::
start_new_time_frame(const unsigned int)
{}

template<typename TargetT>
Succeeded
PoissonLogLikelihoodWithLinearModelForMeanAndListModeData<TargetT>::
set_up(shared_ptr <TargetT > const& target_sptr)
{
  if ( base_type::set_up(target_sptr) != Succeeded::yes)
    return Succeeded::no;

  // handle time frame definitions etc
    if(this->num_events_to_use==0 && this->frame_defs_filename.size() == 0)
      do_time_frame = true;
 
    return Succeeded::yes;
}

#if 0
template <typename TargetT> 
TargetT * 
PoissonLogLikelihoodWithLinearModelForMeanAndListModeData<TargetT>:: 
construct_target_ptr() const 
{ 
  return 
    new VoxelsOnCartesianGrid<float> (this->get_input_data().get_exam_info_sptr(),
                                      *this->proj_data_sptr->get_proj_data_info_ptr(),
					this->zoom, 
					CartesianCoordinate3D<float>(this->Zoffset, 
								     this->Yoffset, 
								     this->Xoffset), 
					CartesianCoordinate3D<int>(this->output_image_size_z, 
                                                                   this->output_image_size_xy, 
                                                                   this->output_image_size_xy) 
                                       );
} 
#endif

#  ifdef _MSC_VER
// prevent warning message on instantiation of abstract class 
#  pragma warning(disable:4661)
#  endif

template class 
PoissonLogLikelihoodWithLinearModelForMeanAndListModeData<DiscretisedDensity<3,float> >;



END_NAMESPACE_STIR<|MERGE_RESOLUTION|>--- conflicted
+++ resolved
@@ -55,11 +55,7 @@
   this->frame_defs_filename ="";
   this->list_mode_data_sptr.reset(); 
   this->current_frame_num = 1;
-<<<<<<< HEAD
-  this->num_events_to_store = 0;
-=======
   this->num_events_to_use = 0L;
->>>>>>> 3b33c2be
  
   this->output_image_size_xy=-1; 
   this->output_image_size_z=-1; 
@@ -100,14 +96,6 @@
   if (this->list_mode_filename.length() == 0) 
   { warning("You need to specify an input file\n"); return true; } 
 
-<<<<<<< HEAD
-  // handle time frame definitions etc
-  // If num_events_to_store == 0 && frame_definition_filename.size == 0
-  if(this->num_events_to_store==0 && this->frame_defs_filename.size() == 0)
-      do_time_frame = true;
-   
-=======
->>>>>>> 3b33c2be
   this->list_mode_data_sptr=
     read_from_file<CListModeData>(this->list_mode_filename); 
 
