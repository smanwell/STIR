--- conflicted
+++ resolved
@@ -425,12 +425,8 @@
   const int nviews = pos_view.get_proj_data_info_sptr()->get_num_views(); 
   
   const int segment_num = pos_view.get_segment_num();
-<<<<<<< HEAD
   //const int timing_pos_num = pos_view.get_timing_pos_num();
-  const float delta = proj_data_info_ptr->get_average_ring_difference(segment_num);  
-=======
   const float delta = proj_data_info_sptr->get_average_ring_difference(segment_num);
->>>>>>> 59defaa1
   const int view = pos_view.get_view_num();
 
   assert(delta > 0);
@@ -1133,12 +1129,8 @@
   const int nviews = pos_view.get_proj_data_info_sptr()->get_num_views(); 
   
   const int segment_num = pos_view.get_segment_num();
-<<<<<<< HEAD
   //const int timing_pos_num = pos_view.get_timing_pos_num();
-  const float delta = proj_data_info_ptr->get_average_ring_difference(segment_num);  
-=======
   const float delta = proj_data_info_sptr->get_average_ring_difference(segment_num);
->>>>>>> 59defaa1
   const int view = pos_view.get_view_num();
 
   assert(delta == 0);
