--- conflicted
+++ resolved
@@ -226,18 +226,6 @@
         back_project(viewgrams);
       }
   }
-<<<<<<< HEAD
-
-#ifdef STIR_OPENMP
-  // "reduce" data constructed by threads
-  {
-    for (int i=0; i<static_cast<int>(_local_output_image_sptrs.size()); ++i)
-      if(!is_null_ptr(_local_output_image_sptrs[i])) // only accumulate if a thread filled something in
-        (*_density_sptr) += *(_local_output_image_sptrs[i]);
-  }
-#endif
-=======
->>>>>>> 2979239c
 }
 
 
