--- conflicted
+++ resolved
@@ -120,14 +120,11 @@
   else 
       set_calibration_factor(get_exam_info_sptr()->get_calibration_factor());
   
-<<<<<<< HEAD
   if (get_exam_info_sptr()->get_radionuclide().get_half_life()){
       half_life=get_exam_info_sptr()->get_radionuclide().get_half_life();
       info("BinNormalisationSPECT: half life  read from DB");
   }
-//  read_norm_data(normalisation_spect_filename);
-=======
->>>>>>> 877511b6
+  
   return false;
 }
 
