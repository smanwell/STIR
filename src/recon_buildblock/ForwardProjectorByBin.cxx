//
//
/*!

  \file
  \ingroup projection

  \brief non-inline implementations for stir::ForwardProjectorByBin

  \author Kris Thielemans
  \author PARAPET project
  \author Richard Brown


*/
/*
    Copyright (C) 2000 PARAPET partners
    Copyright (C) 2000-2011 Hammersmith Imanet Ltd
    Copyright (C) 2013 Kris Thielemans
    Copyright (C) 2015, 2018-2019, University College London
    This file is part of STIR.

    This file is free software; you can redistribute it and/or modify
    it under the terms of the GNU Lesser General Public License as published by
    the Free Software Foundation; either version 2.1 of the License, or
    (at your option) any later version.

    This file is distributed in the hope that it will be useful,
    but WITHOUT ANY WARRANTY; without even the implied warranty of
    MERCHANTABILITY or FITNESS FOR A PARTICULAR PURPOSE.  See the
    GNU Lesser General Public License for more details.

    See STIR/LICENSE.txt for details
*/

#include "stir/recon_buildblock/ForwardProjectorByBin.h"
#include "stir/recon_buildblock/find_basic_vs_nums_in_subsets.h"
#include "stir/RelatedViewgrams.h"
#include "stir/VoxelsOnCartesianGrid.h"
#include "stir/ProjData.h"
#include "stir/DiscretisedDensity.h"
#include "stir/Succeeded.h"
#include "stir/info.h"
#include "stir/error.h"
#include "stir/DataProcessor.h"
#include "stir/is_null_ptr.h"
#include <boost/format.hpp>
#include <iostream>

START_NAMESPACE_STIR


ForwardProjectorByBin::ForwardProjectorByBin()
  :   _already_set_up(false)
{
  set_defaults();
}

ForwardProjectorByBin::~ForwardProjectorByBin()
{
}

void
ForwardProjectorByBin::
set_defaults()
{
  _pre_data_processor_sptr.reset();
}

void
ForwardProjectorByBin::
initialise_keymap()
{
  parser.add_start_key("Forward Projector Parameters");
  parser.add_stop_key("End Forward Projector Parameters");
  parser.add_parsing_key("pre data processor", &_pre_data_processor_sptr);
}

void
ForwardProjectorByBin::
set_up(const shared_ptr<ProjDataInfo>& proj_data_info_sptr, 
       const shared_ptr<DiscretisedDensity<3,float> >& density_info_sptr)
{
  _already_set_up = true;
  _proj_data_info_sptr = proj_data_info_sptr->create_shared_clone();
  _density_sptr = density_info_sptr;
}

void
ForwardProjectorByBin::
check(const ProjDataInfo& proj_data_info, const DiscretisedDensity<3,float>& density_info) const
{
  if (!this->_already_set_up)
    error("ForwardProjectorByBin method called without calling set_up first.");
  if (!(*this->_proj_data_info_sptr >= proj_data_info))
    error(boost::format("ForwardProjectorByBin set-up with different geometry for projection data.\nSet_up was with\n%1%\nCalled with\n%2%")
          % this->_proj_data_info_sptr->parameter_info() % proj_data_info.parameter_info());
  if (! this->_density_sptr->has_same_characteristics(density_info))
    error("ForwardProjectorByBin set-up with different geometry for density or volume data.");
}

void
ForwardProjectorByBin::forward_project(ProjData& proj_data,
                       const DiscretisedDensity<3,float>& image,
                             int subset_num, int num_subsets, bool zero)
{
  set_input(image);
  forward_project(proj_data,subset_num,num_subsets,zero);
}
#ifdef STIR_PROJECTORS_AS_V3
void
ForwardProjectorByBin::forward_project(RelatedViewgrams<float>& viewgrams,
                 const DiscretisedDensity<3,float>& image)
{
  forward_project(viewgrams, image,
                  viewgrams.get_min_axial_pos_num(),
          viewgrams.get_max_axial_pos_num(),
          viewgrams.get_min_tangential_pos_num(),
          viewgrams.get_max_tangential_pos_num());
}

void ForwardProjectorByBin::forward_project
  (RelatedViewgrams<float>& viewgrams,
   const DiscretisedDensity<3,float>& image,
   const int min_axial_pos_num,
   const int max_axial_pos_num)
{
  forward_project(viewgrams, image,
             min_axial_pos_num,
         max_axial_pos_num,
         viewgrams.get_min_tangential_pos_num(),
         viewgrams.get_max_tangential_pos_num());
}

void
ForwardProjectorByBin::
forward_project(RelatedViewgrams<float>& viewgrams,
             const DiscretisedDensity<3,float>& density,
             const int min_axial_pos_num, const int max_axial_pos_num,
             const int min_tangential_pos_num, const int max_tangential_pos_num)
{
  if (viewgrams.get_num_viewgrams()==0)
    return;
  check(*viewgrams.get_proj_data_info_sptr(), density);
  start_timers();

  // first check symmetries
  {
    const ViewSegmentNumbers basic_vs = viewgrams.get_basic_view_segment_num();

    if (get_symmetries_used()->num_related_view_segment_numbers(basic_vs) !=
      viewgrams.get_num_viewgrams())
      error("ForwardProjectByBin: forward_project called with incorrect related_viewgrams. Problem with symmetries!\n");

    for (RelatedViewgrams<float>::const_iterator iter = viewgrams.begin();
     iter != viewgrams.end();
     ++iter)
      {
    ViewSegmentNumbers vs(iter->get_view_num(), iter->get_segment_num());
    get_symmetries_used()->find_basic_view_segment_numbers(vs);
    if (vs != basic_vs)
      error("ForwardProjectByBin: forward_project called with incorrect related_viewgrams. Problem with symmetries!\n");
    }
  }
  actual_forward_project(viewgrams, density,
             min_axial_pos_num,
         max_axial_pos_num,
         min_tangential_pos_num,
         max_tangential_pos_num);
  stop_timers();
}
#endif
// -------------------------------------------------------------------------------------------------------------------- //
// The following are repetition of above, where the DiscretisedDensity has already been set with set_input()
// -------------------------------------------------------------------------------------------------------------------- //
void
ForwardProjectorByBin::forward_project(ProjData& proj_data,
                                       int subset_num, int num_subsets, bool zero)
{
    if (_density_sptr->get_exam_info().imaging_modality.is_unknown()
        || proj_data.get_exam_info().imaging_modality.is_unknown())
      warning("forward_project. Imaging modality unknown for either the image or the projection data or both.\n"
              "Going ahead anyway.");
    else if (_density_sptr->get_exam_info().imaging_modality !=
        proj_data.get_exam_info().imaging_modality)
      error("forward_project: Imaging modality should be the same for the image and the projection data");
    if (subset_num < 0)
      error(boost::format("forward_project: wrong subset number %1%") % subset_num);
    if (subset_num > num_subsets - 1)
      error(boost::format("forward_project: wrong subset number %1% (must be less than the number of subsets %2%)")
            % subset_num % num_subsets);
    if (zero && num_subsets > 1)
      proj_data.fill(0.0);
 // this->set_up(proj_data_ptr->get_proj_data_info_ptr()->clone(),
//			     image_sptr);

  check(*proj_data.get_proj_data_info_sptr(), *_density_sptr);
  shared_ptr<DataSymmetriesForViewSegmentNumbers>
    symmetries_sptr(this->get_symmetries_used()->clone());

  const std::vector<ViewSegmentNumbers> vs_nums_to_process =
    detail::find_basic_vs_nums_in_subset(*proj_data.get_proj_data_info_ptr(), *symmetries_sptr,
                                         proj_data.get_min_segment_num(), proj_data.get_max_segment_num(),
                                         subset_num, num_subsets);
#ifdef STIR_OPENMP
#pragma omp parallel for  shared(proj_data, symmetries_sptr) schedule(runtime)
#endif
    // note: older versions of openmp need an int as loop
  for (int i=0; i<static_cast<int>(vs_nums_to_process.size()); ++i)
    {
      const ViewSegmentNumbers vs=vs_nums_to_process[i];
<<<<<<< HEAD
      for (int k=proj_data.get_proj_data_info_ptr()->get_min_tof_pos_num();
    		  k<=proj_data.get_proj_data_info_ptr()->get_max_tof_pos_num();
    		  ++k)
      {
    	  if (proj_data.get_proj_data_info_ptr()->is_tof_data())
    		  info(boost::format("Processing view %1% of segment %2% of TOF bin %3%") % vs.view_num() % vs.segment_num() % k);
    	  else
    		  info(boost::format("Processing view %1% of segment %2%") % vs.view_num() % vs.segment_num());
		  RelatedViewgrams<float> viewgrams =
			proj_data.get_empty_related_viewgrams(vs, symmetries_sptr, false, k);
		  forward_project(viewgrams, image);
=======

      info(boost::format("Processing view %1% of segment %2%") % vs.view_num() % vs.segment_num());

      RelatedViewgrams<float> viewgrams =
        proj_data.get_empty_related_viewgrams(vs, symmetries_sptr);
      forward_project(viewgrams);
>>>>>>> 8275d1f3
#ifdef STIR_OPENMP
#pragma omp critical (FORWARDPROJ_SETVIEWGRAMS)
#endif
		  {
			if (!(proj_data.set_related_viewgrams(viewgrams) == Succeeded::yes))
			  error("Error set_related_viewgrams in forward projecting");
		  }
      }
    }

}

void
ForwardProjectorByBin::forward_project(RelatedViewgrams<float>& viewgrams)
{
  forward_project(viewgrams,
                  viewgrams.get_min_axial_pos_num(),
          viewgrams.get_max_axial_pos_num(),
          viewgrams.get_min_tangential_pos_num(),
          viewgrams.get_max_tangential_pos_num());
}

void ForwardProjectorByBin::forward_project
  (RelatedViewgrams<float>& viewgrams,
   const int min_axial_pos_num,
   const int max_axial_pos_num)
{
  forward_project(viewgrams,
             min_axial_pos_num,
         max_axial_pos_num,
         viewgrams.get_min_tangential_pos_num(),
         viewgrams.get_max_tangential_pos_num());
}

void
ForwardProjectorByBin::
forward_project(RelatedViewgrams<float>& viewgrams,
             const int min_axial_pos_num, const int max_axial_pos_num,
             const int min_tangential_pos_num, const int max_tangential_pos_num)
{
  if (viewgrams.get_num_viewgrams()==0)
    return;
  check(*viewgrams.get_proj_data_info_sptr(), *_density_sptr);
  start_timers();

  // first check symmetries
  {
    const ViewSegmentNumbers basic_vs = viewgrams.get_basic_view_segment_num();

    if (get_symmetries_used()->num_related_view_segment_numbers(basic_vs) !=
      viewgrams.get_num_viewgrams())
      error("ForwardProjectByBin: forward_project called with incorrect related_viewgrams. Problem with symmetries!\n");

    for (RelatedViewgrams<float>::const_iterator iter = viewgrams.begin();
     iter != viewgrams.end();
     ++iter)
      {
    ViewSegmentNumbers vs(iter->get_view_num(), iter->get_segment_num());
    get_symmetries_used()->find_basic_view_segment_numbers(vs);
    if (vs != basic_vs)
      error("ForwardProjectByBin: forward_project called with incorrect related_viewgrams. Problem with symmetries!\n");
    }
  }
  actual_forward_project(viewgrams,
             min_axial_pos_num,
         max_axial_pos_num,
         min_tangential_pos_num,
         max_tangential_pos_num);
  stop_timers();
}

void
<<<<<<< HEAD
ForwardProjectorByBin::forward_project(Bin& this_bin,
                                       const DiscretisedDensity<3, float> & this_image)
{
    actual_forward_project(this_bin,
                           this_image);
=======
ForwardProjectorByBin::
actual_forward_project(RelatedViewgrams<float>&,
        const DiscretisedDensity<3,float>&,
        const int, const int,
        const int, const int)
{
    error("ForwardProjectorByBin::actual_forward_project() This is deprecated and should not be used.");
}

void
ForwardProjectorByBin::
actual_forward_project(RelatedViewgrams<float>& viewgrams,
        const int min_axial_pos_num, const int max_axial_pos_num,
        const int min_tangential_pos_num, const int max_tangential_pos_num)
{
    actual_forward_project(viewgrams,*_density_sptr,
                           min_axial_pos_num, max_axial_pos_num,
                           min_tangential_pos_num, max_tangential_pos_num);
}


void
ForwardProjectorByBin::
set_input(const DiscretisedDensity<3,float> & density)
{
    _density_sptr.reset(density.clone());

    // If a pre-forward-projection data processor has been set, apply it.
    if (!is_null_ptr(_pre_data_processor_sptr)) {
        Succeeded success = _pre_data_processor_sptr->apply(*_density_sptr);
        if (success != Succeeded::yes)
            throw std::runtime_error("ForwardProjectorByBin::set_input(). Pre-forward-projection data processor failed.");
    }
}

void
ForwardProjectorByBin::
set_pre_data_processor(shared_ptr<DataProcessor<DiscretisedDensity<3,float> > > pre_data_processor_sptr)
{
    _pre_data_processor_sptr = pre_data_processor_sptr;
>>>>>>> 8275d1f3
}

END_NAMESPACE_STIR<|MERGE_RESOLUTION|>--- conflicted
+++ resolved
@@ -209,7 +209,6 @@
   for (int i=0; i<static_cast<int>(vs_nums_to_process.size()); ++i)
     {
       const ViewSegmentNumbers vs=vs_nums_to_process[i];
-<<<<<<< HEAD
       for (int k=proj_data.get_proj_data_info_ptr()->get_min_tof_pos_num();
     		  k<=proj_data.get_proj_data_info_ptr()->get_max_tof_pos_num();
     		  ++k)
@@ -220,15 +219,7 @@
     		  info(boost::format("Processing view %1% of segment %2%") % vs.view_num() % vs.segment_num());
 		  RelatedViewgrams<float> viewgrams =
 			proj_data.get_empty_related_viewgrams(vs, symmetries_sptr, false, k);
-		  forward_project(viewgrams, image);
-=======
-
-      info(boost::format("Processing view %1% of segment %2%") % vs.view_num() % vs.segment_num());
-
-      RelatedViewgrams<float> viewgrams =
-        proj_data.get_empty_related_viewgrams(vs, symmetries_sptr);
       forward_project(viewgrams);
->>>>>>> 8275d1f3
 #ifdef STIR_OPENMP
 #pragma omp critical (FORWARDPROJ_SETVIEWGRAMS)
 #endif
@@ -301,13 +292,6 @@
 }
 
 void
-<<<<<<< HEAD
-ForwardProjectorByBin::forward_project(Bin& this_bin,
-                                       const DiscretisedDensity<3, float> & this_image)
-{
-    actual_forward_project(this_bin,
-                           this_image);
-=======
 ForwardProjectorByBin::
 actual_forward_project(RelatedViewgrams<float>&,
         const DiscretisedDensity<3,float>&,
@@ -348,7 +332,6 @@
 set_pre_data_processor(shared_ptr<DataProcessor<DiscretisedDensity<3,float> > > pre_data_processor_sptr)
 {
     _pre_data_processor_sptr = pre_data_processor_sptr;
->>>>>>> 8275d1f3
 }
 
 END_NAMESPACE_STIR