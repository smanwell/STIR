--- conflicted
+++ resolved
@@ -88,10 +88,7 @@
  // this->set_up(proj_data_ptr->get_proj_data_info_ptr()->clone(),
 //			     image_sptr);
 
-<<<<<<< HEAD
-=======
   check(*proj_data.get_proj_data_info_sptr(), image);
->>>>>>> 36200d37
   shared_ptr<DataSymmetriesForViewSegmentNumbers> 
     symmetries_sptr(this->get_symmetries_used()->clone());
   
