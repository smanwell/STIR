/*
    Copyright (C) 2003- 2011, Hammersmith Imanet Ltd
    Copyright (C) 2014, 2016, 2018, University College London
    Copyright (C) 2016, University of Hull
    This file is part of STIR.

    This file is free software; you can redistribute it and/or modify
    it under the terms of the GNU Lesser General Public License as published by
    the Free Software Foundation; either version 2.1 of the License, or
    (at your option) any later version.

    This file is distributed in the hope that it will be useful,
    but WITHOUT ANY WARRANTY; without even the implied warranty of
    MERCHANTABILITY or FITNESS FOR A PARTICULAR PURPOSE.  See the
    GNU Lesser General Public License for more details.
    See STIR/LICENSE.txt for details
*/
/*!
  \file
  \ingroup GeneralisedObjectiveFunction
  \brief Implementation of class 
  stir::PoissonLogLikelihoodWithLinearModelForMeanAndListModeDataWithProjMatrixByBin

  \author Nikos Efthimiou
  \author Kris Thielemans
  \author Sanida Mustafovic
*/

#include "stir/recon_buildblock/PoissonLogLikelihoodWithLinearModelForMeanAndListModeDataWithProjMatrixByBin.h" 
#include "stir/recon_buildblock/ProjMatrixByBinUsingRayTracing.h" 
#include "stir/recon_buildblock/ProjMatrixElemsForOneBin.h"
#include "stir/recon_buildblock/ProjectorByBinPairUsingProjMatrixByBin.h"
#include "stir/LORCoordinates.h"
#include "stir/ProjDataInfoCylindricalNoArcCorr.h"
#include "stir/ProjData.h"
#include "stir/listmode/CListRecord.h"
#include "stir/Viewgram.h"
#include "stir/info.h"
#include <boost/format.hpp>
#include "stir/HighResWallClockTimer.h"
#include "stir/recon_buildblock/TrivialBinNormalisation.h"
#include "stir/Viewgram.h"
#include "stir/RelatedViewgrams.h"
#include "stir/ViewSegmentNumbers.h"
#include "stir/recon_array_functions.h"

#include <iostream>
#include <algorithm>
#include <sstream>
#include "stir/stream.h"

#include "stir/recon_buildblock/ForwardProjectorByBinUsingProjMatrixByBin.h"
#include "stir/recon_buildblock/BackProjectorByBinUsingProjMatrixByBin.h"
#include "stir/recon_buildblock/ProjMatrixByBinUsingRayTracing.h"
#include "stir/recon_buildblock/ProjectorByBinPairUsingSeparateProjectors.h"

#include "stir/recon_buildblock/PresmoothingForwardProjectorByBin.h"
#include "stir/recon_buildblock/PostsmoothingBackProjectorByBin.h"
#ifdef STIR_MPI
#include "stir/recon_buildblock/distributed_functions.h"
#endif


#include <vector>
START_NAMESPACE_STIR

template<typename TargetT>
const char * const 
PoissonLogLikelihoodWithLinearModelForMeanAndListModeDataWithProjMatrixByBin<TargetT>::
registered_name = 
"PoissonLogLikelihoodWithLinearModelForMeanAndListModeDataWithProjMatrixByBin";
 
template <typename TargetT> 
PoissonLogLikelihoodWithLinearModelForMeanAndListModeDataWithProjMatrixByBin<TargetT>:: 
PoissonLogLikelihoodWithLinearModelForMeanAndListModeDataWithProjMatrixByBin() 
{ 
  this->set_defaults(); 
} 

template <typename TargetT> 
void  
PoissonLogLikelihoodWithLinearModelForMeanAndListModeDataWithProjMatrixByBin<TargetT>::
set_defaults()
{
  base_type::set_defaults();
  this->additive_proj_data_sptr.reset();
  this->additive_projection_data_filename ="0";
  this->max_ring_difference_num_to_process =-1;
  this->PM_sptr.reset(new  ProjMatrixByBinUsingRayTracing());

  this->normalisation_sptr.reset(new TrivialBinNormalisation);
  this->do_time_frame = false;
  this->use_tofsens = false;
} 
 
template <typename TargetT> 
void  
PoissonLogLikelihoodWithLinearModelForMeanAndListModeDataWithProjMatrixByBin<TargetT>::
initialise_keymap() 
{ 
  base_type::initialise_keymap(); 
  this->parser.add_start_key("PoissonLogLikelihoodWithLinearModelForMeanAndListModeDataWithProjMatrixByBin Parameters"); 
  this->parser.add_stop_key("End PoissonLogLikelihoodWithLinearModelForMeanAndListModeDataWithProjMatrixByBin Parameters"); 
  this->parser.add_key("use time-of-flight sensitivities", &this->use_tofsens);
  this->parser.add_key("max ring difference num to process", &this->max_ring_difference_num_to_process);
  this->parser.add_parsing_key("Matrix type", &this->PM_sptr);
  this->parser.add_key("additive sinogram",&this->additive_projection_data_filename);
 
  this->parser.add_key("num_events_to_use",&this->num_events_to_use);
} 
template <typename TargetT> 
int 
PoissonLogLikelihoodWithLinearModelForMeanAndListModeDataWithProjMatrixByBin<TargetT>::
set_num_subsets(const int new_num_subsets)
{
  this->num_subsets = new_num_subsets;
  return this->num_subsets;
}

template<typename TargetT>
bool
PoissonLogLikelihoodWithLinearModelForMeanAndListModeDataWithProjMatrixByBin<TargetT>::
actual_subsets_are_approximately_balanced(std::string& warning_message) const
{
    assert(this->num_subsets>0);
        const DataSymmetriesForBins& symmetries =
                *this->PM_sptr->get_symmetries_ptr();

        Array<1,int> num_bins_in_subset(this->num_subsets);
        num_bins_in_subset.fill(0);

        if (this->num_subsets == 1)
            return true;


        for (int subset_num=0; subset_num<this->num_subsets; ++subset_num)
        {
            for (int timing_pos_num = proj_data_info_sptr->get_min_tof_pos_num();
                    timing_pos_num <= proj_data_info_sptr->get_max_tof_pos_num();
        			++timing_pos_num)
        	{
				for (int segment_num = -this->max_ring_difference_num_to_process;
					 segment_num <= this->max_ring_difference_num_to_process; ++segment_num)
				{
                    for (int axial_num = proj_data_info_sptr->get_min_axial_pos_num(segment_num);
                         axial_num < proj_data_info_sptr->get_max_axial_pos_num(segment_num);
						 axial_num ++)
					{
						// For debugging.
						//                std::cout <<segment_num << " "<<  axial_num  << std::endl;

                        for (int tang_num= proj_data_info_sptr->get_min_tangential_pos_num();
                             tang_num < proj_data_info_sptr->get_max_tangential_pos_num();
							 tang_num ++ )
						{
                            for(int view_num = proj_data_info_sptr->get_min_view_num() + subset_num;
                                view_num <= proj_data_info_sptr->get_max_view_num();
								view_num += this->num_subsets)
							{
								const Bin tmp_bin(segment_num,
												  view_num,
												  axial_num,
												  tang_num,
												  timing_pos_num,
												  1);

								if (!this->PM_sptr->get_symmetries_ptr()->is_basic(tmp_bin) )
									continue;

								num_bins_in_subset[subset_num] +=
										symmetries.num_related_bins(tmp_bin);

							}
						}
					}
				}
        	}
        }

        for (int subset_num=1; subset_num<this->num_subsets; ++subset_num)
        {
            if(num_bins_in_subset[subset_num] != num_bins_in_subset[0])
            {
                std::stringstream str(warning_message);
                str <<"Number of subsets is such that subsets will be very unbalanced.\n"
                   << "Number of Bins in each subset would be:\n"
                   << num_bins_in_subset
                   << "\nEither reduce the number of symmetries used by the projector, or\n"
                      "change the number of subsets. It usually should be a divisor of\n"
                   << proj_data_info_sptr->get_num_views()
                   << "/4 (or if that's not an integer, a divisor of "
                   << proj_data_info_sptr->get_num_views()
                   << "/2 or "
                   << proj_data_info_sptr->get_num_views()
                   << ").\n";
                warning_message = str.str();
                return false;
            }
        }
        return true;
}

template <typename TargetT>  
Succeeded 
PoissonLogLikelihoodWithLinearModelForMeanAndListModeDataWithProjMatrixByBin<TargetT>::
set_up_before_sensitivity(shared_ptr <TargetT > const& target_sptr) 
{ 
#ifdef STIR_MPI
    //broadcast objective_function (100=PoissonLogLikelihoodWithLinearModelForMeanAndListModeDataWithProjMatrixByBin)
    distributed::send_int_value(100, -1);
#endif

    // set projector to be used for the calculations
    this->PM_sptr->set_up(proj_data_info_sptr->create_shared_clone(),target_sptr);

    //this->PM_sptr->enable_tof(proj_data_info_sptr->create_shared_clone(), this->use_tof);
    shared_ptr<ForwardProjectorByBin> forward_projector_ptr(new ForwardProjectorByBinUsingProjMatrixByBin(this->PM_sptr));
    shared_ptr<BackProjectorByBin> back_projector_ptr(new BackProjectorByBinUsingProjMatrixByBin(this->PM_sptr));

    this->projector_pair_sptr.reset(
                new ProjectorByBinPairUsingSeparateProjectors(forward_projector_ptr, back_projector_ptr));

    this->projector_pair_sptr->set_up(proj_data_info_sptr->create_shared_clone(),target_sptr);

	// sets non-tof backprojector for sensitivity calculation (clone of the back_projector + set projdatainfo to non-tof)
    this->sens_backprojector_sptr.reset(projector_pair_sptr->get_back_projector_sptr()->clone());
	if (!this->use_tofsens)
        this->sens_backprojector_sptr->set_up(proj_data_info_sptr->create_non_tof_clone(), target_sptr);

    if (is_null_ptr(this->normalisation_sptr))
    {
        warning("Invalid normalisation object");
        return Succeeded::no;
    }

    if (this->normalisation_sptr->set_up(
                proj_data_info_sptr->create_shared_clone()) == Succeeded::no)
        return Succeeded::no;

    if (this->current_frame_num<=0)
    {
        warning("frame_num should be >= 1");
        return Succeeded::no;
    }

    if (this->current_frame_num > this->frame_defs.get_num_frames())
        {
            warning("frame_num is %d, but should be less than the number of frames %d.",
                    this->current_frame_num, this->frame_defs.get_num_frames());
            return Succeeded::no;
        }

    return Succeeded::yes;
} 
 
 
template <typename TargetT>  
bool  
PoissonLogLikelihoodWithLinearModelForMeanAndListModeDataWithProjMatrixByBin<TargetT>::post_processing() 
{

  if (base_type::post_processing() == true)
    return true;

#if 1
  if (is_null_ptr(this->PM_sptr))

    { warning("You need to specify a projection matrix"); return true; }

#else
  if(is_null_ptr(this->projector_pair_sptr->get_forward_projector_sptr()))
    {
      warning("No valid forward projector is defined"); return true;
    }

  if(is_null_ptr(this->projector_pair_sptr->get_back_projector_sptr()))
    {
      warning("No valid back projector is defined"); return true;
    }
#endif
  shared_ptr<Scanner> scanner_sptr(new Scanner(*this->list_mode_data_sptr->get_scanner_ptr()));

  if (this->max_ring_difference_num_to_process == -1)
    {
      this->max_ring_difference_num_to_process =
        scanner_sptr->get_num_rings()-1;
    }

  if (this->additive_projection_data_filename != "0")
    {
      info(boost::format("Reading additive projdata data '%1%'")
           % additive_projection_data_filename  );
      shared_ptr <ProjData> temp_additive_proj_data_sptr =
        ProjData::read_from_file(this->additive_projection_data_filename);
      this->additive_proj_data_sptr.reset(new ProjDataInMemory(* temp_additive_proj_data_sptr));
    }

   proj_data_info_sptr = this->list_mode_data_sptr->get_proj_data_info_sptr()->create_shared_clone();

   if (max_ring_difference_num_to_process > proj_data_info_sptr->get_max_segment_num())
   {
       warning("In the parameter file, the 'maximum ring difference' is larger than the number of segments"
               "in the listmode file. Abort.");
       return true;
   }
   else if (max_ring_difference_num_to_process < proj_data_info_sptr->get_max_segment_num())
   {
       proj_data_info_sptr->reduce_segment_range(-max_ring_difference_num_to_process,
                                                     max_ring_difference_num_to_process);
   }

   // Daniel: abilitate do_time_frame if there is a fdef file
      if (this->frame_defs_filename.size()!=0)
          {
            this->frame_defs = TimeFrameDefinitions(this->frame_defs_filename);
            this->do_time_frame = true;
   }

  if(!is_null_ptr(this->additive_proj_data_sptr))
      if (*(this->additive_proj_data_sptr->get_proj_data_info_sptr()) != *proj_data_info_sptr)
      {
          const ProjDataInfo& add_proj = *(this->additive_proj_data_sptr->get_proj_data_info_sptr());
          const ProjDataInfo& proj = *this->proj_data_info_sptr;
          bool ok =
                  typeid(add_proj) == typeid(proj) &&
                  *add_proj.get_scanner_ptr()== *(proj.get_scanner_ptr()) &&
                  (add_proj.get_min_view_num()==proj.get_min_view_num()) &&
                  (add_proj.get_max_view_num()==proj.get_max_view_num()) &&
                  (add_proj.get_min_tangential_pos_num() ==proj.get_min_tangential_pos_num())&&
                  (add_proj.get_max_tangential_pos_num() ==proj.get_max_tangential_pos_num()) &&
                  add_proj.get_min_segment_num() <= proj.get_min_segment_num()  &&
                  add_proj.get_max_segment_num() >= proj.get_max_segment_num() &&
                  add_proj.get_min_tof_pos_num() <= proj.get_min_tof_pos_num() &&
                  add_proj.get_max_tof_pos_num() >= proj.get_max_tof_pos_num();
          for (int segment_num=proj.get_min_segment_num();
               ok && segment_num<=proj.get_max_segment_num();
               ++segment_num)
          {
              ok =
                      add_proj.get_min_axial_pos_num(segment_num) <= proj.get_min_axial_pos_num(segment_num) &&
                      add_proj.get_max_axial_pos_num(segment_num) >= proj.get_max_axial_pos_num(segment_num);
          }
          if (!ok)
          {
              warning(boost::format("Incompatible additive projection data:\nAdditive projdata info:\n%s\nEmission projdata info:\n%s\n"
                                    "--- (end of incompatible projection data info)---\n")
                      % add_proj.parameter_info()
                      % proj.parameter_info());
              return true;
          }
      }

  if( this->normalisation_sptr->set_up(proj_data_info_sptr)
   == Succeeded::no)
  {
warning("PoissonLogLikelihoodWithLinearModelForMeanAndListModeDataWithProjMatrixByBin: "
      "set-up of normalisation failed.");
return true;
    }

   return false; 

} 
 
template<typename TargetT>
void
PoissonLogLikelihoodWithLinearModelForMeanAndListModeDataWithProjMatrixByBin<TargetT>::
add_subset_sensitivity(TargetT& sensitivity, const int subset_num) const
{

    const int min_segment_num = proj_data_info_sptr->get_min_segment_num();
    const int max_segment_num = proj_data_info_sptr->get_max_segment_num();

    // warning: has to be same as subset scheme used as in distributable_computation
    for (int segment_num = min_segment_num; segment_num <= max_segment_num; ++segment_num)
    {
      for (int view = proj_data_info_sptr->get_min_view_num() + subset_num;
          view <= proj_data_info_sptr->get_max_view_num();
          view += this->num_subsets)
      {
        const ViewSegmentNumbers view_segment_num(view, segment_num);

        if (! this->projector_pair_sptr->get_symmetries_used()->is_basic(view_segment_num))
          continue;
        this->add_view_seg_to_sensitivity(sensitivity, view_segment_num);
      }
    }
}

template<typename TargetT>
void
PoissonLogLikelihoodWithLinearModelForMeanAndListModeDataWithProjMatrixByBin<TargetT>::
add_view_seg_to_sensitivity(TargetT& sensitivity, const ViewSegmentNumbers& view_seg_nums) const
{
    int min_timing_pos_num = use_tofsens ? this->proj_data_info_sptr->get_min_tof_pos_num() : 0;
    int max_timing_pos_num = use_tofsens ? this->proj_data_info_sptr->get_max_tof_pos_num() : 0;
	for (int timing_pos_num = min_timing_pos_num; timing_pos_num <= max_timing_pos_num; ++timing_pos_num)
	{
		shared_ptr<DataSymmetriesForViewSegmentNumbers> symmetries_used
        (this->projector_pair_sptr->get_symmetries_used()->clone());

		RelatedViewgrams<float> viewgrams =
            proj_data_info_sptr->get_empty_related_viewgrams(
				view_seg_nums, symmetries_used, false, timing_pos_num);

		viewgrams.fill(1.F);
		// find efficiencies
		{
			const double start_frame = this->frame_defs.get_start_time(this->current_frame_num);
			const double end_frame = this->frame_defs.get_end_time(this->current_frame_num);
			this->normalisation_sptr->undo(viewgrams, start_frame, end_frame);
		}
		// backproject
		{
			const int min_ax_pos_num =
				viewgrams.get_min_axial_pos_num();
			const int max_ax_pos_num =
				viewgrams.get_max_axial_pos_num();

			this->sens_backprojector_sptr->back_project(sensitivity, viewgrams,
				min_ax_pos_num, max_ax_pos_num);
		}
	}

}

template <typename TargetT> 
TargetT * 
PoissonLogLikelihoodWithLinearModelForMeanAndListModeDataWithProjMatrixByBin<TargetT>:: 
construct_target_ptr() const 
{ 

<<<<<<< HEAD
 return
      new VoxelsOnCartesianGrid<float> (*proj_data_info_sptr,
                                        static_cast<float>(this->zoom),
                                        CartesianCoordinate3D<float>(static_cast<float>(this->Zoffset),
                                                                     static_cast<float>(this->Yoffset),
                                                                     static_cast<float>(this->Xoffset)),
                                        CartesianCoordinate3D<int>(this->output_image_size_z,
                                                                   this->output_image_size_xy,
                                                                   this->output_image_size_xy)
                                       );

}
=======
 return 
   this->target_parameter_parser.create(this->get_input_data());
} 
>>>>>>> 3a277f7a
 
template <typename TargetT>
void
PoissonLogLikelihoodWithLinearModelForMeanAndListModeDataWithProjMatrixByBin<TargetT>::
compute_sub_gradient_without_penalty_plus_sensitivity(TargetT& gradient,
                                         const TargetT &current_estimate,
                                         const int subset_num)
{

  assert(subset_num>=0);
  assert(subset_num<this->num_subsets);

  const double start_time = this->frame_defs.get_start_time(this->current_frame_num);
  const double end_time = this->frame_defs.get_end_time(this->current_frame_num);

  long num_stored_events = 0;
  const float max_quotient = 10000.F;

  // Putting the Bins here I avoid rellocation.
  Bin measured_bin;
  Bin fwd_bin;

  //go to the beginning of this frame
  //  list_mode_data_sptr->set_get_position(start_time);
  // TODO implement function that will do this for a random time
  this->list_mode_data_sptr->reset();
  double current_time = 0.;
  ProjMatrixElemsForOneBin proj_matrix_row;

  shared_ptr<CListRecord> record_sptr = this->list_mode_data_sptr->get_empty_record_sptr();

  long int more_events =
          this->do_time_frame? 1 : (this->num_events_to_use / this->num_subsets);

  while (more_events)//this->list_mode_data_sptr->get_next_record(record) == Succeeded::yes)
  { 

      if (this->list_mode_data_sptr->get_next_record(*record_sptr) == Succeeded::no)
              {
                  info("End of file!");
                  break; //get out of while loop
              }

    if(record_sptr->is_time() && end_time > 0.01)
      {
        current_time = record_sptr->time().get_time_in_secs();
        if (this->do_time_frame && current_time >= end_time)
            break; // get out of while loop
        if (current_time < start_time)
          continue;
      }

    if (record_sptr->is_event() && record_sptr->event().is_prompt())
      {
        measured_bin.set_bin_value(1.0f);

        record_sptr->event().get_bin(measured_bin, *proj_data_info_sptr);

        // In theory we have already done all these checks so we can
        // remove this if statement.
        if (measured_bin.get_bin_value() != 1.0f
                || measured_bin.segment_num() < proj_data_info_sptr->get_min_segment_num()
                || measured_bin.segment_num()  > proj_data_info_sptr->get_max_segment_num()
                || measured_bin.tangential_pos_num() < proj_data_info_sptr->get_min_tangential_pos_num()
                || measured_bin.tangential_pos_num() > proj_data_info_sptr->get_max_tangential_pos_num()
                || measured_bin.axial_pos_num() < proj_data_info_sptr->get_min_axial_pos_num(measured_bin.segment_num())
                || measured_bin.axial_pos_num() > proj_data_info_sptr->get_max_axial_pos_num(measured_bin.segment_num())
                || measured_bin.timing_pos_num() < proj_data_info_sptr->get_min_tof_pos_num()
                || measured_bin.timing_pos_num() > proj_data_info_sptr->get_max_tof_pos_num())
        {
            continue;
        }

        measured_bin.set_bin_value(1.0f);
        // If more than 1 subsets, check if the current bin belongs to
        // the current.

        if (this->num_subsets > 1)
        {
            Bin basic_bin = measured_bin;
            if (!this->PM_sptr->get_symmetries_ptr()->is_basic(measured_bin) )
                this->PM_sptr->get_symmetries_ptr()->find_basic_bin(basic_bin);

            if (subset_num != static_cast<int>(basic_bin.view_num() % this->num_subsets))
            {
                continue;
            }
        }

            this->PM_sptr->get_proj_matrix_elems_for_one_bin(proj_matrix_row,
                                                                      measured_bin);

        //in_the_range++;
        fwd_bin.set_bin_value(0.0f);
        proj_matrix_row.forward_project(fwd_bin,current_estimate);
        // additive sinogram
        if (!is_null_ptr(this->additive_proj_data_sptr))
        {
            float add_value = this->additive_proj_data_sptr->get_bin_value(measured_bin);
            float value= fwd_bin.get_bin_value()+add_value;
            fwd_bin.set_bin_value(value);
        }
        float  measured_div_fwd = 0.0f;

        if(!this->do_time_frame)
            more_events -=1 ;

        num_stored_events += 1;

        if (num_stored_events%200000L==0)
            info( boost::format("Stored Events: %1% ") % num_stored_events);

        if ( measured_bin.get_bin_value() <= max_quotient *fwd_bin.get_bin_value())
            measured_div_fwd = 1.0f /fwd_bin.get_bin_value();
        else
            continue;

        measured_bin.set_bin_value(measured_div_fwd);
        proj_matrix_row.back_project(gradient, measured_bin);

    }
  }
  info(boost::format("Number of used events: %1%") % num_stored_events);
}

#  ifdef _MSC_VER
// prevent warning message on instantiation of abstract class 
#  pragma warning(disable:4661)
#  endif

template class
PoissonLogLikelihoodWithLinearModelForMeanAndListModeDataWithProjMatrixByBin<DiscretisedDensity<3,float> >;


END_NAMESPACE_STIR<|MERGE_RESOLUTION|>--- conflicted
+++ resolved
@@ -430,24 +430,9 @@
 construct_target_ptr() const 
 { 
 
-<<<<<<< HEAD
- return
-      new VoxelsOnCartesianGrid<float> (*proj_data_info_sptr,
-                                        static_cast<float>(this->zoom),
-                                        CartesianCoordinate3D<float>(static_cast<float>(this->Zoffset),
-                                                                     static_cast<float>(this->Yoffset),
-                                                                     static_cast<float>(this->Xoffset)),
-                                        CartesianCoordinate3D<int>(this->output_image_size_z,
-                                                                   this->output_image_size_xy,
-                                                                   this->output_image_size_xy)
-                                       );
-
-}
-=======
  return 
    this->target_parameter_parser.create(this->get_input_data());
 } 
->>>>>>> 3a277f7a
  
 template <typename TargetT>
 void
