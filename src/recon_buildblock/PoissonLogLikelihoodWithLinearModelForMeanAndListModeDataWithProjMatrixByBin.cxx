--- conflicted
+++ resolved
@@ -1,12 +1,8 @@
 /*
     Copyright (C) 2003- 2011, Hammersmith Imanet Ltd
-<<<<<<< HEAD
-    Copyright (C) 2014, 2016, 2018, University College London
+    Copyright (C) 2014, 2016, 2018, 2022 University College London
     Copyright (C) 2016, University of Hull
-=======
-    Copyright (C) 2014, 2016, 2018, 2022 University College London
     Copyright (C) 2021, University of Pennsylvania
->>>>>>> d23cda69
     This file is part of STIR.
 
     SPDX-License-Identifier: Apache-2.0
@@ -27,12 +23,7 @@
 #include "stir/recon_buildblock/ProjMatrixByBinUsingRayTracing.h" 
 #include "stir/recon_buildblock/ProjMatrixElemsForOneBin.h"
 #include "stir/recon_buildblock/ProjectorByBinPairUsingProjMatrixByBin.h"
-<<<<<<< HEAD
-#include "stir/LORCoordinates.h"
-#include "stir/ProjDataInfoCylindricalNoArcCorr.h"
-=======
 #include "stir/ProjDataInfoCylindrical.h"
->>>>>>> d23cda69
 #include "stir/ProjData.h"
 #include "stir/listmode/ListRecord.h"
 #include "stir/Viewgram.h"
@@ -91,23 +82,13 @@
 set_defaults()
 {
   base_type::set_defaults();
-<<<<<<< HEAD
-  this->additive_proj_data_sptr.reset();
-  this->additive_projection_data_filename ="0";
-=======
 #if STIR_VERSION < 060000
->>>>>>> d23cda69
   this->max_ring_difference_num_to_process =-1;
 #endif
   this->PM_sptr.reset(new  ProjMatrixByBinUsingRayTracing());
 
-<<<<<<< HEAD
-  this->normalisation_sptr.reset(new TrivialBinNormalisation);
-  this->do_time_frame = false;
   this->use_tofsens = false;
-=======
   skip_balanced_subsets = false;
->>>>>>> d23cda69
 } 
  
 template <typename TargetT> 
@@ -117,16 +98,11 @@
 { 
   base_type::initialise_keymap(); 
   this->parser.add_start_key("PoissonLogLikelihoodWithLinearModelForMeanAndListModeDataWithProjMatrixByBin Parameters"); 
-<<<<<<< HEAD
-  this->parser.add_stop_key("End PoissonLogLikelihoodWithLinearModelForMeanAndListModeDataWithProjMatrixByBin Parameters"); 
+  this->parser.add_stop_key("End PoissonLogLikelihoodWithLinearModelForMeanAndListModeDataWithProjMatrixByBin Parameters");
   this->parser.add_key("use time-of-flight sensitivities", &this->use_tofsens);
-  this->parser.add_key("max ring difference num to process", &this->max_ring_difference_num_to_process);
-=======
-  this->parser.add_stop_key("End PoissonLogLikelihoodWithLinearModelForMeanAndListModeDataWithProjMatrixByBin Parameters");
 #if STIR_VERSION < 060000
 this->parser.add_key("max ring difference num to process", &this->max_ring_difference_num_to_process);
 #endif
->>>>>>> d23cda69
   this->parser.add_parsing_key("Matrix type", &this->PM_sptr); 
 
   this->parser.add_key("num_events_to_use",&this->num_events_to_use);
@@ -203,7 +179,10 @@
 PoissonLogLikelihoodWithLinearModelForMeanAndListModeDataWithProjMatrixByBin<TargetT>::
 actual_subsets_are_approximately_balanced(std::string& warning_message) const
 {
-    if (skip_balanced_subsets)
+  if (this->num_subsets == 1)
+    return true;
+
+  if (skip_balanced_subsets)
     {
         warning("We skip the check on balanced subsets and presume they are balanced!");
         return true;
@@ -216,54 +195,6 @@
         Array<1,int> num_bins_in_subset(this->num_subsets);
         num_bins_in_subset.fill(0);
 
-<<<<<<< HEAD
-        if (this->num_subsets == 1)
-            return true;
-
-
-        for (int subset_num=0; subset_num<this->num_subsets; ++subset_num)
-        {
-            for (int timing_pos_num = proj_data_info_sptr->get_min_tof_pos_num();
-                    timing_pos_num <= proj_data_info_sptr->get_max_tof_pos_num();
-        			++timing_pos_num)
-        	{
-				for (int segment_num = -this->max_ring_difference_num_to_process;
-					 segment_num <= this->max_ring_difference_num_to_process; ++segment_num)
-				{
-                    for (int axial_num = proj_data_info_sptr->get_min_axial_pos_num(segment_num);
-                         axial_num < proj_data_info_sptr->get_max_axial_pos_num(segment_num);
-						 axial_num ++)
-					{
-						// For debugging.
-						//                std::cout <<segment_num << " "<<  axial_num  << std::endl;
-
-                        for (int tang_num= proj_data_info_sptr->get_min_tangential_pos_num();
-                             tang_num < proj_data_info_sptr->get_max_tangential_pos_num();
-							 tang_num ++ )
-						{
-                            for(int view_num = proj_data_info_sptr->get_min_view_num() + subset_num;
-                                view_num <= proj_data_info_sptr->get_max_view_num();
-								view_num += this->num_subsets)
-							{
-								const Bin tmp_bin(segment_num,
-												  view_num,
-												  axial_num,
-												  tang_num,
-												  timing_pos_num,
-												  1);
-
-								if (!this->PM_sptr->get_symmetries_ptr()->is_basic(tmp_bin) )
-									continue;
-
-								num_bins_in_subset[subset_num] +=
-										symmetries.num_related_bins(tmp_bin);
-
-							}
-						}
-					}
-				}
-        	}
-=======
         for (int subset_num=0; subset_num<this->num_subsets; ++subset_num)
         {
           for (int segment_num = this->proj_data_info_sptr->get_min_segment_num();
@@ -284,22 +215,27 @@
                             view_num <= this->proj_data_info_sptr->get_max_view_num();
                             view_num += this->num_subsets)
                         {
-                            const Bin tmp_bin(segment_num,
-                                              view_num,
-                                              axial_num,
-                                              tang_num, 1);
-
-                            if (!this->PM_sptr->get_symmetries_ptr()->is_basic(tmp_bin) )
+                          for (int timing_pos_num = this->proj_data_info_sptr->get_min_tof_pos_num();
+                               timing_pos_num <= this->proj_data_info_sptr->get_max_tof_pos_num();
+                               ++timing_pos_num)
+                            {
+                              const Bin tmp_bin(segment_num,
+                                                view_num,
+                                                axial_num,
+                                                tang_num,
+                                                timing_pos_num,
+                                                1);
+
+                              if (!this->PM_sptr->get_symmetries_ptr()->is_basic(tmp_bin) )
                                 continue;
 
-                            num_bins_in_subset[subset_num] +=
-                                    symmetries.num_related_bins(tmp_bin);
-
+                              num_bins_in_subset[subset_num] +=
+                                symmetries.num_related_bins(tmp_bin);
+                            }
                         }
                     }
                 }
             }
->>>>>>> d23cda69
         }
 
         for (int subset_num=1; subset_num<this->num_subsets; ++subset_num)
@@ -337,12 +273,12 @@
     distributed::send_int_value(100, -1);
 #endif
     
-#if 1
   if (is_null_ptr(this->PM_sptr)) 
-
     { error("You need to specify a projection matrix"); } 
 
-<<<<<<< HEAD
+    // set projector to be used for the calculations
+    this->PM_sptr->set_up(this->proj_data_info_sptr->create_shared_clone(),target_sptr);
+
     //this->PM_sptr->enable_tof(proj_data_info_sptr->create_shared_clone(), this->use_tof);
     shared_ptr<ForwardProjectorByBin> forward_projector_ptr(new ForwardProjectorByBinUsingProjMatrixByBin(this->PM_sptr));
     shared_ptr<BackProjectorByBin> back_projector_ptr(new BackProjectorByBinUsingProjMatrixByBin(this->PM_sptr));
@@ -350,34 +286,13 @@
     this->projector_pair_sptr.reset(
                 new ProjectorByBinPairUsingSeparateProjectors(forward_projector_ptr, back_projector_ptr));
 
-    this->projector_pair_sptr->set_up(proj_data_info_sptr->create_shared_clone(),target_sptr);
+    this->projector_pair_sptr->set_up(this->proj_data_info_sptr->create_shared_clone(),target_sptr);
 
 	// sets non-tof backprojector for sensitivity calculation (clone of the back_projector + set projdatainfo to non-tof)
-    this->sens_backprojector_sptr.reset(projector_pair_sptr->get_back_projector_sptr()->clone());
+    this->sens_backprojector_sptr.reset(projector_pair_sptr->get_back_projector_sptr()->clone()); //KTTODO this doesn't seem necessary of use_tofsens=true or non-TOF data
 	if (!this->use_tofsens)
-        this->sens_backprojector_sptr->set_up(proj_data_info_sptr->create_non_tof_clone(), target_sptr);
-
-    if (is_null_ptr(this->normalisation_sptr))
-=======
-#else
-  if(is_null_ptr(this->projector_pair_sptr->get_forward_projector_sptr()))
-    {
-      error("No valid forward projector is defined");
-    }
-
-  if(is_null_ptr(this->projector_pair_sptr->get_back_projector_sptr()))
->>>>>>> d23cda69
-    {
-      error("No valid back projector is defined");
-    }
-#endif
-
-    // set projector to be used for the calculations
-    this->PM_sptr->set_up(this->proj_data_info_sptr->create_shared_clone(),target_sptr);
-
-    this->projector_pair_sptr.reset(
-                new ProjectorByBinPairUsingProjMatrixByBin(this->PM_sptr));
-    this->projector_pair_sptr->set_up(this->proj_data_info_sptr->create_shared_clone(),target_sptr);
+        this->sens_backprojector_sptr->set_up(this->proj_data_info_sptr->create_non_tof_clone(), target_sptr);
+
 
     if (this->current_frame_num<=0)
     {
@@ -415,15 +330,6 @@
 
   if (base_type::post_processing() == true)
     return true;
-
-<<<<<<< HEAD
-#if 1
-  if (is_null_ptr(this->PM_sptr))
-
-    { warning("You need to specify a projection matrix"); return true; }
-=======
-  if (base_type::post_processing() == true) 
-    return true; 
  
 #if STIR_VERSION < 060000
    this->proj_data_info_sptr = this->list_mode_data_sptr->get_proj_data_info_sptr()->create_shared_clone();
@@ -437,7 +343,6 @@
                  "Replace by \"maximum segment number to process\" for future compatibility and to avoid this warning");
      }
 #endif
->>>>>>> d23cda69
 
    return false;
 
@@ -489,13 +394,8 @@
     }
     else
     {
-<<<<<<< HEAD
-      this->max_ring_difference_num_to_process =
-        scanner_sptr->get_num_rings()-1;
-=======
         error("Cannot find Listmode cache on disk. Please recompute it or do not set the  max cache size. Abort.");
         return Succeeded::no;
->>>>>>> d23cda69
     }
 
     info( boost::format("Cached Events: %1% ") % record_cache.size());
@@ -556,29 +456,10 @@
 
     if(this->cache_lm_file)
       {
-<<<<<<< HEAD
-          const ProjDataInfo& add_proj = *(this->additive_proj_data_sptr->get_proj_data_info_sptr());
-          const ProjDataInfo& proj = *this->proj_data_info_sptr;
-          bool ok =
-                  typeid(add_proj) == typeid(proj) &&
-                  *add_proj.get_scanner_ptr()== *(proj.get_scanner_ptr()) &&
-                  (add_proj.get_min_view_num()==proj.get_min_view_num()) &&
-                  (add_proj.get_max_view_num()==proj.get_max_view_num()) &&
-                  (add_proj.get_min_tangential_pos_num() ==proj.get_min_tangential_pos_num())&&
-                  (add_proj.get_max_tangential_pos_num() ==proj.get_max_tangential_pos_num()) &&
-                  add_proj.get_min_segment_num() <= proj.get_min_segment_num()  &&
-                  add_proj.get_max_segment_num() >= proj.get_max_segment_num() &&
-                  add_proj.get_min_tof_pos_num() <= proj.get_min_tof_pos_num() &&
-                  add_proj.get_max_tof_pos_num() >= proj.get_max_tof_pos_num();
-          for (int segment_num=proj.get_min_segment_num();
-               ok && segment_num<=proj.get_max_segment_num();
-               ++segment_num)
-=======
         info("Listmode reconstruction: Creating cache...", 2);
 
         record_cache.clear();
         try
->>>>>>> d23cda69
           {
             record_cache.reserve(this->cache_size);
           }
@@ -791,7 +672,7 @@
                   const int max_ax_pos_num =
                       viewgrams.get_max_axial_pos_num();
 
-                  this->projector_pair_sptr->get_back_projector_sptr()->
+                  this->sens_backprojector_sptr->
                     back_project(viewgrams,
                                  min_ax_pos_num, max_ax_pos_num);
               }
@@ -803,46 +684,6 @@
 }
 
 template<typename TargetT>
-<<<<<<< HEAD
-void
-PoissonLogLikelihoodWithLinearModelForMeanAndListModeDataWithProjMatrixByBin<TargetT>::
-add_view_seg_to_sensitivity(const ViewSegmentNumbers& view_seg_nums) const
-{
-    int min_timing_pos_num = use_tofsens ? this->proj_data_info_sptr->get_min_tof_pos_num() : 0;
-    int max_timing_pos_num = use_tofsens ? this->proj_data_info_sptr->get_max_tof_pos_num() : 0;
-	for (int timing_pos_num = min_timing_pos_num; timing_pos_num <= max_timing_pos_num; ++timing_pos_num)
-	{
-		shared_ptr<DataSymmetriesForViewSegmentNumbers> symmetries_used
-        (this->projector_pair_sptr->get_symmetries_used()->clone());
-
-		RelatedViewgrams<float> viewgrams =
-            proj_data_info_sptr->get_empty_related_viewgrams(
-				view_seg_nums, symmetries_used, false, timing_pos_num);
-
-		viewgrams.fill(1.F);
-		// find efficiencies
-		{
-			const double start_frame = this->frame_defs.get_start_time(this->current_frame_num);
-			const double end_frame = this->frame_defs.get_end_time(this->current_frame_num);
-			this->normalisation_sptr->undo(viewgrams);
-		}
-		// backproject
-		{
-			const int min_ax_pos_num =
-				viewgrams.get_min_axial_pos_num();
-			const int max_ax_pos_num =
-				viewgrams.get_max_axial_pos_num();
-
-            this->sens_backprojector_sptr->back_project(viewgrams,
-				min_ax_pos_num, max_ax_pos_num);
-		}
-	}
-
-}
-
-template<typename TargetT>
-=======
->>>>>>> d23cda69
  std::unique_ptr<ExamInfo>
  PoissonLogLikelihoodWithLinearModelForMeanAndListModeDataWithProjMatrixByBin<TargetT>::
  get_exam_info_uptr_for_target()  const
@@ -887,122 +728,6 @@
               "actual_compute_subset_gradient_without_penalty(): cannot subtract subset sensitivity because "
               "use_subset_sensitivities is false. This will result in an error in the gradient computation.");
 
-<<<<<<< HEAD
-  const double start_time = this->frame_defs.get_start_time(this->current_frame_num);
-  const double end_time = this->frame_defs.get_end_time(this->current_frame_num);
-
-  long num_used_events = 0;
-  const float max_quotient = 10000.F;
-
-  // Putting the Bins here I avoid rellocation.
-  Bin measured_bin;
-  Bin fwd_bin;
-
-  //go to the beginning of this frame
-  //  list_mode_data_sptr->set_get_position(start_time);
-  // TODO implement function that will do this for a random time
-  this->list_mode_data_sptr->reset();
-  double current_time = 0.;
-  ProjMatrixElemsForOneBin proj_matrix_row;
-  gradient.fill(0);
-  shared_ptr<ListRecord> record_sptr = this->list_mode_data_sptr->get_empty_record_sptr();
-  ListRecord& record = *record_sptr;
-
-  VectorWithOffset<ListModeData::SavedPosition>
-    frame_start_positions(1, static_cast<int>(this->frame_defs.get_num_frames()));
-
-  long int more_events =
-          this->do_time_frame? 1 : (this->num_events_to_use / this->num_subsets);
-
-  while (more_events)//this->list_mode_data_sptr->get_next_record(record) == Succeeded::yes)
-  { 
-
-      if (this->list_mode_data_sptr->get_next_record(record) == Succeeded::no)
-              {
-                  info("End of file!");
-                  break; //get out of while loop
-              }
-
-    if(record.is_time() && end_time > 0.01)
-      {
-        current_time = record.time().get_time_in_secs();
-        if (this->do_time_frame && current_time >= end_time)
-            break; // get out of while loop
-        if (current_time < start_time)
-          continue;
-      }
-
-    if (record.is_event() && record.event().is_prompt())
-      {
-        measured_bin.set_bin_value(1.0f);
-
-        record.event().get_bin(measured_bin, *proj_data_info_sptr);
-
-        // In theory we have already done all these checks so we can
-        // remove this if statement.
-        if (measured_bin.get_bin_value() != 1.0f
-                || measured_bin.segment_num() < proj_data_info_sptr->get_min_segment_num()
-                || measured_bin.segment_num()  > proj_data_info_sptr->get_max_segment_num()
-                || measured_bin.tangential_pos_num() < proj_data_info_sptr->get_min_tangential_pos_num()
-                || measured_bin.tangential_pos_num() > proj_data_info_sptr->get_max_tangential_pos_num()
-                || measured_bin.axial_pos_num() < proj_data_info_sptr->get_min_axial_pos_num(measured_bin.segment_num())
-                || measured_bin.axial_pos_num() > proj_data_info_sptr->get_max_axial_pos_num(measured_bin.segment_num())
-                || measured_bin.timing_pos_num() < proj_data_info_sptr->get_min_tof_pos_num()
-                || measured_bin.timing_pos_num() > proj_data_info_sptr->get_max_tof_pos_num())
-        {
-            continue;
-        }
-
-        measured_bin.set_bin_value(1.0f);
-        // If more than 1 subsets, check if the current bin belongs to
-        // the current.
-
-        if (this->num_subsets > 1)
-        {
-            Bin basic_bin = measured_bin;
-            if (!this->PM_sptr->get_symmetries_ptr()->is_basic(measured_bin) )
-                this->PM_sptr->get_symmetries_ptr()->find_basic_bin(basic_bin);
-
-            if (subset_num != static_cast<int>(basic_bin.view_num() % this->num_subsets))
-            {
-                continue;
-            }
-        }
-
-        measured_bin.set_bin_value(1.0f);
-        this->PM_sptr->get_proj_matrix_elems_for_one_bin(proj_matrix_row, measured_bin);
-        //in_the_range++;
-        fwd_bin.set_bin_value(0.0f);
-        proj_matrix_row.forward_project(fwd_bin,current_estimate);
-        // additive sinogram
-        if (!is_null_ptr(this->additive_proj_data_sptr))
-        {
-            float add_value = this->additive_proj_data_sptr->get_bin_value(measured_bin);
-            float value= fwd_bin.get_bin_value()+add_value;
-            fwd_bin.set_bin_value(value);
-        }
-        float  measured_div_fwd = 0.0f;
-
-        if(!this->do_time_frame)
-            more_events -=1 ;
-
-        num_used_events += 1;
-
-        if (num_used_events%200000L==0)
-            info( boost::format("Stored Events: %1% ") % num_used_events);
-
-        if ( measured_bin.get_bin_value() <= max_quotient *fwd_bin.get_bin_value())
-            measured_div_fwd = 1.0f /fwd_bin.get_bin_value();
-        else
-            continue;
-
-        measured_bin.set_bin_value(measured_div_fwd);
-        proj_matrix_row.back_project(gradient, measured_bin);
-
-    }
-  }
-  info(boost::format("Number of used events: %1%") % num_used_events);
-=======
     if (this->cache_lm_file)
       {
         for (unsigned int icache = 0; icache < this->num_cache_files; ++icache)
@@ -1084,7 +809,9 @@
                        || measured_bin.tangential_pos_num() < this->proj_data_info_sptr->get_min_tangential_pos_num()
                        || measured_bin.tangential_pos_num() > this->proj_data_info_sptr->get_max_tangential_pos_num()
                        || measured_bin.axial_pos_num() < this->proj_data_info_sptr->get_min_axial_pos_num(measured_bin.segment_num())
-                       || measured_bin.axial_pos_num() > this->proj_data_info_sptr->get_max_axial_pos_num(measured_bin.segment_num()))
+                       || measured_bin.axial_pos_num() > this->proj_data_info_sptr->get_max_axial_pos_num(measured_bin.segment_num())
+                       || measured_bin.timing_pos_num() < this->proj_data_info_sptr->get_min_tof_pos_num()
+                       || measured_bin.timing_pos_num() > this->proj_data_info_sptr->get_max_tof_pos_num())
                {
                    continue;
                }
@@ -1134,7 +861,6 @@
        info(boost::format("Number of used events (for all subsets): %1%") % num_used_events);
 
     }
->>>>>>> d23cda69
 
     if (!add_sensitivity)
     {
