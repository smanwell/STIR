//
//
/*
    Copyright (C) 2000- 2013, Hammersmith Imanet Ltd
    Copyright (C) 2023, University College London
    This file is part of STIR.

    SPDX-License-Identifier: Apache-2.0

    See STIR/LICENSE.txt for details
*/
/*!
  \file
  \ingroup normalisation

  \brief Implementation for class stir::BinNormalisationFromProjData

  \author Kris Thielemans
*/

#include "stir/recon_buildblock/BinNormalisationFromProjData.h"
#include "stir/ProjData.h"
#include "stir/shared_ptr.h"
#include "stir/RelatedViewgrams.h"
#include "stir/ViewSegmentNumbers.h"
#include "stir/Succeeded.h"
#include "stir/warning.h"
#include "stir/error.h"
#include <boost/format.hpp>

START_NAMESPACE_STIR

const char * const 
BinNormalisationFromProjData::registered_name = "From ProjData"; 


void 
BinNormalisationFromProjData::set_defaults()
{
  base_type::set_defaults();
  normalisation_projdata_filename = "";
}

void 
BinNormalisationFromProjData::
initialise_keymap()
{
  base_type::initialise_keymap();
  parser.add_start_key("Bin Normalisation From ProjData");
  parser.add_key("normalisation_projdata_filename", &normalisation_projdata_filename);
  parser.add_stop_key("End Bin Normalisation From ProjData");
}

bool 
BinNormalisationFromProjData::
post_processing()
{
  if (base_type::post_processing())
    return true;
  norm_proj_data_ptr = ProjData::read_from_file(normalisation_projdata_filename);
  return false;
}

BinNormalisationFromProjData::
BinNormalisationFromProjData()
{
  set_defaults();
}

BinNormalisationFromProjData::
BinNormalisationFromProjData(const std::string& filename)
    : norm_proj_data_ptr(ProjData::read_from_file(filename))
  {}

BinNormalisationFromProjData::
BinNormalisationFromProjData(const shared_ptr<ProjData>& norm_proj_data_ptr)
    : norm_proj_data_ptr(norm_proj_data_ptr)
  {}

Succeeded 
BinNormalisationFromProjData::
set_up(const shared_ptr<const ExamInfo>& exam_info_sptr, const shared_ptr<const ProjDataInfo>& proj_data_info_ptr)
{
  base_type::set_up(exam_info_sptr, proj_data_info_ptr);

  if (*(norm_proj_data_ptr->get_proj_data_info_sptr()) == *proj_data_info_ptr)
    return Succeeded::yes;
  else
  {
    const ProjDataInfo& norm_proj = *(norm_proj_data_ptr->get_proj_data_info_sptr());
    const ProjDataInfo& proj = *proj_data_info_ptr;
    bool ok = 
      (norm_proj >= proj) &&
      (norm_proj.get_min_tangential_pos_num() ==proj.get_min_tangential_pos_num())&&
      (norm_proj.get_max_tangential_pos_num() ==proj.get_max_tangential_pos_num());

    if (ok)
      return Succeeded::yes;
    else
      {
	warning(boost::format("BinNormalisationFromProjData: incompatible projection data:\nNorm projdata info:\n%s\nEmission projdata info:\n%s\n--- (end of incompatible projection data info)---\n")
		% norm_proj.parameter_info()
		% proj.parameter_info());
	return Succeeded::no;
      }
  }
}

bool 
BinNormalisationFromProjData::
is_trivial() const
{
<<<<<<< HEAD
    for (int tof_pos = this->norm_proj_data_ptr->get_min_tof_pos_num();
         tof_pos <= this->norm_proj_data_ptr->get_max_tof_pos_num();
         ++tof_pos)
    {
  // check if all data is 1 (up to a tolerance of 1e-4)
  for (int segment_num = this->norm_proj_data_ptr->get_min_segment_num(); 
       segment_num <= this->norm_proj_data_ptr->get_max_segment_num(); 
       ++segment_num)
    {
      for (int view_num = this->norm_proj_data_ptr->get_min_view_num(); 
           view_num <= this->norm_proj_data_ptr->get_max_view_num(); 
           ++view_num)
        {
          const Viewgram<float> viewgram =
            this->norm_proj_data_ptr->get_viewgram(view_num, segment_num, tof_pos);
          if (fabs(viewgram.find_min()-1)>.0001 || fabs(viewgram.find_max()-1)>.0001)
            return false; // return from function as we know not all data is 1
        }
    }
    }
  // if we get here. they were all 1
  return true;
=======
  return false;
>>>>>>> d23cda69
}

void 
BinNormalisationFromProjData::apply(RelatedViewgrams<float>& viewgrams) const 
  {
    this->check(*viewgrams.get_proj_data_info_sptr());
    const ViewSegmentNumbers vs_num=viewgrams.get_basic_view_segment_num();
	const int timing_pos_num = norm_proj_data_ptr->get_proj_data_info_sptr()->is_tof_data() ? viewgrams.get_basic_timing_pos_num() : 0;
    shared_ptr<DataSymmetriesForViewSegmentNumbers> symmetries_sptr(viewgrams.get_symmetries_ptr()->clone());
    viewgrams *= 
      norm_proj_data_ptr->get_related_viewgrams(vs_num,symmetries_sptr, false,timing_pos_num);
  }

void 
BinNormalisationFromProjData::
undo(RelatedViewgrams<float>& viewgrams) const 
  {
    this->check(*viewgrams.get_proj_data_info_sptr());
    const ViewSegmentNumbers vs_num=viewgrams.get_basic_view_segment_num();
	const int timing_pos_num = norm_proj_data_ptr->get_proj_data_info_sptr()->is_tof_data() ? viewgrams.get_basic_timing_pos_num() : 0;
    shared_ptr<DataSymmetriesForViewSegmentNumbers> symmetries_sptr(viewgrams.get_symmetries_ptr()->clone());
    viewgrams /= 
      norm_proj_data_ptr->get_related_viewgrams(vs_num,symmetries_sptr, false, timing_pos_num);

  }

float 
BinNormalisationFromProjData::get_bin_efficiency(const Bin& bin) const
{
  //TODO
  error("BinNormalisationFromProjData::get_bin_efficiency is not implemented");
  return 1;

}

shared_ptr<ProjData>
BinNormalisationFromProjData::get_norm_proj_data_sptr() const
{
  return this->norm_proj_data_ptr;
}
 
END_NAMESPACE_STIR<|MERGE_RESOLUTION|>--- conflicted
+++ resolved
@@ -110,32 +110,7 @@
 BinNormalisationFromProjData::
 is_trivial() const
 {
-<<<<<<< HEAD
-    for (int tof_pos = this->norm_proj_data_ptr->get_min_tof_pos_num();
-         tof_pos <= this->norm_proj_data_ptr->get_max_tof_pos_num();
-         ++tof_pos)
-    {
-  // check if all data is 1 (up to a tolerance of 1e-4)
-  for (int segment_num = this->norm_proj_data_ptr->get_min_segment_num(); 
-       segment_num <= this->norm_proj_data_ptr->get_max_segment_num(); 
-       ++segment_num)
-    {
-      for (int view_num = this->norm_proj_data_ptr->get_min_view_num(); 
-           view_num <= this->norm_proj_data_ptr->get_max_view_num(); 
-           ++view_num)
-        {
-          const Viewgram<float> viewgram =
-            this->norm_proj_data_ptr->get_viewgram(view_num, segment_num, tof_pos);
-          if (fabs(viewgram.find_min()-1)>.0001 || fabs(viewgram.find_max()-1)>.0001)
-            return false; // return from function as we know not all data is 1
-        }
-    }
-    }
-  // if we get here. they were all 1
-  return true;
-=======
   return false;
->>>>>>> d23cda69
 }
 
 void 
