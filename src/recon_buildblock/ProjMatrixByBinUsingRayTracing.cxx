/*
    Copyright (C) 2000 PARAPET partners
    Copyright (C) 2000-2011, Hammersmith Imanet Ltd
    Copyright (C) 2013-2014, University College London
    Copyright (C) 2016, University of Hull
    This file is part of STIR.

    This file is free software; you can redistribute it and/or modify
    it under the terms of the GNU Lesser General Public License as published by
    the Free Software Foundation; either version 2.1 of the License, or
    (at your option) any later version.

    This file is distributed in the hope that it will be useful,
    but WITHOUT ANY WARRANTY; without even the implied warranty of
    MERCHANTABILITY or FITNESS FOR A PARTICULAR PURPOSE.  See the
    GNU Lesser General Public License for more details.

    See STIR/LICENSE.txt for details
*/
/*!

  \file
  \ingroup projection

  \brief non-inline implementations for stir::ProjMatrixByBinUsingRayTracing

  \author Nikos Efthimiou
  \author Mustapha Sadki
  \author Kris Thielemans
  \author PARAPET project
*/

/* History

   KT
   added registry things
   KT 21/02/2002
   added option for square FOV
   KT 15/05/2002 
   added possibility of multiple LORs in tangential direction
   call ProjMatrixByBin's new parsing functions
   KT 28/06/02 
   added option to take actual detector boundaries into account
   KT 25/09/03
   allow disabling more symmetries
   allow smaller z- voxel sizes (but z-sampling in the projdata still has to 
   be an integer multiple of the z-voxel size).

 */

#include "stir/recon_buildblock/ProjMatrixByBinUsingRayTracing.h"
#include "stir/recon_buildblock/DataSymmetriesForBins_PET_CartesianGrid.h"
#include "stir/VoxelsOnCartesianGrid.h"
#include "stir/ProjDataInfo.h"
#include "stir/recon_buildblock/RayTraceVoxelsOnCartesianGrid.h"
#include "stir/ProjDataInfoCylindricalNoArcCorr.h"
#include "stir/round.h"
#include "stir/modulo.h"
#include "stir/stream.h"
#include <algorithm>
#include <math.h>
#include <boost/format.hpp>

#ifndef STIR_NO_NAMESPACE
using std::min;
using std::max;
#endif
START_NAMESPACE_STIR


const char * const 
ProjMatrixByBinUsingRayTracing::registered_name =
  "Ray Tracing";

ProjMatrixByBinUsingRayTracing::
ProjMatrixByBinUsingRayTracing()
{
  set_defaults();
}
//******************** parsing *************

void 
ProjMatrixByBinUsingRayTracing::initialise_keymap()
{
  ProjMatrixByBin::initialise_keymap();
  parser.add_start_key("Ray Tracing Matrix Parameters");
  parser.add_key("restrict to cylindrical FOV", &restrict_to_cylindrical_FOV);
  parser.add_key("number of rays in tangential direction to trace for each bin",
                  &num_tangential_LORs);
  parser.add_key("use actual detector boundaries", &use_actual_detector_boundaries);
  parser.add_key("do_symmetry_90degrees_min_phi", &do_symmetry_90degrees_min_phi);
  parser.add_key("do_symmetry_180degrees_min_phi", &do_symmetry_180degrees_min_phi);
  parser.add_key("do_symmetry_swap_segment", &do_symmetry_swap_segment);
  parser.add_key("do_symmetry_swap_s", &do_symmetry_swap_s);
  parser.add_key("do_symmetry_shift_z", &do_symmetry_shift_z);
  parser.add_stop_key("End Ray Tracing Matrix Parameters");
}


void
ProjMatrixByBinUsingRayTracing::set_defaults()
{
  ProjMatrixByBin::set_defaults();
  this->restrict_to_cylindrical_FOV = true;
  this->num_tangential_LORs = 1;
  this->use_actual_detector_boundaries = false;
  this->do_symmetry_90degrees_min_phi = true;
  this->do_symmetry_180degrees_min_phi = true;
  this->do_symmetry_swap_segment = true;
  this->do_symmetry_swap_s = true;
  this->do_symmetry_shift_z = true;
  this->already_setup = false;
}


bool
ProjMatrixByBinUsingRayTracing::post_processing()
{
  if (ProjMatrixByBin::post_processing() == true)
    return true;
  if (this->num_tangential_LORs<1)
  { 
    warning(boost::format("ProjMatrixByBinUsingRayTracing: num_tangential_LORs should be at least 1, but is %d")
            % this->num_tangential_LORs);
    return true;
  }
  this->already_setup = false;
  return false;
}

//******************** get/set pairs *************

bool
ProjMatrixByBinUsingRayTracing::
get_restrict_to_cylindrical_FOV() const
{
  return this->restrict_to_cylindrical_FOV;
}

void
ProjMatrixByBinUsingRayTracing::
set_restrict_to_cylindrical_FOV(bool val)
{
  this->already_setup = (this->restrict_to_cylindrical_FOV == val);
  this->restrict_to_cylindrical_FOV = val;
}

int
ProjMatrixByBinUsingRayTracing::
get_num_tangential_LORs() const
{
  return this->num_tangential_LORs;
}

void
ProjMatrixByBinUsingRayTracing::
set_num_tangential_LORs(int val)
{
  this->already_setup = (this->num_tangential_LORs == val);
  this->num_tangential_LORs = val;
}

bool
ProjMatrixByBinUsingRayTracing::
get_use_actual_detector_boundaries() const
{
  return this->use_actual_detector_boundaries;
}

void
ProjMatrixByBinUsingRayTracing::
set_use_actual_detector_boundaries(bool val)
{
  this->already_setup = (this->use_actual_detector_boundaries == val);
  this->use_actual_detector_boundaries = val;
}

bool
ProjMatrixByBinUsingRayTracing::
get_do_symmetry_90degrees_min_phi() const
{
  return this->do_symmetry_90degrees_min_phi;
}

void
ProjMatrixByBinUsingRayTracing::
set_do_symmetry_90degrees_min_phi(bool val)
{
  this->already_setup = (this->do_symmetry_90degrees_min_phi == val);
  this->do_symmetry_90degrees_min_phi = val;
}


bool
ProjMatrixByBinUsingRayTracing::
get_do_symmetry_180degrees_min_phi() const
{
  return this->do_symmetry_180degrees_min_phi;
}

void
ProjMatrixByBinUsingRayTracing::
set_do_symmetry_180degrees_min_phi(bool val)
{
  this->already_setup = (this->do_symmetry_180degrees_min_phi == val);
  this->do_symmetry_180degrees_min_phi = val;
}


bool
ProjMatrixByBinUsingRayTracing::
get_do_symmetry_swap_segment() const
{
  return this->do_symmetry_swap_segment;
}

void
ProjMatrixByBinUsingRayTracing::
set_do_symmetry_swap_segment(bool val)
{
  this->already_setup = (this->do_symmetry_swap_segment == val);
  this->do_symmetry_swap_segment = val;
}


bool
ProjMatrixByBinUsingRayTracing::
get_do_symmetry_swap_s() const
{
  return this->do_symmetry_swap_s;
}

void
ProjMatrixByBinUsingRayTracing::
set_do_symmetry_swap_s(bool val)
{
  this->already_setup = (this->do_symmetry_swap_s == val);
  this->do_symmetry_swap_s = val;
}


bool
ProjMatrixByBinUsingRayTracing::
get_do_symmetry_shift_z() const
{
  return this->do_symmetry_shift_z;
}

void
ProjMatrixByBinUsingRayTracing::
set_do_symmetry_shift_z(bool val)
{
  this->already_setup = (this->do_symmetry_shift_z == val);
  this->do_symmetry_shift_z = val;
}


//******************** actual implementation *************

#if 0
// static helper function
// check if a is an integer multiple of b
static bool is_multiple(const float a, const float b)
{
  return fabs(fmod(static_cast<double>(a), static_cast<double>(b))) > 1E-5;
}
#endif

void
ProjMatrixByBinUsingRayTracing::
set_up(          
    const shared_ptr<ProjDataInfo>& proj_data_info_sptr_v,
    const shared_ptr<DiscretisedDensity<3,float> >& density_info_sptr_v // TODO should be Info only
    )
{
  ProjMatrixByBin::set_up(proj_data_info_sptr_v, density_info_sptr_v);

    image_info_sptr.reset(
              dynamic_cast<const VoxelsOnCartesianGrid<float>* > (density_info_sptr_v->clone() ));
//  const VoxelsOnCartesianGrid<float> * image_info_ptr =
//    dynamic_cast<const VoxelsOnCartesianGrid<float>*> (density_info_ptr.get());

  if(is_null_ptr(image_info_sptr))
    error("ProjMatrixByBinUsingRayTracing initialised with a wrong type of DiscretisedDensity\n");
 
<<<<<<< HEAD
  voxel_size = image_info_sptr->get_voxel_size();
  origin = image_info_sptr->get_origin();
  image_info_sptr->get_regular_range(min_index, max_index);
=======
  voxel_size = image_info_ptr->get_voxel_size();
  origin = image_info_ptr->get_origin();
  if (abs(origin.x())>.05F || abs(origin.y())>.05F)
    error("ProjMatrixByBinUsingRayTracing sadly doesn't support shifted x/y origin yet");
  image_info_ptr->get_regular_range(min_index, max_index);
>>>>>>> 8275d1f3

  symmetries_sptr.reset(
    new DataSymmetriesForBins_PET_CartesianGrid(proj_data_info_sptr,
                                                density_info_sptr_v,
                                                do_symmetry_90degrees_min_phi,
                                                do_symmetry_180degrees_min_phi,
                                                do_symmetry_swap_segment,
                                                do_symmetry_swap_s,
                                                do_symmetry_shift_z));
  const float sampling_distance_of_adjacent_LORs_xy =
    proj_data_info_sptr->get_sampling_in_s(Bin(0,0,0,0));
  
  if(sampling_distance_of_adjacent_LORs_xy/num_tangential_LORs > voxel_size.x() + 1.E-3 ||
     sampling_distance_of_adjacent_LORs_xy/num_tangential_LORs > voxel_size.y() + 1.E-3)
     warning("WARNING: ProjMatrixByBinUsingRayTracing used for pixel size (in x,y) "
             "that is smaller than the bin size divided by num_tangential_LORs.\n"
             "This matrix will completely miss some voxels for some (or all) views.\n");
  if(sampling_distance_of_adjacent_LORs_xy < voxel_size.x() - 1.E-3 ||
     sampling_distance_of_adjacent_LORs_xy < voxel_size.y() - 1.E-3)
     warning("WARNING: ProjMatrixByBinUsingRayTracing used for pixel size (in x,y) "
             "that is larger than the bin size.\n"
             "Backprojecting with this matrix might have artefacts at views 0 and 90 degrees.\n");

  if (use_actual_detector_boundaries)
    {
      const ProjDataInfoCylindricalNoArcCorr * proj_data_info_cyl_ptr =
        dynamic_cast<const ProjDataInfoCylindricalNoArcCorr *>(proj_data_info_sptr.get());
      if (proj_data_info_cyl_ptr== 0)
        {
          warning("ProjMatrixByBinUsingRayTracing: use_actual_detector_boundaries"
                  " is reset to false as the projection data should be non-arccorected.\n");
          use_actual_detector_boundaries = false;
        }
      else 
        {
          bool nocompression = 
            proj_data_info_cyl_ptr->get_view_mashing_factor()==1;
          for (int segment_num=proj_data_info_cyl_ptr->get_min_segment_num();
               nocompression && segment_num <= proj_data_info_cyl_ptr->get_max_segment_num();
               ++segment_num)
            nocompression= 
              proj_data_info_cyl_ptr->get_min_ring_difference(segment_num) ==
              proj_data_info_cyl_ptr->get_max_ring_difference(segment_num);
        
          if (!nocompression)
            {
              warning("ProjMatrixByBinUsingRayTracing: use_actual_detector_boundaries"
                      " is reset to false as the projection data as either mashed or uses axial compression\n");
              use_actual_detector_boundaries = false;
            }
        }

      if (use_actual_detector_boundaries)
        warning("ProjMatrixByBinUsingRayTracing: use_actual_detector_boundaries==true\n");

    }  

#if 0
  // test if our 2D code does not have problems
  {
    // currently 2D code relies on the LOR falling in the middle of a voxel (in z-direction)
    const float z_shift = - origin.z()/voxel_size.z()
      +(max_index.z()+min_index.z())/2.F;
    if (fabs(z_shift - round(z_shift)) > .01)
      error("ProjMatrixByBinUsingRayTracing can currently not handle this image.\n"
            "Make sure you either have \n"
            "- an odd number of planes and z_origin=n* z_voxel_size\n"
            "- or an even number of planes and z_origin=(n+1/2)*z_voxel_size\n"
            "(for some integer n).\n");
  }
#endif


  this->already_setup = true;
  this->clear_cache();
};

ProjMatrixByBinUsingRayTracing*
ProjMatrixByBinUsingRayTracing::clone() const
{
	return new ProjMatrixByBinUsingRayTracing(*this);
}

/* this is used when 
   (tantheta==0 && sampling_distance_of_adjacent_LORs_z==2*voxel_size.z())
  it adds two  adjacents z with their half value
  */
static void 
add_adjacent_z(ProjMatrixElemsForOneBin& lor, 
               const float z_of_first_voxel, 
               const float right_edge_of_TOR);

#if 0
/* Complicated business to add the same values at z+1
   while taking care that the (x,y,z) coordinates remain unique in the LOR.
  (If you copy the LOR somewhere else, you can simply use 
   ProjMatrixElemsForOneBin::merge())
*/         
static void merge_zplus1(ProjMatrixElemsForOneBin& lor);
#endif

template <typename T>
static inline int sign(const T& t) 
{
  return t<0 ? -1 : 1;
}

// just do 1 LOR, returns true if lor is not empty
static void
ray_trace_one_lor(ProjMatrixElemsForOneBin& lor, 
                  const float s_in_mm, const float t_in_mm, 
                  const float cphi, const float sphi, 
                  const float costheta, const float tantheta, 
                  const float offset_in_z,
                  const float fovrad_in_mm,
                  const CartesianCoordinate3D<float>& voxel_size,
                  const bool restrict_to_cylindrical_FOV,
                  const int num_LORs)
{
  assert(lor.size() == 0);

  /* Find Intersection points of LOR and image FOV (assuming infinitely long scanner)*/
  /* (in voxel units) */
  CartesianCoordinate3D<float> start_point;  
  CartesianCoordinate3D<float> stop_point;
  {
    /* parametrisation of LOR is
         X= s*cphi + a*sphi, 
         Y= s*sphi - a*cphi, 
         Z= t/costheta+offset_in_z - a*tantheta
       find now min_a, max_a such that end-points intersect border of FOV 
    */
    float max_a;
    float min_a;
    
    if (restrict_to_cylindrical_FOV)
    {
#ifdef STIR_PMRT_LARGER_FOV
      if (fabs(s_in_mm) >= fovrad_in_mm) return;
#else
      if (fabs(s_in_mm) > fovrad_in_mm) return;
#endif
      // a has to be such that X^2+Y^2 == fovrad^2      
      if (fabs(s_in_mm) == fovrad_in_mm) 
        {
          max_a = min_a = 0;
        }
      else
        {
          max_a = sqrt(square(fovrad_in_mm) - square(s_in_mm));
          min_a = -max_a;
        }
    } // restrict_to_cylindrical_FOV
    else
    {
      // use FOV which is square.
      // note that we use square and not rectangular as otherwise symmetries
      // would take us out of the FOV. TODO
      /*
        a has to be such that 
        |X| <= fovrad_in_mm &&  |Y| <= fovrad_in_mm
      */
      if (fabs(cphi) < 1.E-3 || fabs(sphi) < 1.E-3) 
      {
        if (fovrad_in_mm < fabs(s_in_mm))
          return;
        max_a = fovrad_in_mm;
        min_a = -fovrad_in_mm;
      }
      else
      {
        max_a = min((fovrad_in_mm*sign(sphi) - s_in_mm*cphi)/sphi,
                    (fovrad_in_mm*sign(cphi) + s_in_mm*sphi)/cphi);
        min_a = max((-fovrad_in_mm*sign(sphi) - s_in_mm*cphi)/sphi,
                    (-fovrad_in_mm*sign(cphi) + s_in_mm*sphi)/cphi);
        if (min_a > max_a - 1.E-3*voxel_size.x())
          return;
      }
      
    } //!restrict_to_cylindrical_FOV
    
    start_point.x() = (s_in_mm*cphi + max_a*sphi)/voxel_size.x();
    start_point.y() = (s_in_mm*sphi - max_a*cphi)/voxel_size.y(); 
    start_point.z() = (t_in_mm/costheta+offset_in_z - max_a*tantheta)/voxel_size.z();
    stop_point.x() = (s_in_mm*cphi + min_a*sphi)/voxel_size.x();
    stop_point.y() = (s_in_mm*sphi - min_a*cphi)/voxel_size.y(); 
    stop_point.z() = (t_in_mm/costheta+offset_in_z - min_a*tantheta)/voxel_size.z();

#if 0
    // KT 18/05/2005 this is no longer necessary

    // check we're not exactly at the border of 2 planes in the 2D case
    if (tantheta==0)
      {
        assert(stop_point.z()==start_point.z());
        if (fabs(modulo(stop_point.z(),1.F)-.5)<.001)
          error("ProjMatrixByBinUsingRayTracing: ray tracing at the border between two z-planes\n");
      }
    if (cphi==0)
      {
        assert(stop_point.y()==start_point.y());
        if (fabs(modulo(stop_point.y(),1.F)-.5)<.001)
          error("ProjMatrixByBinUsingRayTracing: ray tracing at the border between two y-planes\n");
      }
    if (sphi==0)
      {
        assert(stop_point.x()==start_point.x());
        if (fabs(modulo(stop_point.x(),1.F)-.5)<.001)
          error("ProjMatrixByBinUsingRayTracing: ray tracing at the border between two y-planes\n");
      }
#endif

    // find out in which direction we should do the ray tracing to obtain a sorted lor
    // we want to go from small z to large z, 
    // or if z are equal, from small y to large y and so on
    const bool from_start_to_stop =
      start_point.z() < stop_point.z() ||
      (start_point.z() == stop_point.z() &&
       (start_point.y() < stop_point.y() ||
        (start_point.y() == stop_point.y() &&
         (start_point.x() <= stop_point.x()))));

    // do actual ray tracing for this LOR
    
    RayTraceVoxelsOnCartesianGrid(lor, 
                                  from_start_to_stop? start_point : stop_point,
                                  !from_start_to_stop? start_point : stop_point,
                                  voxel_size,
#ifdef NEWSCALE
                                  1.F/num_LORs // normalise to mm
#else
                                  1/voxel_size.x()/num_LORs // normalise to some kind of 'pixel units'
#endif
           );

#ifndef NDEBUG
    {
      // TODO output is still not sorted... why?

      //ProjMatrixElemsForOneBin sorted_lor = lor;
      //sorted_lor.sort();
      //assert(lor == sorted_lor);
      lor.check_state();
    }
#endif
    return;
  }

}
//////////////////////////////////////
void 
ProjMatrixByBinUsingRayTracing::
calculate_proj_matrix_elems_for_one_bin(
                                        ProjMatrixElemsForOneBin& lor) const
{
  if (!this->already_setup)
    {
      error("ProjMatrixByBinUsingRayTracing used before calling setup");
    }

  const Bin bin = lor.get_bin();
  assert(bin.segment_num() >= proj_data_info_sptr->get_min_segment_num());    
  assert(bin.segment_num() <= proj_data_info_sptr->get_max_segment_num());    

  assert(lor.size() == 0);
   
  float phi;
  float s_in_mm = proj_data_info_sptr->get_s(bin);
  /* Implementation note.
     KT initialised s_in_mm above instead of in the if because this meant
     that gcc 3.0.1 generated identical results to the previous version of this file.
     Otherwise, some pixels at the boundary appear to be treated differently
     (probably due to different floating point rounding errors), at least
     on Linux on x86.
     A bit of a mistery that.

     TODO this is maybe solved now by having more decent handling of 
     start and end voxels.
  */
  if (!use_actual_detector_boundaries)
  {
    phi = proj_data_info_sptr->get_phi(bin);
    //s_in_mm = proj_data_info_sptr->get_s(bin);
  }
  else
  {
    // can be static_cast later on
    const ProjDataInfoCylindricalNoArcCorr& proj_data_info_noarccor =
    dynamic_cast<const ProjDataInfoCylindricalNoArcCorr&>(*proj_data_info_sptr);
    // TODO check on 180 degrees for views
    const int num_detectors =
      proj_data_info_sptr->get_scanner_ptr()->get_num_detectors_per_ring();
    const float ring_radius =
      proj_data_info_sptr->get_scanner_ptr()->get_effective_ring_radius();

    int det_num1=0, det_num2=0;
    proj_data_info_noarccor.
      get_det_num_pair_for_view_tangential_pos_num(det_num1,
                                                 det_num2,
                                                 bin.view_num(),
                                                 bin.tangential_pos_num());
    phi = static_cast<float>((det_num1+det_num2)*_PI/num_detectors-_PI/2);
    const float old_phi=proj_data_info_sptr->get_phi(bin);
    if (fabs(phi-old_phi)>2*_PI/num_detectors)
      warning("view %d old_phi %g new_phi %g\n",bin.view_num(), old_phi, phi);

    s_in_mm = static_cast<float>(ring_radius*sin((det_num1-det_num2)*_PI/num_detectors+_PI/2));
    const float old_s_in_mm=proj_data_info_sptr->get_s(bin);
    if (fabs(s_in_mm-old_s_in_mm)>proj_data_info_sptr->get_sampling_in_s(bin)*.0001)
      warning("tangential_pos_num %d old_s_in_mm %g new_s_in_mm %g\n",bin.tangential_pos_num(), old_s_in_mm, s_in_mm);

  }
  
  const float cphi = cos(phi);
  const float sphi = sin(phi);
  
  const float tantheta = proj_data_info_sptr->get_tantheta(bin);
  const float costheta = 1/sqrt(1+square(tantheta));
  const float t_in_mm = proj_data_info_sptr->get_t(bin);
   
  const float sampling_distance_of_adjacent_LORs_z =
    proj_data_info_sptr->get_sampling_in_t(bin)/costheta;
 

  // find number of LORs we have to take, such that we don't miss voxels
  // we have to subtract a tiny amount from the quotient, to avoid having too many LORs
  // solely due to numerical rounding errors
  const int num_lors_per_axial_pos = 
    static_cast<int>(ceil(sampling_distance_of_adjacent_LORs_z / voxel_size.z() - 1.E-3));

  assert(num_lors_per_axial_pos>0);
  // theta=0 assumes that centre of 1 voxel coincides with centre of bin.
  // TODO test
  //if (num_lors_per_axial_pos>1 && tantheta==0 num_lors_per_axial_pos%2==0);

  // merging code assumes integer multiple
  assert(fabs(sampling_distance_of_adjacent_LORs_z/voxel_size.z()
              - num_lors_per_axial_pos) <= 1E-4);


  // find offset in z, taking into account if there are 1 or more LORs
  // KT 20/06/2001 take origin.z() into account
  // KT 15/05/2002 move +(max_index.z()+min_index.z())/2.F offset here instead of in formulas for Z1f,Z2f
  /* Here is how we find the offset of the first ray:
     for only 1 ray, it is simply found by refering to the middle of the image
     minus the origin.z().
     For multiple rays, the following reasoning is followed.

     First we look at oblique rays.
     All rays should be the same distance from eachother, which is
     dz = sampling_distance_of_adjacent_LORs_z/num_lors_per_axial_pos.
     Then you have to make sure that the middle of the set of rays for this
     bin corresponds to the middle of the TOR, i.e. the offset given above for 1 ray.
     So, we put the rays from 
     -dz*(num_lors_per_axial_pos-1)/2
     to
     +dz*(num_lors_per_axial_pos-1)/2

     Now we look at direct rays (tantheta=0).We have to choose rays which
     do not go exactly on the edge of 2 planes as this would give unreliable 
     results due to rounding errors.
     In addition, we can give a weight to the rays according to how much the 
     voxel overlaps with the TOR (in axial direction).
     Note that RayTracing* now sorts this out itself, so we could dispense with this 
     complication here. However, we can do it slightly more efficient here as
     we might be using 2 rays for one ring.
  */
  const float z_position_of_first_LOR_wrt_centre_of_TOR =
    (-sampling_distance_of_adjacent_LORs_z/(2*num_lors_per_axial_pos)*
      (num_lors_per_axial_pos-1))
    - origin.z();
  float offset_in_z = 
    z_position_of_first_LOR_wrt_centre_of_TOR
    +(max_index.z()+min_index.z())/2.F * voxel_size.z();

  if (tantheta==0)
    {
      // make sure we don't ray-trace exactly between 2 planes
      // z-coordinate (in voxel units) will be
      //  (t_in_mm+offset_in_z)/voxel_size.z();
      // if so, we ray trace first to the voxels at smaller z, but will add the 
      // other plane later (in add_adjacent_z)
      if (fabs(modulo((t_in_mm+offset_in_z)/voxel_size.z(),1.F)-.5)<.001)
        offset_in_z -= .1F*voxel_size.z();
    }


  // use FOV which is slightly 'inside' the image to avoid
  // index out of range
#ifdef STIR_PMRT_LARGER_FOV
  const float fovrad_in_mm = 
    min((min(max_index.x(), -min_index.x())+.45F)*voxel_size.x(),
        (min(max_index.y(), -min_index.y())+.45F)*voxel_size.y()); 
#else
  const float fovrad_in_mm = 
    min((min(max_index.x(), -min_index.x()))*voxel_size.x(),
        (min(max_index.y(), -min_index.y()))*voxel_size.y()); 
#endif

  if (num_tangential_LORs == 1)
  {
    ray_trace_one_lor(lor, s_in_mm, t_in_mm, 
                        cphi, sphi, costheta, tantheta, 
                        offset_in_z, fovrad_in_mm, 
                        voxel_size,
                        restrict_to_cylindrical_FOV,
                        num_lors_per_axial_pos);    
  }
  else
  {
    ProjMatrixElemsForOneBin ray_traced_lor;

    // get_sampling_in_s returns sampling in interleaved case
    // interleaved case has a sampling which is twice as high
    const float s_inc = 
       (!use_actual_detector_boundaries ? 1 : 2) *
        proj_data_info_sptr->get_sampling_in_s(bin)/num_tangential_LORs;
    float current_s_in_mm =
        s_in_mm - s_inc*(num_tangential_LORs-1)/2.F;
    for (int s_LOR_num=1; s_LOR_num<=num_tangential_LORs; ++s_LOR_num, current_s_in_mm+=s_inc)
    {
      ray_traced_lor.erase();
      ray_trace_one_lor(ray_traced_lor, current_s_in_mm, t_in_mm, 
                          cphi, sphi, costheta, tantheta, 
                          offset_in_z, fovrad_in_mm, 
                          voxel_size,
                          restrict_to_cylindrical_FOV,
                          num_lors_per_axial_pos*num_tangential_LORs);
      //std::cerr << "ray traced size " << ray_traced_lor.size() << std::endl;
      lor.merge(ray_traced_lor);
    }
  }
      
  // now add on other LORs in axial direction
  if (lor.size()>0)
  {          
    if (tantheta==0 ) 
      { 
        const float z_of_first_voxel=
          lor.begin()->coord1() +
          origin.z()/voxel_size.z() -
          (max_index.z() + min_index.z())/2.F;
        const float left_edge_of_TOR =
          (t_in_mm - sampling_distance_of_adjacent_LORs_z/2
           )/voxel_size.z();
        const float right_edge_of_TOR =
          (t_in_mm + sampling_distance_of_adjacent_LORs_z/2
           )/voxel_size.z();

        add_adjacent_z(lor, z_of_first_voxel - left_edge_of_TOR, right_edge_of_TOR -left_edge_of_TOR);
      }
    else if (num_lors_per_axial_pos>1)
      {
#if 0
        if (num_lors_per_axial_pos==2)
          {         
            merge_zplus1(lor);
          }
        else
#endif
          { 
            // make copy of LOR that will be used to add adjacent z
            ProjMatrixElemsForOneBin lor_with_next_z = lor;
            // reserve enough memory to avoid reallocations
            lor.reserve(lor.size()*num_lors_per_axial_pos);
            // now add adjacent z
            for (int z_index=1; z_index<num_lors_per_axial_pos; ++z_index)
              {
                // add 1 to each z in the LOR
                ProjMatrixElemsForOneBin::iterator element_ptr = lor_with_next_z.begin();
                const ProjMatrixElemsForOneBin::iterator element_end = lor_with_next_z.end();
                while (element_ptr != element_end)
                  {
                    *element_ptr = 
                      ProjMatrixElemsForOneBin::
                      value_type(
                                 Coordinate3D<int>(element_ptr->coord1()+1,
                                                   element_ptr->coord2(),
                                                   element_ptr->coord3()),
                                 element_ptr->get_value());
                    ++element_ptr;
                  }
                // now merge it into the original
                lor.merge(lor_with_next_z);
              }
          }
      } // if( tantheta!=0 && num_lors_per_axial_pos>1)
  } //if (lor.size()!=0)
  
}

static void 
add_adjacent_z(ProjMatrixElemsForOneBin& lor, 
               const float z_of_first_voxel, 
               const float right_edge_of_TOR)
{
  assert(lor.size()>0);
  assert(z_of_first_voxel+.5>=0);
  assert(z_of_first_voxel-.5<=right_edge_of_TOR);
  // first reserve enough memory for the whole vector
  // this speeds things up.
  const int num_overlapping_voxels =
    round(ceil(right_edge_of_TOR-z_of_first_voxel+.5));
  lor.reserve(lor.size() * num_overlapping_voxels);
  
  // point to end of original LOR, i.e. first plane
  // const ProjMatrixElemsForOneBin::const_iterator element_end = lor.end();
  const std::size_t org_size = lor.size();

  for (int z_index= 1; /* no end condition here */; ++z_index)
    {
      const float overlap_of_voxel_with_TOR =
        std::min(right_edge_of_TOR, z_of_first_voxel + z_index + .5F) -
        std::max(0.F, z_of_first_voxel + z_index - .5F);
      if (overlap_of_voxel_with_TOR<=0.0001) // check if beyond TOR or overlap too small to bother
        {
          assert(num_overlapping_voxels>=z_index);
          break;
        }
      assert(overlap_of_voxel_with_TOR < 1.0001);
      const int new_z = lor.begin()->coord1()+z_index;
      if (overlap_of_voxel_with_TOR>.9999) // test if it is 1
        {
          // just copy the value
          std::size_t count = 0; // counter for elements in original LOR
          for (  ProjMatrixElemsForOneBin::const_iterator element_ptr = lor.begin();
                 count != org_size; //element_ptr != element_end;
                 ++element_ptr, ++count)
            {      
              assert(lor.size()+1 <= lor.capacity()); // not really necessary now, but check on reserve()  best for performance
              assert(new_z == element_ptr->coord1()+z_index);
              lor.push_back(
                            ProjMatrixElemsForOneBin::
                            value_type(
                                       Coordinate3D<int>(new_z,
                                                         element_ptr->coord2(),
                                                         element_ptr->coord3()),
                                       element_ptr->get_value()));
            }
        }
      else
        {
          // multiply the value with the overlap
          std::size_t count = 0; // counter for elements in original LOR
          for (  ProjMatrixElemsForOneBin::const_iterator element_ptr = lor.begin();
                 count != org_size; //element_ptr != element_end;
                 ++element_ptr, ++count)
            {      
              assert(lor.size()+1 <= lor.capacity());
              assert(new_z == element_ptr->coord1()+z_index);
              lor.push_back(
                            ProjMatrixElemsForOneBin::
                            value_type(
                                       Coordinate3D<int>(new_z,
                                                         element_ptr->coord2(),
                                                         element_ptr->coord3()),
                                       element_ptr->get_value()*overlap_of_voxel_with_TOR));
            }
        }
    } // loop over z_index

  // now check original z
  {
    const float overlap_of_voxel_with_TOR =
      std::min(right_edge_of_TOR, z_of_first_voxel + .5F) -
      std::max(0.F, z_of_first_voxel - .5F);
    assert (overlap_of_voxel_with_TOR>0);
    assert(overlap_of_voxel_with_TOR < 1.0001);
    if (overlap_of_voxel_with_TOR<.9999) // test if it is 1
      {
        // multiply the value with the overlap
        std::size_t count = 0; // counter for elements in original LOR
        for (  ProjMatrixElemsForOneBin::iterator element_ptr = lor.begin();
               count != org_size; //element_ptr != element_end;
               ++element_ptr, ++count)
            *element_ptr *= overlap_of_voxel_with_TOR;
      }
  }
#ifndef NDEBUG
  {
    // ProjMatrixElemsForOneBin sorted_lor = lor;
    // sorted_lor.sort();
    // assert(lor == sorted_lor);
    lor.check_state();
  }
#endif
}

#if 0
/*
  This function add another image row (with z+1) to the LOR, with the
  same x,y and value.
  However, it only works properly if the original LOR is such that
  any voxels with identical x,y but z'-z=1 are adjacent in the LOR.
  A sufficient condition for this is
  - the z-coord is in ascending order
  - only one of x,y,z changes to go to the next voxel
  (the latter happens presumably for a single ray tracing, but not necessarily
   in general. Take for instance a TOR wider than the voxel.)

  If the above condition is not satisfied, the current implementation can end
  up with 1 voxel occuring more than once in the end result.
  
  This could easily be solved by checking this at the end (after a sort()).
  However, as we don't do this yet, we currently no longer call this function.
*/
static void merge_zplus1(ProjMatrixElemsForOneBin& lor)
{
  // first reserve enough memory to keep everything. 
  // Otherwise iterators might be invalidated.

  lor.reserve(lor.size()*2);

  cerr << "before merge\n";
#if 0
      ProjMatrixElemsForOneBin::const_iterator iter = lor.begin();
      while (iter!= lor.end())
        {
          std::cerr << iter->get_coords() 
                    << ':' << iter->get_value()
                    << '\n';
          ++iter;
        }
#endif


  float next_value;
  float current_value = lor.begin()->get_value();
  ProjMatrixElemsForOneBin::const_iterator lor_old_end = lor.end();
  for (ProjMatrixElemsForOneBin::iterator lor_iter = lor.begin();
       lor_iter != lor_old_end; 
       ++lor_iter, current_value = next_value)
  {
    // save value before we potentially modify it below
    next_value = (lor_iter+1 == lor_old_end) ? 0.F : (lor_iter+1)->get_value();
    // check if we are the end, or the coordinates of the next voxel are
    // not (x,y,z+1)
    if ((lor_iter+1 == lor_old_end) ||
      (lor_iter->coord3() != (lor_iter+1)->coord3()) || 
      (lor_iter->coord2() != (lor_iter+1)->coord2()) ||
      (lor_iter->coord1() + 1 != (lor_iter+1)->coord1()))
    {
      // if so, we can just push_back a new voxel (but LOR won't be sorted though)
      lor.push_back(
         ProjMatrixElemsForOneBin::value_type(
           Coordinate3D<int>(lor_iter->coord1()+1, lor_iter->coord2(), lor_iter->coord3()), 
           current_value));
    }
    else
    {
      // increment value of next voxel with the current value
      *(lor_iter+1) += current_value;
    }
    
  }
  cerr << "after merge\n";  
  lor.check_state();
  cerr << "after check_St\n";
}
#endif

END_NAMESPACE_STIR
<|MERGE_RESOLUTION|>--- conflicted
+++ resolved
@@ -283,17 +283,11 @@
   if(is_null_ptr(image_info_sptr))
     error("ProjMatrixByBinUsingRayTracing initialised with a wrong type of DiscretisedDensity\n");
  
-<<<<<<< HEAD
   voxel_size = image_info_sptr->get_voxel_size();
   origin = image_info_sptr->get_origin();
-  image_info_sptr->get_regular_range(min_index, max_index);
-=======
-  voxel_size = image_info_ptr->get_voxel_size();
-  origin = image_info_ptr->get_origin();
   if (abs(origin.x())>.05F || abs(origin.y())>.05F)
     error("ProjMatrixByBinUsingRayTracing sadly doesn't support shifted x/y origin yet");
-  image_info_ptr->get_regular_range(min_index, max_index);
->>>>>>> 8275d1f3
+  image_info_sptr->get_regular_range(min_index, max_index);
 
   symmetries_sptr.reset(
     new DataSymmetriesForBins_PET_CartesianGrid(proj_data_info_sptr,
