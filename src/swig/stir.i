--- conflicted
+++ resolved
@@ -18,13 +18,12 @@
   \author Markus Jehl
 */
 
-
-%module stir
-%{
+% module stir %
+{
 #define SWIG_DOC_DOXYGEN_STYLE
 #define SWIG_FILE_WITH_INIT
 
- /* Include the following headers in the wrapper code */
+  /* Include the following headers in the wrapper code */
 #include <string>
 #include <list>
 #include <cstdio> // for size_t
@@ -34,48 +33,48 @@
 #ifdef SWIGOCTAVE
 // TODO terrible work-around to avoid conflict between stir::error and Octave error
 // they are in conflict with eachother because we need "using namespace stir" below (swig bug)
-#define __stir_error_H__
+#  define __stir_error_H__
 #endif
 
 #include "stir/stream.h" // to get access to stream output for STIR types for ADD_REPR etc
 #include "stir/num_threads.h"
 
- #include "stir/find_STIR_config.h"
- #include "stir/Succeeded.h"
- #include "stir/DetectionPosition.h"
- #include "stir/Scanner.h"
- #include "stir/Bin.h"
- #include "stir/ProjDataInfoCylindricalArcCorr.h"
- #include "stir/ProjDataInfoCylindricalNoArcCorr.h"
- #include "stir/ProjDataInfoBlocksOnCylindricalNoArcCorr.h"
- #include "stir/ProjDataInfoGenericNoArcCorr.h"
-
- #include "stir/Viewgram.h"
- #include "stir/RelatedViewgrams.h"
- #include "stir/Sinogram.h"
- #include "stir/SegmentByView.h"
- #include "stir/SegmentBySinogram.h"
- #include "stir/ExamInfo.h"
- #include "stir/ExamData.h"
- #include "stir/Verbosity.h"
- #include "stir/ProjData.h"
- #include "stir/ProjDataInMemory.h"
- #include "stir/copy_fill.h"
- #include "stir/ProjDataInterfile.h"
-
- #include "stir/Radionuclide.h"
- #include "stir/RadionuclideDB.h"
-
- #include "stir/DataSymmetriesForViewSegmentNumbers.h"
- #include "stir/recon_buildblock/BinNormalisationFromProjData.h"
- #include "stir/recon_buildblock/BinNormalisationFromAttenuationImage.h"
- #include "stir/recon_buildblock/TrivialBinNormalisation.h"
- #include "stir/listmode/ListRecord.h"
- #include "stir/listmode/ListEvent.h"
- #include "stir/listmode/CListRecord.h"
- #include "stir/listmode/ListModeData.h"
- #include "stir/listmode/CListModeData.h"
- #include "stir/listmode/LmToProjData.h"
+#include "stir/find_STIR_config.h"
+#include "stir/Succeeded.h"
+#include "stir/DetectionPosition.h"
+#include "stir/Scanner.h"
+#include "stir/Bin.h"
+#include "stir/ProjDataInfoCylindricalArcCorr.h"
+#include "stir/ProjDataInfoCylindricalNoArcCorr.h"
+#include "stir/ProjDataInfoBlocksOnCylindricalNoArcCorr.h"
+#include "stir/ProjDataInfoGenericNoArcCorr.h"
+
+#include "stir/Viewgram.h"
+#include "stir/RelatedViewgrams.h"
+#include "stir/Sinogram.h"
+#include "stir/SegmentByView.h"
+#include "stir/SegmentBySinogram.h"
+#include "stir/ExamInfo.h"
+#include "stir/ExamData.h"
+#include "stir/Verbosity.h"
+#include "stir/ProjData.h"
+#include "stir/ProjDataInMemory.h"
+#include "stir/copy_fill.h"
+#include "stir/ProjDataInterfile.h"
+
+#include "stir/Radionuclide.h"
+#include "stir/RadionuclideDB.h"
+
+#include "stir/DataSymmetriesForViewSegmentNumbers.h"
+#include "stir/recon_buildblock/BinNormalisationFromProjData.h"
+#include "stir/recon_buildblock/BinNormalisationFromAttenuationImage.h"
+#include "stir/recon_buildblock/TrivialBinNormalisation.h"
+#include "stir/listmode/ListRecord.h"
+#include "stir/listmode/ListEvent.h"
+#include "stir/listmode/CListRecord.h"
+#include "stir/listmode/ListModeData.h"
+#include "stir/listmode/CListModeData.h"
+#include "stir/listmode/LmToProjData.h"
 
 #include "stir/CartesianCoordinate2D.h"
 #include "stir/CartesianCoordinate3D.h"
@@ -91,26 +90,24 @@
 #include "stir/zoom.h"
 
 #include "stir/GeneralisedPoissonNoiseGenerator.h"
-  
+
 #include "stir/IO/read_from_file.h"
 #include "stir/IO/write_to_file.h"
 #include "stir/IO/InterfileOutputFileFormat.h"
 #ifdef HAVE_LLN_MATRIX
-#include "stir/IO/ECAT7OutputFileFormat.h"
+#  include "stir/IO/ECAT7OutputFileFormat.h"
 #endif
 
 #ifdef HAVE_ITK
-#include "stir/IO/ITKOutputFileFormat.h"
+#  include "stir/IO/ITKOutputFileFormat.h"
 #endif
 
 #include "stir/Shape/Ellipsoid.h"
 #include "stir/Shape/EllipsoidalCylinder.h"
 #include "stir/Shape/Box3D.h"
 
-
 #include "stir/evaluation/ROIValues.h"
 #include "stir/evaluation/compute_ROI_values.h"
-
 
 #include "stir/ChainedDataProcessor.h"
 #include "stir/SeparableCartesianMetzImageFilter.h"
@@ -120,7 +117,7 @@
 
 #include "stir/HUToMuImageProcessor.h"
 
-#include "stir/recon_buildblock/PoissonLogLikelihoodWithLinearModelForMeanAndProjData.h" 
+#include "stir/recon_buildblock/PoissonLogLikelihoodWithLinearModelForMeanAndProjData.h"
 #include "stir/recon_buildblock/PoissonLogLikelihoodWithLinearModelForMeanAndListModeData.h"
 #include "stir/recon_buildblock/PoissonLogLikelihoodWithLinearModelForMeanAndListModeDataWithProjMatrixByBin.h"
 #include "stir/OSMAPOSL/OSMAPOSLReconstruction.h"
@@ -129,9 +126,9 @@
 #include "stir/recon_buildblock/BackProjectorByBinUsingProjMatrixByBin.h"
 
 #ifdef STIR_WITH_Parallelproj_PROJECTOR
-#include "stir/recon_buildblock/Parallelproj_projector/ForwardProjectorByBinParallelproj.h"
-#include "stir/recon_buildblock/Parallelproj_projector/BackProjectorByBinParallelproj.h"
-#include "stir/recon_buildblock/Parallelproj_projector/ProjectorByBinPairUsingParallelproj.h"
+#  include "stir/recon_buildblock/Parallelproj_projector/ForwardProjectorByBinParallelproj.h"
+#  include "stir/recon_buildblock/Parallelproj_projector/BackProjectorByBinParallelproj.h"
+#  include "stir/recon_buildblock/Parallelproj_projector/ProjectorByBinPairUsingParallelproj.h"
 #endif
 
 #include "stir/recon_buildblock/ProjMatrixByBinUsingRayTracing.h"
@@ -142,7 +139,6 @@
 #include "stir/recon_buildblock/RelativeDifferencePrior.h"
 #include "stir/recon_buildblock/LogcoshPrior.h"
 
-
 #include "stir/recon_buildblock/ProjectorByBinPair.h"
 #include "stir/recon_buildblock/ProjectorByBinPairUsingProjMatrixByBin.h"
 #include "stir/recon_buildblock/ProjectorByBinPairUsingSeparateProjectors.h"
@@ -162,129 +158,155 @@
 #include "stir/scatter/SingleScatterSimulation.h"
 #include "stir/scatter/CreateTailMaskFromACFs.h"
 
-<<<<<<< HEAD
-=======
 #include "stir/SSRB.h"
->>>>>>> 4cb2a5d8
 #include "stir/inverse_SSRB.h"
 
 #include <boost/iterator/reverse_iterator.hpp>
 #include <boost/format.hpp>
 #include <stdexcept>
 
-   // TODO need this (bug in swig)
-   // this bug occurs (only?) when using "%template(name) someclass;" inside the namespace
-   // as opposed to "%template(name) stir::someclass" outside the namespace
-   using namespace stir;
-   using std::iostream;
+  // TODO need this (bug in swig)
+  // this bug occurs (only?) when using "%template(name) someclass;" inside the namespace
+  // as opposed to "%template(name) stir::someclass" outside the namespace
+  using namespace stir;
+  using std::iostream;
 
 #if defined(SWIGPYTHON)
-   // need to declare this internal SWIG function as we're using it in the
-   // helper code below. It is used to convert a Python object to a float.
-   SWIGINTERN int
-   SWIG_AsVal_double (PyObject * obj, double *val);
-#endif
-
-   // local helper functions for conversions etc. These are not "exposed" to the target language 
-   // (but only enter in the wrapper)
-   namespace swigstir {
+  // need to declare this internal SWIG function as we're using it in the
+  // helper code below. It is used to convert a Python object to a float.
+  SWIGINTERN int SWIG_AsVal_double(PyObject * obj, double* val);
+#endif
+
+  // local helper functions for conversions etc. These are not "exposed" to the target language
+  // (but only enter in the wrapper)
+  namespace swigstir
+  {
 #if defined(SWIGPYTHON)
-   // helper function to translate a tuple to a BasicCoordinate
-   // returns zero on failure
-   template <int num_dimensions, typename coordT>
-     int coord_from_tuple(stir::BasicCoordinate<num_dimensions, coordT>& c, PyObject* const args)
-    { return 0;  }
-    template<> int coord_from_tuple(stir::BasicCoordinate<1, int>& c, PyObject* const args)
-    { return PyArg_ParseTuple(args, "i", &c[1]);  }
-    template<> int coord_from_tuple(stir::BasicCoordinate<2, int>& c, PyObject* const args)
-    { return PyArg_ParseTuple(args, "ii", &c[1], &c[2]);  }
-    template<> int coord_from_tuple(stir::BasicCoordinate<3, int>& c, PyObject* const args)
-      { return PyArg_ParseTuple(args, "iii", &c[1], &c[2], &c[3]);  }
-    template<> int coord_from_tuple(stir::BasicCoordinate<4, int>& c, PyObject* const args)
-      { return PyArg_ParseTuple(args, "iiii", &c[1], &c[2], &c[3], &c[4]);  }
-    template<> int coord_from_tuple(stir::BasicCoordinate<1, float>& c, PyObject* const args)
-    { return PyArg_ParseTuple(args, "f", &c[1]);  }
-    template<> int coord_from_tuple(stir::BasicCoordinate<2, float>& c, PyObject* const args)
-    { return PyArg_ParseTuple(args, "ff", &c[1], &c[2]);  }
-    template<> int coord_from_tuple(stir::BasicCoordinate<3, float>& c, PyObject* const args)
-      { return PyArg_ParseTuple(args, "fff", &c[1], &c[2], &c[3]);  }
-    template<> int coord_from_tuple(stir::BasicCoordinate<4, float>& c, PyObject* const args)
-      { return PyArg_ParseTuple(args, "ffff", &c[1], &c[2], &c[3], &c[4]);  }
-
-    template <int num_dimensions>
-      PyObject* tuple_from_coord(const stir::BasicCoordinate<num_dimensions, int>& c)
-      {
-	PyObject* p = PyTuple_New(num_dimensions);
-	for (int d=1; d<=num_dimensions; ++d)
-	  PyTuple_SET_ITEM(p, d-1, PyInt_FromLong(c[d]));
-	return p;
-      }
-    template <int num_dimensions>
-      PyObject* tuple_from_coord(const stir::BasicCoordinate<num_dimensions, std::size_t>& c)
-      {
-	PyObject* p = PyTuple_New(num_dimensions);
-	for (int d=1; d<=num_dimensions; ++d)
-	  PyTuple_SET_ITEM(p, d-1, PyInt_FromSize_t(c[d]));
-	return p;
-      }
-    template <int num_dimensions>
-      PyObject* tuple_from_coord(const stir::BasicCoordinate<num_dimensions,float>& c)
-      {
-	PyObject* p = PyTuple_New(num_dimensions);
-	for (int d=1; d<=num_dimensions; ++d)
-	  PyTuple_SET_ITEM(p, d-1, PyFloat_FromDouble(double(c[d])));
-	return p;
-      }
-
-    // fill an array from a Python sequence
-    // (could be trivially modified to just write to a C++ iterator)
-    template <int num_dimensions, typename elemT>
-      void fill_Array_from_Python_iterator(stir::Array<num_dimensions, elemT> * array_ptr, PyObject* const arg)
+  // helper function to translate a tuple to a BasicCoordinate
+  // returns zero on failure
+  template <int num_dimensions, typename coordT>
+  int coord_from_tuple(stir::BasicCoordinate<num_dimensions, coordT>& c, PyObject* const args)
+  {
+    return 0;
+  }
+  template <>
+  int coord_from_tuple(stir::BasicCoordinate<1, int>& c, PyObject* const args)
+  {
+    return PyArg_ParseTuple(args, "i", &c[1]);
+  }
+  template <>
+  int coord_from_tuple(stir::BasicCoordinate<2, int>& c, PyObject* const args)
+  {
+    return PyArg_ParseTuple(args, "ii", &c[1], &c[2]);
+  }
+  template <>
+  int coord_from_tuple(stir::BasicCoordinate<3, int>& c, PyObject* const args)
+  {
+    return PyArg_ParseTuple(args, "iii", &c[1], &c[2], &c[3]);
+  }
+  template <>
+  int coord_from_tuple(stir::BasicCoordinate<4, int>& c, PyObject* const args)
+  {
+    return PyArg_ParseTuple(args, "iiii", &c[1], &c[2], &c[3], &c[4]);
+  }
+  template <>
+  int coord_from_tuple(stir::BasicCoordinate<1, float>& c, PyObject* const args)
+  {
+    return PyArg_ParseTuple(args, "f", &c[1]);
+  }
+  template <>
+  int coord_from_tuple(stir::BasicCoordinate<2, float>& c, PyObject* const args)
+  {
+    return PyArg_ParseTuple(args, "ff", &c[1], &c[2]);
+  }
+  template <>
+  int coord_from_tuple(stir::BasicCoordinate<3, float>& c, PyObject* const args)
+  {
+    return PyArg_ParseTuple(args, "fff", &c[1], &c[2], &c[3]);
+  }
+  template <>
+  int coord_from_tuple(stir::BasicCoordinate<4, float>& c, PyObject* const args)
+  {
+    return PyArg_ParseTuple(args, "ffff", &c[1], &c[2], &c[3], &c[4]);
+  }
+
+  template <int num_dimensions>
+  PyObject* tuple_from_coord(const stir::BasicCoordinate<num_dimensions, int>& c)
+  {
+    PyObject* p = PyTuple_New(num_dimensions);
+    for (int d = 1; d <= num_dimensions; ++d)
+      PyTuple_SET_ITEM(p, d - 1, PyInt_FromLong(c[d]));
+    return p;
+  }
+  template <int num_dimensions>
+  PyObject* tuple_from_coord(const stir::BasicCoordinate<num_dimensions, std::size_t>& c)
+  {
+    PyObject* p = PyTuple_New(num_dimensions);
+    for (int d = 1; d <= num_dimensions; ++d)
+      PyTuple_SET_ITEM(p, d - 1, PyInt_FromSize_t(c[d]));
+    return p;
+  }
+  template <int num_dimensions>
+  PyObject* tuple_from_coord(const stir::BasicCoordinate<num_dimensions, float>& c)
+  {
+    PyObject* p = PyTuple_New(num_dimensions);
+    for (int d = 1; d <= num_dimensions; ++d)
+      PyTuple_SET_ITEM(p, d - 1, PyFloat_FromDouble(double(c[d])));
+    return p;
+  }
+
+  // fill an array from a Python sequence
+  // (could be trivially modified to just write to a C++ iterator)
+  template <int num_dimensions, typename elemT>
+  void fill_Array_from_Python_iterator(stir::Array<num_dimensions, elemT>* array_ptr, PyObject* const arg)
+  {
+    if (!PyIter_Check(arg))
+      throw std::runtime_error(
+          "STIR-Python internal error: fill_Array_from_Python_iterators called but input is not an iterator");
+
     {
-      if (!PyIter_Check(arg))
-	throw std::runtime_error("STIR-Python internal error: fill_Array_from_Python_iterators called but input is not an iterator");
-
-      {
-	PyObject *iterator = PyObject_GetIter(arg);
-	
-	PyObject *item;
-	typename stir::Array<num_dimensions, elemT>::full_iterator array_iter = array_ptr->begin_all();
-	while ((item = PyIter_Next(iterator)) && array_iter != array_ptr->end_all()) 
+      PyObject* iterator = PyObject_GetIter(arg);
+
+      PyObject* item;
+      typename stir::Array<num_dimensions, elemT>::full_iterator array_iter = array_ptr->begin_all();
+      while ((item = PyIter_Next(iterator)) && array_iter != array_ptr->end_all())
         {
-	  double val;
-	  // TODO currently hard-wired as double which might imply extra conversions
-	  int ecode = SWIG_AsVal_double(item, &val);
-	  if (SWIG_IsOK(ecode)) 
-	  {
-	    *array_iter++ = static_cast<elemT>(val);
-	  }
-	  else
-	  {
-	    Py_DECREF(item);
-	    Py_DECREF(iterator);
-	    char str[1000];
-	    snprintf(str, 1000, "Wrong type used for fill(): iterator elements are of type %s but needs to be convertible to double",
-			 item->ob_type->tp_name);
-	    throw std::invalid_argument(str);
-	  }
-	  Py_DECREF(item);
-	}
-
-	if (PyIter_Next(iterator) != NULL || array_iter != array_ptr->end_all())
+          double val;
+          // TODO currently hard-wired as double which might imply extra conversions
+          int ecode = SWIG_AsVal_double(item, &val);
+          if (SWIG_IsOK(ecode))
+            {
+              *array_iter++ = static_cast<elemT>(val);
+            }
+          else
+            {
+              Py_DECREF(item);
+              Py_DECREF(iterator);
+              char str[1000];
+              snprintf(str,
+                       1000,
+                       "Wrong type used for fill(): iterator elements are of type %s but needs to be convertible to double",
+                       item->ob_type->tp_name);
+              throw std::invalid_argument(str);
+            }
+          Py_DECREF(item);
+        }
+
+      if (PyIter_Next(iterator) != NULL || array_iter != array_ptr->end_all())
         {
-	  throw std::runtime_error("fill() called with incorrect range of iterators, array needs to have the same number of elements");
-	}
-	Py_DECREF(iterator);
-
-	if (PyErr_Occurred()) 
-	{
-	  throw std::runtime_error("Error during fill()");
-	}
-      }
-
+          throw std::runtime_error(
+              "fill() called with incorrect range of iterators, array needs to have the same number of elements");
+        }
+      Py_DECREF(iterator);
+
+      if (PyErr_Occurred())
+        {
+          throw std::runtime_error("Error during fill()");
+        }
     }
-
-#if 0
+  }
+
+#  if 0
     
     // TODO  does not work yet.
     // it doesn't compile as includes are in init section, which follows after this in the wrapper
@@ -362,244 +384,261 @@
 
     NpyIter_Deallocate(iter);
     }
-#endif
+#  endif
 
 #elif defined(SWIGMATLAB)
-     // convert stir::Array to matlab (currently always converting to double)
-     // note that the order of the dimensions is reversed to take row-first vs column-first ordering into account
-     template <int num_dimensions, typename elemT>
-     mxArray * Array_to_matlab(const stir::Array<num_dimensions, elemT>& a)
-     {
-       mwSize dims[num_dimensions];
-       BasicCoordinate<num_dimensions,int> minind,maxind;
-       a.get_regular_range(minind,maxind);
-       const BasicCoordinate<num_dimensions,int> sizes=maxind-minind+1;
-       // copy dimensions in reverse order
-       std::copy(boost::make_reverse_iterator(sizes.end()), boost::make_reverse_iterator(sizes.begin()), dims);
-       mxArray *pm = mxCreateNumericArray(num_dimensions, dims, mxDOUBLE_CLASS, mxREAL);
-       double * data_ptr = mxGetPr(pm);
-       std::copy(a.begin_all(), a.end_all(), data_ptr);
-       return pm;
-     }
-
-     template <int num_dimensions, typename elemT>
-     void fill_Array_from_matlab_scalar(stir::Array<num_dimensions, elemT>& a, const mxArray *pm)
-     {
-       if (mxIsDouble(pm))
-       {
-         double const* data_ptr = mxGetPr(pm);
-         a.fill(static_cast<elemT>(*data_ptr));
-       } else if (mxIsSingle(pm))
-       {
-         float const* data_ptr = (float *)mxGetData(pm);
-         a.fill(static_cast<elemT>(*data_ptr));
-       } else
-       { 
-         throw std::runtime_error("currently only supporting double or single arrays for filling a stir array");
-       }
-     }
-
-     template <int num_dimensions, typename elemT>
-     void fill_Array_from_matlab(stir::Array<num_dimensions, elemT>& a, const mxArray *pm, bool do_resize)
-     {
-       mwSize matlab_num_dims = mxGetNumberOfDimensions(pm);
-       const mwSize * m_sizes = mxGetDimensions(pm);
-       // matlab represents scalars/vectors as a matrix, so let's check this first
-       if (matlab_num_dims == static_cast<mwSize>(2) && m_sizes[1]==static_cast<mwSize>(1))
-       {
-         if (m_sizes[0] ==static_cast<mwSize>(1))
-         {
-           // it's a scalar
-           fill_Array_from_matlab_scalar(a, pm);
-           return;
-         }
-         matlab_num_dims=static_cast<mwSize>(1); // set it to a 1-dimensional array
-       }
-       if (matlab_num_dims > static_cast<mwSize>(num_dimensions))
-       {
-         throw std::runtime_error(boost::str(boost::format("number of dimensions in matlab array is incorrect for constructing a stir array of dimension %d") % 
-                                             num_dimensions)); 
-       }
-       if (do_resize)
-       {
-         BasicCoordinate<num_dimensions,int>  sizes;
-         // first set all to 1 to cope with lower-dimensional arrays from matlab
-         sizes.fill(1);
-         std::copy(m_sizes, m_sizes+matlab_num_dims, boost::make_reverse_iterator(sizes.end()));
-         a.resize(sizes);
-       }
-       else
-       { 
-         // check sizes
-         BasicCoordinate<num_dimensions,int> minind,maxind;
-         a.get_regular_range(minind,maxind);
-         const BasicCoordinate<num_dimensions,int> sizes=maxind-minind+1;
-         if (!std::equal(m_sizes, m_sizes+matlab_num_dims, boost::make_reverse_iterator(sizes.end())))
-         {
-           throw std::runtime_error("sizes of matlab array incompatible with stir array");
-         }
-         for (int d=1; d<= num_dimensions-static_cast<int>(matlab_num_dims); ++d)
-         {
-           if (sizes[d]!=1)
-           {
-             throw std::runtime_error("sizes of first dimensions of the stir array have to be 1 if initialising from a lower dimensional matlab array");
-           }
-         }
-       }       
-       if (mxIsDouble(pm))
-       {
-         double * data_ptr = mxGetPr(pm);
-         std::copy(data_ptr, data_ptr+a.size_all(), a.begin_all());
-       } else if (mxIsSingle(pm))
-       {
-         float * data_ptr = (float *)mxGetData(pm);
-         std::copy(data_ptr, data_ptr+a.size_all(), a.begin_all());
-       } else
-       { 
-         throw std::runtime_error("currently only supporting double or single arrays for constructing a stir array");
-       }
-     }     
-
-
-     //////////// same for Coordinate
-     // convert stir::BasicCoordinate to matlab (currently always converting to double)
-     template <int num_dimensions, typename elemT>
-     mxArray * BasicCoordinate_to_matlab(const stir::BasicCoordinate<num_dimensions, elemT>& a)
-     {
-       mwSize dims[2];
-       dims[0]=mwSize(num_dimensions);
-       dims[1]=mwSize(1);
-       mxArray *pm = mxCreateNumericArray(mwSize(2), dims, mxDOUBLE_CLASS, mxREAL);
-       double * data_ptr = mxGetPr(pm);
-       std::copy(a.begin(), a.end(), data_ptr);
-       return pm;
-     }
-
-     template <int num_dimensions, typename elemT>
-     void fill_BasicCoordinate_from_matlab_scalar(stir::BasicCoordinate<num_dimensions, elemT>& a, const mxArray *pm)
-     {
-       if (mxIsDouble(pm))
-       {
-         double const* data_ptr = mxGetPr(pm);
-         a.fill(static_cast<elemT>(*data_ptr));
-       } else if (mxIsSingle(pm))
-       {
-         float const* data_ptr = (float *)mxGetData(pm);
-         a.fill(static_cast<elemT>(*data_ptr));
-       } else
-       { 
-         throw std::runtime_error("currently only supporting double or single arrays for filling a stir coordinate");
-       }
-     }
-
-     template <int num_dimensions, typename elemT>
-     void fill_BasicCoordinate_from_matlab(stir::BasicCoordinate<num_dimensions, elemT>& a, const mxArray *pm)
-     {
-       mwSize matlab_num_dims = mxGetNumberOfDimensions(pm);
-       const mwSize * m_sizes = mxGetDimensions(pm);
-       // matlab represents scalars/vectors as a matrix, so let's check this first
-       if (matlab_num_dims == static_cast<mwSize>(2) && m_sizes[1]==static_cast<mwSize>(1))
-       {
-         if (m_sizes[0] ==static_cast<mwSize>(1))
-         {
-           // it's a scalar
-           fill_BasicCoordinate_from_matlab_scalar(a, pm);
-           return;
-         }
-         matlab_num_dims=static_cast<mwSize>(1); // set it to a 1-dimensional array
-       }
-       if (matlab_num_dims != static_cast<mwSize>(1))
-       {
-         throw std::runtime_error(boost::str(boost::format("number of dimensions %d of matlab array is incorrect for constructing a stir coordinate of dimension %d (expecting a column vector)") % 
-                                             matlab_num_dims % num_dimensions)); 
-       }
-       if (m_sizes[0]!=static_cast<mwSize>(num_dimensions))
-       {
-	 throw std::runtime_error("length of matlab array incompatible with stir coordinate");
-       }
-       if (mxIsDouble(pm))
-       {
-         double * data_ptr = mxGetPr(pm);
-         std::copy(data_ptr, data_ptr+a.size(), a.begin());
-       } else if (mxIsSingle(pm))
-       {
-         float * data_ptr = (float *)mxGetData(pm);
-         std::copy(data_ptr, data_ptr+a.size(), a.begin());
-       } else
-       { 
-         throw std::runtime_error("currently only supporting double or single arrays for constructing a stir array");
-       }
-     }     
+  // convert stir::Array to matlab (currently always converting to double)
+  // note that the order of the dimensions is reversed to take row-first vs column-first ordering into account
+  template <int num_dimensions, typename elemT>
+  mxArray* Array_to_matlab(const stir::Array<num_dimensions, elemT>& a)
+  {
+    mwSize dims[num_dimensions];
+    BasicCoordinate<num_dimensions, int> minind, maxind;
+    a.get_regular_range(minind, maxind);
+    const BasicCoordinate<num_dimensions, int> sizes = maxind - minind + 1;
+    // copy dimensions in reverse order
+    std::copy(boost::make_reverse_iterator(sizes.end()), boost::make_reverse_iterator(sizes.begin()), dims);
+    mxArray* pm = mxCreateNumericArray(num_dimensions, dims, mxDOUBLE_CLASS, mxREAL);
+    double* data_ptr = mxGetPr(pm);
+    std::copy(a.begin_all(), a.end_all(), data_ptr);
+    return pm;
+  }
+
+  template <int num_dimensions, typename elemT>
+  void fill_Array_from_matlab_scalar(stir::Array<num_dimensions, elemT>& a, const mxArray* pm)
+  {
+    if (mxIsDouble(pm))
+      {
+        double const* data_ptr = mxGetPr(pm);
+        a.fill(static_cast<elemT>(*data_ptr));
+      }
+    else if (mxIsSingle(pm))
+      {
+        float const* data_ptr = (float*)mxGetData(pm);
+        a.fill(static_cast<elemT>(*data_ptr));
+      }
+    else
+      {
+        throw std::runtime_error("currently only supporting double or single arrays for filling a stir array");
+      }
+  }
+
+  template <int num_dimensions, typename elemT>
+  void fill_Array_from_matlab(stir::Array<num_dimensions, elemT>& a, const mxArray* pm, bool do_resize)
+  {
+    mwSize matlab_num_dims = mxGetNumberOfDimensions(pm);
+    const mwSize* m_sizes = mxGetDimensions(pm);
+    // matlab represents scalars/vectors as a matrix, so let's check this first
+    if (matlab_num_dims == static_cast<mwSize>(2) && m_sizes[1] == static_cast<mwSize>(1))
+      {
+        if (m_sizes[0] == static_cast<mwSize>(1))
+          {
+            // it's a scalar
+            fill_Array_from_matlab_scalar(a, pm);
+            return;
+          }
+        matlab_num_dims = static_cast<mwSize>(1); // set it to a 1-dimensional array
+      }
+    if (matlab_num_dims > static_cast<mwSize>(num_dimensions))
+      {
+        throw std::runtime_error(boost::str(
+            boost::format("number of dimensions in matlab array is incorrect for constructing a stir array of dimension %d")
+            % num_dimensions));
+      }
+    if (do_resize)
+      {
+        BasicCoordinate<num_dimensions, int> sizes;
+        // first set all to 1 to cope with lower-dimensional arrays from matlab
+        sizes.fill(1);
+        std::copy(m_sizes, m_sizes + matlab_num_dims, boost::make_reverse_iterator(sizes.end()));
+        a.resize(sizes);
+      }
+    else
+      {
+        // check sizes
+        BasicCoordinate<num_dimensions, int> minind, maxind;
+        a.get_regular_range(minind, maxind);
+        const BasicCoordinate<num_dimensions, int> sizes = maxind - minind + 1;
+        if (!std::equal(m_sizes, m_sizes + matlab_num_dims, boost::make_reverse_iterator(sizes.end())))
+          {
+            throw std::runtime_error("sizes of matlab array incompatible with stir array");
+          }
+        for (int d = 1; d <= num_dimensions - static_cast<int>(matlab_num_dims); ++d)
+          {
+            if (sizes[d] != 1)
+              {
+                throw std::runtime_error("sizes of first dimensions of the stir array have to be 1 if initialising from a lower "
+                                         "dimensional matlab array");
+              }
+          }
+      }
+    if (mxIsDouble(pm))
+      {
+        double* data_ptr = mxGetPr(pm);
+        std::copy(data_ptr, data_ptr + a.size_all(), a.begin_all());
+      }
+    else if (mxIsSingle(pm))
+      {
+        float* data_ptr = (float*)mxGetData(pm);
+        std::copy(data_ptr, data_ptr + a.size_all(), a.begin_all());
+      }
+    else
+      {
+        throw std::runtime_error("currently only supporting double or single arrays for constructing a stir array");
+      }
+  }
+
+  //////////// same for Coordinate
+  // convert stir::BasicCoordinate to matlab (currently always converting to double)
+  template <int num_dimensions, typename elemT>
+  mxArray* BasicCoordinate_to_matlab(const stir::BasicCoordinate<num_dimensions, elemT>& a)
+  {
+    mwSize dims[2];
+    dims[0] = mwSize(num_dimensions);
+    dims[1] = mwSize(1);
+    mxArray* pm = mxCreateNumericArray(mwSize(2), dims, mxDOUBLE_CLASS, mxREAL);
+    double* data_ptr = mxGetPr(pm);
+    std::copy(a.begin(), a.end(), data_ptr);
+    return pm;
+  }
+
+  template <int num_dimensions, typename elemT>
+  void fill_BasicCoordinate_from_matlab_scalar(stir::BasicCoordinate<num_dimensions, elemT>& a, const mxArray* pm)
+  {
+    if (mxIsDouble(pm))
+      {
+        double const* data_ptr = mxGetPr(pm);
+        a.fill(static_cast<elemT>(*data_ptr));
+      }
+    else if (mxIsSingle(pm))
+      {
+        float const* data_ptr = (float*)mxGetData(pm);
+        a.fill(static_cast<elemT>(*data_ptr));
+      }
+    else
+      {
+        throw std::runtime_error("currently only supporting double or single arrays for filling a stir coordinate");
+      }
+  }
+
+  template <int num_dimensions, typename elemT>
+  void fill_BasicCoordinate_from_matlab(stir::BasicCoordinate<num_dimensions, elemT>& a, const mxArray* pm)
+  {
+    mwSize matlab_num_dims = mxGetNumberOfDimensions(pm);
+    const mwSize* m_sizes = mxGetDimensions(pm);
+    // matlab represents scalars/vectors as a matrix, so let's check this first
+    if (matlab_num_dims == static_cast<mwSize>(2) && m_sizes[1] == static_cast<mwSize>(1))
+      {
+        if (m_sizes[0] == static_cast<mwSize>(1))
+          {
+            // it's a scalar
+            fill_BasicCoordinate_from_matlab_scalar(a, pm);
+            return;
+          }
+        matlab_num_dims = static_cast<mwSize>(1); // set it to a 1-dimensional array
+      }
+    if (matlab_num_dims != static_cast<mwSize>(1))
+      {
+        throw std::runtime_error(boost::str(boost::format("number of dimensions %d of matlab array is incorrect for constructing "
+                                                          "a stir coordinate of dimension %d (expecting a column vector)")
+                                            % matlab_num_dims % num_dimensions));
+      }
+    if (m_sizes[0] != static_cast<mwSize>(num_dimensions))
+      {
+        throw std::runtime_error("length of matlab array incompatible with stir coordinate");
+      }
+    if (mxIsDouble(pm))
+      {
+        double* data_ptr = mxGetPr(pm);
+        std::copy(data_ptr, data_ptr + a.size(), a.begin());
+      }
+    else if (mxIsSingle(pm))
+      {
+        float* data_ptr = (float*)mxGetData(pm);
+        std::copy(data_ptr, data_ptr + a.size(), a.begin());
+      }
+    else
+      {
+        throw std::runtime_error("currently only supporting double or single arrays for constructing a stir array");
+      }
+  }
 #endif
   } // end namespace swigstir
- %}
+  %
+}
 
 #if defined(SWIGPYTHON)
-%include "numpy.i"
-%fragment("NumPy_Fragments");
-#endif
-
-%include "attribute.i"
-%include "factory_shared.i"
-
-%init %{
+% include "numpy.i" % fragment("NumPy_Fragments");
+#endif
+
+% include "attribute.i" % include "factory_shared.i"
+
+    % init %
+{
 #if defined(SWIGPYTHON)
   // numpy support
   import_array();
-   #include <numpy/ndarraytypes.h>
-#endif
-%}
-
-%feature("autodoc", "1");
+#  include <numpy/ndarraytypes.h>
+#endif
+  %
+}
+
+% feature("autodoc", "1");
 // Use include set by build
 #if defined(DOXY2SWIG_XML_INCLUDE_FILE)
-%include DOXY2SWIG_XML_INCLUDE_FILE
-#endif
-
-// TODO doesn't work
-%warnfilter(315) std::unique_ptr;
+% include DOXY2SWIG_XML_INCLUDE_FILE
+#endif
+
+    // TODO doesn't work
+    % warnfilter(315) std::unique_ptr;
 
 // disable warnings about unknown base-class 401
 // disable warnings about "no access specified given for base class" as we use this correctly for private derivation 319
 // disable warnings about nested bass-class 325
-#pragma SWIG nowarn=319,401,325
+#pragma SWIG nowarn = 319, 401, 325
 
 // catch all C++ exceptions in python
-%include "exception.i"
-
-%exception {
-  try {
-    $action
-  } catch (const std::exception& e) {
-    SWIG_exception(SWIG_RuntimeError, e.what());
-  } catch (const std::string& e) {
-    SWIG_exception(SWIG_RuntimeError, e.c_str());
-  }
-} 
+% include "exception.i"
+
+    % exception
+{
+  try
+    {
+      $action
+    }
+  catch (const std::exception& e)
+    {
+      SWIG_exception(SWIG_RuntimeError, e.what());
+    }
+  catch (const std::string& e)
+    {
+      SWIG_exception(SWIG_RuntimeError, e.c_str());
+    }
+}
 
 // declare some functions that return a new pointer such that SWIG can release memory properly
-%newobject *::clone;
-%newobject *::get_empty_copy;
-%newobject *::read_from_file;
+% newobject* ::clone;
+% newobject* ::get_empty_copy;
+% newobject* ::read_from_file;
 
 // SWIG complains "Warning 503: Can't wrap 'stir::swap' unless renamed to a valid identifier."
 // But it's probably dangerous to expose swap anyway, so let's ignore it.
-%ignore **::swap;
-%ignore stir::swap;
-%ignore *::ask_parameters;
-%ignore *::create_shared_clone;
-%ignore *::read_from_stream;
-%ignore *::get_data_ptr;
-%ignore *::get_const_data_ptr;
-%ignore *::release_data_ptr;
-%ignore *::release_const_data_ptr;
-%ignore *::get_full_data_ptr;
-%ignore *::get_const_full_data_ptr;
-%ignore *::release_full_data_ptr;
-%ignore *::release_const_full_data_ptr;
+% ignore** ::swap;
+% ignore stir::swap;
+% ignore* ::ask_parameters;
+% ignore* ::create_shared_clone;
+% ignore* ::read_from_stream;
+% ignore* ::get_data_ptr;
+% ignore* ::get_const_data_ptr;
+% ignore* ::release_data_ptr;
+% ignore* ::release_const_data_ptr;
+% ignore* ::get_full_data_ptr;
+% ignore* ::get_const_full_data_ptr;
+% ignore* ::release_full_data_ptr;
+% ignore* ::release_const_full_data_ptr;
 
 #if defined(SWIGPYTHON)
-%rename(__assign__) *::operator=; 
+% rename(__assign__) * ::operator=;
 #endif
 
 // include standard swig support for some bits of the STL (i.e. standard C++ lib)
@@ -607,51 +646,52 @@
 %include <std_list.i>
  // ignore iterators, as they don't make sense in the target language
 %ignore *::begin;
-%ignore *::rbegin;
-%ignore *::begin_all;
-%ignore *::rbegin_all;
-%ignore *::end;
-%ignore *::rend;
-%ignore *::end_all;
-%ignore *::rend_all;
-%ignore *::begin_all_const;
-%ignore *::rbegin_all_const;
-%ignore *::end_all_const;
-%ignore *::rend_all_const;
+% ignore* ::rbegin;
+% ignore* ::begin_all;
+% ignore* ::rbegin_all;
+% ignore* ::end;
+% ignore* ::rend;
+% ignore* ::end_all;
+% ignore* ::rend_all;
+% ignore* ::begin_all_const;
+% ignore* ::rbegin_all_const;
+% ignore* ::end_all_const;
+% ignore* ::rend_all_const;
 
 // always ignore these as they are unsafe in out-of-range index access (use at() instead)
-%ignore *::operator[];
- // this will be replaced by __getitem__ etc, we could keep this for languages not supported by ADD_indexvalue
-%ignore *::at;
+% ignore* ::operator[];
+// this will be replaced by __getitem__ etc, we could keep this for languages not supported by ADD_indexvalue
+% ignore* ::at;
 
 #ifdef STIRMATLAB
-%ignore *::operator>>;
-%ignore *::operator<<;
-%ignore *::operator+=;
-%ignore *::operator-=;
-%ignore *::operator*=;
-%ignore *::operator/=;
+% ignore* ::operator>>;
+% ignore* ::operator<<;
+% ignore* ::operator+=;
+% ignore* ::operator-=;
+% ignore* ::operator*=;
+% ignore* ::operator/=;
 
 // use isequal, not eq at the moment. This might change later.
 //%rename(isequal) *::operator==;
-%rename(isequal) *::eq;
+% rename(isequal) * ::eq;
 #endif
 
 #ifndef SWIGOCTAVE
-%include <std_ios.i>
+% include<std_ios.i>
 // do not need this at present
 // %include <std_iostream.i>
 #endif
 
-// Instantiate STL templates used by stir
-namespace std {
-   %template(IntVector) vector<int>;
-   %template(DoubleVector) vector<double>;
-   %template(FloatVector) vector<float>;
-   %template(StringList) list<string>;
-}
-
-// section for helper classes for creating new iterators. 
+    // Instantiate STL templates used by stir
+    namespace std
+{
+  % template(IntVector) vector<int>;
+  % template(DoubleVector) vector<double>;
+  % template(FloatVector) vector<float>;
+  % template(StringList) list<string>;
+} // namespace std
+
+// section for helper classes for creating new iterators.
 // The code here is nearly a copy of what's in PyIterators.swg,
 // except that the decr() function isn't defined. This is because we need it for some STIR iterators
 // which are forward_iterators.
@@ -659,132 +699,144 @@
 //
 // Note: this needs to be defined after including some stl stuff, as otherwise the necessary fragments
 // haven't been included in the wrap.cxx yet.
-%{
-  namespace swigstir {
+% { namespace swigstir{
 #ifdef SWIGPYTHON
-  template<typename OutIterator, 
-	   typename ValueType = typename std::iterator_traits<OutIterator>::value_type,
-    typename FromOper = swig::from_oper<ValueType> >
-    class SwigPyForwardIteratorClosed_T :  public swig::SwigPyIterator_T<OutIterator>
-  {
-  public:
-    FromOper from;
-    typedef OutIterator out_iterator;
-    typedef ValueType value_type;
-    typedef swig::SwigPyIterator_T<out_iterator>  base;    
-    typedef SwigPyForwardIteratorClosed_T<OutIterator, ValueType, FromOper> self_type;
-    
-    SwigPyForwardIteratorClosed_T(out_iterator curr, out_iterator first, out_iterator last, PyObject *seq)
-      : swig::SwigPyIterator_T<OutIterator>(curr, seq), begin(first), end(last)
+  template <typename OutIterator,
+            typename ValueType = typename std::iterator_traits<OutIterator>::value_type,
+            typename FromOper = swig::from_oper<ValueType>>
+  class SwigPyForwardIteratorClosed_T : public swig::SwigPyIterator_T<OutIterator>{ public : FromOper from;
+typedef OutIterator out_iterator;
+typedef ValueType value_type;
+typedef swig::SwigPyIterator_T<out_iterator> base;
+typedef SwigPyForwardIteratorClosed_T<OutIterator, ValueType, FromOper> self_type;
+
+SwigPyForwardIteratorClosed_T(out_iterator curr, out_iterator first, out_iterator last, PyObject* seq)
+    : swig::SwigPyIterator_T<OutIterator>(curr, seq),
+      begin(first),
+      end(last)
+{}
+
+PyObject*
+value() const
+{
+  if (base::current == end)
     {
+      throw swig::stop_iteration();
     }
-    
-    PyObject *value() const {
-      if (base::current == end) {
-	throw swig::stop_iteration();
-      } else {
-	return swig::from(static_cast<const value_type&>(*(base::current)));
-      }
+  else
+    {
+      return swig::from(static_cast<const value_type&>(*(base::current)));
     }
-    
-  swig::SwigPyIterator *copy() const
+}
+
+swig::SwigPyIterator*
+copy() const
+{
+  return new self_type(*this);
+}
+
+swig::SwigPyIterator*
+incr(size_t n = 1)
+{
+  while (n--)
     {
-      return new self_type(*this);
+      if (base::current == end)
+        {
+          throw swig::stop_iteration();
+        }
+      else
+        {
+          ++base::current;
+        }
     }
-
-    swig::SwigPyIterator *incr(size_t n = 1)
-    {
-      while (n--) {
-	if (base::current == end) {
-	  throw swig::stop_iteration();
-	} else {
-	  ++base::current;
-	}
-      }
-      return this;
-    }
-
-  private:
-    out_iterator begin;
-    out_iterator end;
-  };
-
-  template<typename OutIter>
-  inline swig::SwigPyIterator*
-  make_forward_iterator(const OutIter& current, const OutIter& begin,const OutIter& end, PyObject *seq = 0)
-  {
-    return new SwigPyForwardIteratorClosed_T<OutIter>(current, begin, end, seq);
-  }
-
-
-#endif
-  static Array<4,float> create_array_for_proj_data(const ProjData& proj_data)
-  {
-    const int num_non_tof_sinos = proj_data.get_num_non_tof_sinograms();
- Array<4,float> array(IndexRange4D(proj_data.get_num_tof_poss(),num_non_tof_sinos, proj_data.get_num_views(), proj_data.get_num_tangential_poss()));
-      return array;
-  }
-
-  // a function for  converting ProjData to a 4D array as that's what is easy to use
-  static Array<4,float> projdata_to_4D(const ProjData& proj_data)
-  {
-
-      Array<4,float> array = create_array_for_proj_data(proj_data);
-      Array<4,float>::full_iterator array_iter = array.begin_all();
-      //    for (int s=0; s<= proj_data.get_max_segment_num(); ++s)
-      //      {
-      //        SegmentBySinogram<float> segment=proj_data.get_segment_by_sinogram(s);
-      //        std::copy(segment.begin_all_const(), segment.end_all_const(), array_iter);
-      //        std::advance(array_iter, segment.size_all());
-      //        if (s!=0)
-      //          {
-      //            segment=proj_data.get_segment_by_sinogram(-s);
-      //            std::copy(segment.begin_all_const(), segment.end_all_const(), array_iter);
-      //            std::advance(array_iter, segment.size_all());
-      //          }
-      //      }
-      proj_data.copy_to(array_iter);
-      return array;
-  }
-
-  // inverse of the above function
-  void fill_proj_data_from_4D(ProjData& proj_data, const Array<4,float>& array)
-  {
-      //    int num_sinos=proj_data.get_num_axial_poss(0);
-      //    for (int s=1; s<= proj_data.get_max_segment_num(); ++s)
-      //      {
-      //        num_sinos += 2*proj_data.get_num_axial_poss(s);
-      //      }
-      //    if (array.size() != static_cast<std::size_t>(num_sinos)||
-      //        array[0].size() != static_cast<std::size_t>(proj_data.get_num_views()) ||
-      //        array[0][0].size() != static_cast<std::size_t>(proj_data.get_num_tangential_poss()))
-      //      {
-      //        throw std::runtime_error("Incorrect size for filling this projection data");
-      //      }
-      Array<4,float>::const_full_iterator array_iter = array.begin_all();
-      //
-      //    for (int s=0; s<= proj_data.get_max_segment_num(); ++s)
-      //      {
-      //        SegmentBySinogram<float> segment=proj_data.get_empty_segment_by_sinogram(s);
-      //        // cannot use std::copy sadly as needs end-iterator for range
-      //        for (SegmentBySinogram<float>::full_iterator seg_iter = segment.begin_all();
-      //             seg_iter != segment.end_all();
-      //             /*empty*/)
-      //          *seg_iter++ = *array_iter++;
-      //        proj_data.set_segment(segment);
-      //
-      //        if (s!=0)
-      //          {
-      //            segment=proj_data.get_empty_segment_by_sinogram(-s);
-      //            for (SegmentBySinogram<float>::full_iterator seg_iter = segment.begin_all();
-      //                 seg_iter != segment.end_all();
-      //                 /*empty*/)
-      //              *seg_iter++ = *array_iter++;
-      //            proj_data.set_segment(segment);
-      //          }
-      //      }
-      proj_data.fill_from(array_iter);
-  }
+  return this;
+}
+
+private:
+out_iterator begin;
+out_iterator end;
+}
+;
+
+template <typename OutIter>
+inline swig::SwigPyIterator*
+make_forward_iterator(const OutIter& current, const OutIter& begin, const OutIter& end, PyObject* seq = 0)
+{
+  return new SwigPyForwardIteratorClosed_T<OutIter>(current, begin, end, seq);
+}
+
+#endif
+static Array<4, float>
+create_array_for_proj_data(const ProjData& proj_data)
+{
+  const int num_non_tof_sinos = proj_data.get_num_non_tof_sinograms();
+  Array<4, float> array(IndexRange4D(
+      proj_data.get_num_tof_poss(), num_non_tof_sinos, proj_data.get_num_views(), proj_data.get_num_tangential_poss()));
+  return array;
+}
+
+// a function for  converting ProjData to a 4D array as that's what is easy to use
+static Array<4, float>
+projdata_to_4D(const ProjData& proj_data)
+{
+
+  Array<4, float> array = create_array_for_proj_data(proj_data);
+  Array<4, float>::full_iterator array_iter = array.begin_all();
+  //    for (int s=0; s<= proj_data.get_max_segment_num(); ++s)
+  //      {
+  //        SegmentBySinogram<float> segment=proj_data.get_segment_by_sinogram(s);
+  //        std::copy(segment.begin_all_const(), segment.end_all_const(), array_iter);
+  //        std::advance(array_iter, segment.size_all());
+  //        if (s!=0)
+  //          {
+  //            segment=proj_data.get_segment_by_sinogram(-s);
+  //            std::copy(segment.begin_all_const(), segment.end_all_const(), array_iter);
+  //            std::advance(array_iter, segment.size_all());
+  //          }
+  //      }
+  proj_data.copy_to(array_iter);
+  return array;
+}
+
+// inverse of the above function
+void
+fill_proj_data_from_4D(ProjData& proj_data, const Array<4, float>& array)
+{
+  //    int num_sinos=proj_data.get_num_axial_poss(0);
+  //    for (int s=1; s<= proj_data.get_max_segment_num(); ++s)
+  //      {
+  //        num_sinos += 2*proj_data.get_num_axial_poss(s);
+  //      }
+  //    if (array.size() != static_cast<std::size_t>(num_sinos)||
+  //        array[0].size() != static_cast<std::size_t>(proj_data.get_num_views()) ||
+  //        array[0][0].size() != static_cast<std::size_t>(proj_data.get_num_tangential_poss()))
+  //      {
+  //        throw std::runtime_error("Incorrect size for filling this projection data");
+  //      }
+  Array<4, float>::const_full_iterator array_iter = array.begin_all();
+  //
+  //    for (int s=0; s<= proj_data.get_max_segment_num(); ++s)
+  //      {
+  //        SegmentBySinogram<float> segment=proj_data.get_empty_segment_by_sinogram(s);
+  //        // cannot use std::copy sadly as needs end-iterator for range
+  //        for (SegmentBySinogram<float>::full_iterator seg_iter = segment.begin_all();
+  //             seg_iter != segment.end_all();
+  //             /*empty*/)
+  //          *seg_iter++ = *array_iter++;
+  //        proj_data.set_segment(segment);
+  //
+  //        if (s!=0)
+  //          {
+  //            segment=proj_data.get_empty_segment_by_sinogram(-s);
+  //            for (SegmentBySinogram<float>::full_iterator seg_iter = segment.begin_all();
+  //                 seg_iter != segment.end_all();
+  //                 /*empty*/)
+  //              *seg_iter++ = *array_iter++;
+  //            proj_data.set_segment(segment);
+  //          }
+  //      }
+  proj_data.fill_from(array_iter);
+}
 
 //  static Array<3,float> create_array_for_proj_data(const ProjData& proj_data)
 //  {
@@ -807,306 +859,332 @@
 //      return array;
 //  }
 
-  
- } // end of namespace
-
-  %} // end of initial code specification for inclusino in the SWIG wrapper
+} // end of namespace
+
+%
+} // end of initial code specification for inclusino in the SWIG wrapper
 
 // doesn't work (yet?) because of bug in int template arguments
-// %rename(__getitem__) *::at; 
+// %rename(__getitem__) *::at;
 
 // MACROS to define index access (Work-in-progress)
-%define %ADD_indexaccess(INDEXTYPE,RETTYPE,TYPE...)
+% define
+    % ADD_indexaccess(INDEXTYPE, RETTYPE, TYPE...)
 #if defined(SWIGPYTHON)
+#  if defined(SWIGPYTHON_BUILTIN)
+    //  %feature("python:slot", "sq_item", functype="ssizeargfunc") TYPE##::__getitem__;
+    // %feature("python:slot", "sq_ass_item", functype="ssizeobjargproc") TYPE##::__setitem__;
+    % feature("python:slot", "mp_subscript", functype = "binaryfunc") TYPE## ::__getitem__;
+% feature("python:slot", "mp_ass_subscript", functype = "objobjargproc") TYPE## ::__setitem__;
+
+#  endif
+% extend TYPE
+{
+  % exception __getitem__
+  {
+    try
+      {
+        $action
+      }
+    catch (std::out_of_range& e)
+      {
+        SWIG_exception(SWIG_IndexError, const_cast<char*>(e.what()));
+      }
+    catch (std::invalid_argument& e)
+      {
+        SWIG_exception(SWIG_TypeError, const_cast<char*>(e.what()));
+      }
+  }
+  % newobject __getitem__;
+  RETTYPE __getitem__(const INDEXTYPE i)
+  {
+    return (*self).at(i);
+  }
+  % exception __setitem__
+  {
+    try
+      {
+        $action
+      }
+    catch (std::out_of_range& e)
+      {
+        SWIG_exception(SWIG_IndexError, const_cast<char*>(e.what()));
+      }
+    catch (std::invalid_argument& e)
+      {
+        SWIG_exception(SWIG_TypeError, const_cast<char*>(e.what()));
+      }
+  }
+  void __setitem__(const INDEXTYPE i, const RETTYPE val)
+  {
+    (*self).at(i) = val;
+  }
+}
+#elif defined(SWIGOCTAVE)
+    % extend TYPE
+{
+  % exception __brace__
+  {
+    try
+      {
+        $action
+      }
+    catch (std::out_of_range& e)
+      {
+        SWIG_exception(SWIG_IndexError, const_cast<char*>(e.what()));
+      }
+    catch (std::invalid_argument& e)
+      {
+        SWIG_exception(SWIG_TypeError, const_cast<char*>(e.what()));
+      }
+  }
+  % newobject __brace__;
+  RETTYPE __brace__(const INDEXTYPE i)
+  {
+    return (*self).at(i);
+  }
+  % exception __brace_asgn__
+  {
+    try
+      {
+        $action
+      }
+    catch (std::out_of_range& e)
+      {
+        SWIG_exception(SWIG_IndexError, const_cast<char*>(e.what()));
+      }
+    catch (std::invalid_argument& e)
+      {
+        SWIG_exception(SWIG_TypeError, const_cast<char*>(e.what()));
+      }
+  }
+  void __brace_asgn__(const INDEXTYPE i, const RETTYPE val)
+  {
+    (*self).at(i) = val;
+  }
+}
+#elif defined(SWIGMATLAB)
+    % extend TYPE
+{
+  % exception paren
+  {
+    try
+      {
+        $action
+      }
+    catch (std::out_of_range& e)
+      {
+        SWIG_exception(SWIG_IndexError, const_cast<char*>(e.what()));
+      }
+    catch (std::invalid_argument& e)
+      {
+        SWIG_exception(SWIG_TypeError, const_cast<char*>(e.what()));
+      }
+  }
+  % newobject paren;
+  RETTYPE paren(const INDEXTYPE i)
+  {
+    return (*self).at(i);
+  }
+  % exception paren_asgn
+  {
+    try
+      {
+        $action
+      }
+    catch (std::out_of_range& e)
+      {
+        SWIG_exception(SWIG_IndexError, const_cast<char*>(e.what()));
+      }
+    catch (std::invalid_argument& e)
+      {
+        SWIG_exception(SWIG_TypeError, const_cast<char*>(e.what()));
+      }
+  }
+  void paren_asgn(const INDEXTYPE i, const RETTYPE val)
+  {
+    (*self).at(i) = val;
+  }
+}
+#endif
+% enddef
+
+    // Macros for adding __repr_()_ for Python and disp() for MATLAB
+
+    // example usage: ADD_REPR(stir::ImagingModality, %arg($self->get_name()));
+    // second argument piped to stream, so could be a std::string, but also another type
+    % define
+    ADD_REPR(classname, defrepr)
+    % extend classname
+{
 #if defined(SWIGPYTHON_BUILTIN)
- //  %feature("python:slot", "sq_item", functype="ssizeargfunc") TYPE##::__getitem__;
- // %feature("python:slot", "sq_ass_item", functype="ssizeobjargproc") TYPE##::__setitem__;
-  %feature("python:slot", "mp_subscript", functype="binaryfunc") TYPE##::__getitem__;
-  %feature("python:slot", "mp_ass_subscript", functype="objobjargproc") TYPE##::__setitem__;
-
-#endif
-%extend TYPE {
-    %exception __getitem__ {
-      try
-	{
-	  $action
-	}
-      catch (std::out_of_range& e) {
-        SWIG_exception(SWIG_IndexError,const_cast<char*>(e.what()));
-      }
-      catch (std::invalid_argument& e) {
-        SWIG_exception(SWIG_TypeError,const_cast<char*>(e.what()));
-      }
-    }
-    %newobject __getitem__;
-    RETTYPE __getitem__(const INDEXTYPE i) { return (*self).at(i); }
-    %exception __setitem__ {
-      try
-	{
-	  $action
-	}
-      catch (std::out_of_range& e) {
-        SWIG_exception(SWIG_IndexError,const_cast<char*>(e.what()));
-      }
-      catch (std::invalid_argument& e) {
-        SWIG_exception(SWIG_TypeError,const_cast<char*>(e.what()));
-      }
-    }
-    void __setitem__(const INDEXTYPE i, const RETTYPE val) { (*self).at(i)=val; }
- }
-#elif defined(SWIGOCTAVE)
-%extend TYPE {
-    %exception __brace__ {
-      try
-	{
-	  $action
-	}
-      catch (std::out_of_range& e) {
-        SWIG_exception(SWIG_IndexError,const_cast<char*>(e.what()));
-      }
-      catch (std::invalid_argument& e) {
-        SWIG_exception(SWIG_TypeError,const_cast<char*>(e.what()));
-      }
-    }
-    %newobject __brace__;
-    RETTYPE __brace__(const INDEXTYPE i) { return (*self).at(i); }
-    %exception __brace_asgn__ {
-      try
-	{
-	  $action
-	}
-      catch (std::out_of_range& e) {
-        SWIG_exception(SWIG_IndexError,const_cast<char*>(e.what()));
-      }
-      catch (std::invalid_argument& e) {
-        SWIG_exception(SWIG_TypeError,const_cast<char*>(e.what()));
-      }
-    }
-    void __brace_asgn__(const INDEXTYPE i, const RETTYPE val) { (*self).at(i)=val; }
- }
-#elif defined(SWIGMATLAB)
-%extend TYPE {
-    %exception paren {
-      try
-	{
-	  $action
-	}
-      catch (std::out_of_range& e) {
-        SWIG_exception(SWIG_IndexError,const_cast<char*>(e.what()));
-      }
-      catch (std::invalid_argument& e) {
-        SWIG_exception(SWIG_TypeError,const_cast<char*>(e.what()));
-      }
-    }
-    %newobject paren;
-    RETTYPE paren(const INDEXTYPE i) { return (*self).at(i); }
-    %exception paren_asgn {
-      try
-	{
-	  $action
-	}
-      catch (std::out_of_range& e) {
-        SWIG_exception(SWIG_IndexError,const_cast<char*>(e.what()));
-      }
-      catch (std::invalid_argument& e) {
-        SWIG_exception(SWIG_TypeError,const_cast<char*>(e.what()));
-      }
-    }
-    void paren_asgn(const INDEXTYPE i, const RETTYPE val) { (*self).at(i)=val; }
- }
-#endif
-%enddef
-
- // Macros for adding __repr_()_ for Python and disp() for MATLAB
-
- // example usage: ADD_REPR(stir::ImagingModality, %arg($self->get_name()));
- // second argument piped to stream, so could be a std::string, but also another type
-%define ADD_REPR(classname, defrepr)
-%extend classname
-{
-#if defined(SWIGPYTHON_BUILTIN)
-  %feature("python:slot", "tp_repr", functype="reprfunc") __repr__; 
+  % feature("python:slot", "tp_repr", functype = "reprfunc") __repr__;
 #endif
 
 #if defined(SWIGPYTHON)
-    std::string __repr__()
-    {
-      std::stringstream s;
-      s << "<classname::";
-      s << (defrepr);
-      s << ">";
-      return s.str();
-    }
+  std::string __repr__()
+  {
+    std::stringstream s;
+    s << "<classname::";
+    s << (defrepr);
+    s << ">";
+    return s.str();
+  }
 #endif
 #if defined(SWIGMATLAB)
-    void disp()
-    {
-      std::stringstream s;
-      s << "<classname::";
-      s << (defrepr);
-      s << ">";
-      mexPrintf(repr.c_str());
-    }
-#endif
-}
-%enddef
-
- // use this one for classes that have parameter_info()
- // example usage: ADD_REPR_PARAMETER_INFO(stir::Radionuclide);
-%define ADD_REPR_PARAMETER_INFO(classname)
-  ADD_REPR(classname, "use parameter_info() for details");
-%enddef
-
- // Finally, start with STIR specific definitions
-
- // General renaming of *sptr functions
-%ignore *::get_scanner_sptr;
-%rename (get_scanner) *::get_scanner_ptr;
-%rename (get_proj_data_info) *::get_proj_data_info_sptr;
-%ignore *::get_exam_info_sptr; // we do have get_exam_info in C++
-%rename (set_input_proj_data) *::set_input_projdata_sptr; // warning: extra _
-%rename (set_output_proj_data) *::set_output_projdata_sptr; // warning: extra _
-%rename (get_output_proj_data) *::get_output_projdata_sptr;
-%rename (get_output_proj_data) *::get_output_proj_data_sptr;
-
-%rename (get_symmetries) *::get_symmetries_ptr;
-%ignore *::get_symmetries_sptr;
-/* would be nice, but needs swig to be compiled with PCRE support 
+  void disp()
+  {
+    std::stringstream s;
+    s << "<classname::";
+    s << (defrepr);
+    s << ">";
+    mexPrintf(repr.c_str());
+  }
+#endif
+}
+% enddef
+
+    // use this one for classes that have parameter_info()
+    // example usage: ADD_REPR_PARAMETER_INFO(stir::Radionuclide);
+    % define ADD_REPR_PARAMETER_INFO(classname) ADD_REPR(classname, "use parameter_info() for details");
+% enddef
+
+    // Finally, start with STIR specific definitions
+
+    // General renaming of *sptr functions
+    % ignore* ::get_scanner_sptr;
+% rename(get_scanner) * ::get_scanner_ptr;
+% rename(get_proj_data_info) * ::get_proj_data_info_sptr;
+% ignore* ::get_exam_info_sptr;                              // we do have get_exam_info in C++
+% rename(set_input_proj_data) * ::set_input_projdata_sptr;   // warning: extra _
+% rename(set_output_proj_data) * ::set_output_projdata_sptr; // warning: extra _
+% rename(get_output_proj_data) * ::get_output_projdata_sptr;
+% rename(get_output_proj_data) * ::get_output_proj_data_sptr;
+
+% rename(get_symmetries) * ::get_symmetries_ptr;
+% ignore* ::get_symmetries_sptr;
+/* would be nice, but needs swig to be compiled with PCRE support
 %rename("rstrip:[_ptr]")
 %rename("rstrip:[_sptr]")
 */
 
-%include "stir/num_threads.h"
-%include "stir/find_STIR_config.h"
+% include "stir/num_threads.h"
+    % include "stir/find_STIR_config.h"
 
 // #define used below to check what to do
 #define STIRSWIG_SHARED_PTR
 
- // internally convert all pointers to shared_ptr. This prevents problems
- // with STIR functions which accept a shared_ptr as input argument.
+// internally convert all pointers to shared_ptr. This prevents problems
+// with STIR functions which accept a shared_ptr as input argument.
 #define SWIG_SHARED_PTR_NAMESPACE stir
 #ifdef SWIGOCTAVE
- // TODO temp work-around
-%include <boost_shared_ptr_test.i>
+    // TODO temp work-around
+    % include<boost_shared_ptr_test.i>
 #else
-%include <boost_shared_ptr.i>
-#endif
-
-%shared_ptr(stir::TimedObject);
-%shared_ptr(stir::ParsingObject);
-
-%shared_ptr(stir::Verbosity);
+    % include<boost_shared_ptr.i>
+#endif
+
+    % shared_ptr(stir::TimedObject);
+% shared_ptr(stir::ParsingObject);
+
+% shared_ptr(stir::Verbosity);
 
 //  William S Fulton trick for passing templates (with commas) through macro arguments
 // (already defined in swgmacros.swg)
 //#define %arg(X...) X
 
-%include "stir/TimedObject.h"
-%include "stir/ParsingObject.h"
+% include "stir/TimedObject.h"
+    % include "stir/ParsingObject.h"
 #if 0
 %include "stir/Object.h"
 %include "stir/RegisteredObject.h"
 #else
-  // use simpler version for SWIG to make the hierarchy a bit easier
-  namespace stir {
-    template <typename Root>
-      class RegisteredObject 
-      {
-      public:
-	//! List all possible registered names to the stream
-	/*! Names are separated with newlines. */
-	inline static void list_registered_names(std::ostream& stream);
-      };
-  }
-#endif
-
-// disabled warning about nested class. we don't need this class anyway
-%warnfilter(SWIGWARN_PARSE_NAMED_NESTED_CLASS) stir::RegisteredParsingObject::RegisterIt;
+    // use simpler version for SWIG to make the hierarchy a bit easier
+    namespace stir
+{
+  template <typename Root>
+  class RegisteredObject
+  {
+  public:
+    //! List all possible registered names to the stream
+    /*! Names are separated with newlines. */
+    inline static void list_registered_names(std::ostream& stream);
+  };
+}
+#endif
+
+    // disabled warning about nested class. we don't need this class anyway
+    % warnfilter(SWIGWARN_PARSE_NAMED_NESTED_CLASS) stir::RegisteredParsingObject::RegisterIt;
 // in some cases, swig generates a default constructor.
 // we have to explictly disable this for RegisteredParsingObject as it could be an abstract class.
-%nodefaultctor stir::RegisteredParsingObject;
-%include "stir/RegisteredParsingObject.h"
-
- /* Parse the header files to generate wrappers */
-//%include "stir/shared_ptr.h"
-%include "stir/Succeeded.h"
-ADD_REPR(stir::Succeeded, %arg($self->succeeded() ? "yes" : "no"));
-
-%include "stir/NumericType.h"
-%include "stir/ByteOrder.h"
-
-%include "stir_coordinates.i"
-%include "stir_LOR.i"
-
-%include "stir_array.i"
-%include "stir_exam.i"
-
-%shared_ptr(stir::DataSymmetriesForViewSegmentNumbers);
-%include "stir_projdata_coords.i"
-%include "stir/DataSymmetriesForViewSegmentNumbers.h"
-%include "stir_projdata.i"
-%include "stir_listmode.i"
-
-%include "stir_voxels.i"
-%include "stir_voxels_IO.i"
-
-%include "stir/ZoomOptions.h"
-%include "stir/zoom.h"
-
-%include "stir/Verbosity.h"
-
-// shapes
-%include "stir_shapes.i"
-
-// ROIValues class and compute compute_ROI_values
-%shared_ptr(stir::ROIValues)
-%include "stir/evaluation/ROIValues.h"
-%include "stir/evaluation/compute_ROI_values.h"
-
-// filters
-%include "stir_dataprocessors.i"
-
-%include "stir/GeneralisedPoissonNoiseGenerator.h"
-
-%include "stir_projectors.i"
-%include "stir_normalisation.i"
-
-%include "stir_priors.i"
-%include "stir_objectivefunctions.i"
-%include "stir_reconstruction.i"
-
-%include "stir/multiply_crystal_factors.h"
-%include "stir/decay_correction_factor.h"
-
-%shared_ptr(stir::ScatterSimulation);
-%shared_ptr(stir::RegisteredParsingObject<stir::SingleScatterSimulation,
-  stir::ScatterSimulation, stir::ScatterSimulation>);
-%shared_ptr(stir::SingleScatterSimulation);
-
-%include "stir/scatter/ScatterSimulation.h"
-
-%template (internalRPSingleScatterSimulation) 
-  stir::RegisteredParsingObject<stir::SingleScatterSimulation,
-  stir::ScatterSimulation, stir::ScatterSimulation>;
-%include "stir/scatter/SingleScatterSimulation.h"
-
-%shared_ptr(stir::ScatterEstimation);
-%include "stir/scatter/ScatterEstimation.h"
-
-%shared_ptr(stir::CreateTailMaskFromACFs);
-%include "stir/scatter/CreateTailMaskFromACFs.h"
-
-%shared_ptr(stir::FanProjData);
-%shared_ptr(stir::GeoData3D);
-%ignore operator<<;
-%ignore operator>>;
-%ignore stir::DetPairData::operator()(const int a, const int b) const;
-%ignore stir::DetPairData3D::operator()(const int a, const int b) const;
-%ignore stir::FanProjData::operator()(const int, const int, const int, const int) const;
-%ignore stir::GeoData3D::operator()(const int, const int, const int, const int) const;
-%include "stir/ML_norm.h"
-
-%shared_ptr(stir::InvertAxis);
-%include "stir/spatial_transformation/InvertAxis.h"
-
-%include "stir/inverse_SSRB.h"+% nodefaultctor stir::RegisteredParsingObject;
+% include "stir/RegisteredParsingObject.h"
+
+    /* Parse the header files to generate wrappers */
+    //%include "stir/shared_ptr.h"
+    % include "stir/Succeeded.h" ADD_REPR(stir::Succeeded, % arg($self->succeeded() ? "yes" : "no"));
+
+% include "stir/NumericType.h" % include "stir/ByteOrder.h"
+
+    % include "stir_coordinates.i" % include "stir_LOR.i"
+
+    % include "stir_array.i" % include "stir_exam.i"
+
+    % shared_ptr(stir::DataSymmetriesForViewSegmentNumbers);
+% include "stir_projdata_coords.i" % include "stir/DataSymmetriesForViewSegmentNumbers.h" % include "stir_projdata.i"
+    % include "stir_listmode.i"
+
+    % include "stir_voxels.i" % include "stir_voxels_IO.i"
+
+    % include "stir/ZoomOptions.h" % include "stir/zoom.h"
+
+    % include "stir/Verbosity.h"
+
+    // shapes
+    % include "stir_shapes.i"
+
+    // ROIValues class and compute compute_ROI_values
+    % shared_ptr(stir::ROIValues) % include "stir/evaluation/ROIValues.h"
+    % include "stir/evaluation/compute_ROI_values.h"
+
+    // filters
+    % include "stir_dataprocessors.i"
+
+    % include "stir/GeneralisedPoissonNoiseGenerator.h"
+
+    % include "stir_projectors.i" % include "stir_normalisation.i"
+
+    % include "stir_priors.i" % include "stir_objectivefunctions.i" % include "stir_reconstruction.i"
+
+    % include "stir/multiply_crystal_factors.h" % include "stir/decay_correction_factor.h"
+
+    % shared_ptr(stir::ScatterSimulation);
+% shared_ptr(stir::RegisteredParsingObject<stir::SingleScatterSimulation, stir::ScatterSimulation, stir::ScatterSimulation>);
+% shared_ptr(stir::SingleScatterSimulation);
+
+% include "stir/scatter/ScatterSimulation.h"
+
+    % template(internalRPSingleScatterSimulation)
+        stir::RegisteredParsingObject<stir::SingleScatterSimulation, stir::ScatterSimulation, stir::ScatterSimulation>;
+% include "stir/scatter/SingleScatterSimulation.h"
+
+    % shared_ptr(stir::ScatterEstimation);
+% include "stir/scatter/ScatterEstimation.h"
+
+    % shared_ptr(stir::CreateTailMaskFromACFs);
+% include "stir/scatter/CreateTailMaskFromACFs.h"
+
+    % shared_ptr(stir::FanProjData);
+% shared_ptr(stir::GeoData3D);
+% ignore operator<<;
+% ignore operator>>;
+% ignore stir::DetPairData::operator()(const int a, const int b) const;
+% ignore stir::DetPairData3D::operator()(const int a, const int b) const;
+% ignore stir::FanProjData::operator()(const int, const int, const int, const int) const;
+% ignore stir::GeoData3D::operator()(const int, const int, const int, const int) const;
+% include "stir/ML_norm.h"
+
+    % shared_ptr(stir::InvertAxis);
+% include "stir/spatial_transformation/InvertAxis.h"
+
+    % include "stir/inverse_SSRB.h"