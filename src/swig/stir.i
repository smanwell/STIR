/*
    Copyright (C) 2011-07-01 - 2012, Kris Thielemans
    Copyright (C) 2013, 2014, 2015, 2018 - 2022 University College London
    Copyright (C) 2022 National Physical Laboratory
    Copyright (C) 2022 Positrigo
    This file is part of STIR.

    SPDX-License-Identifier: Apache-2.0

    See STIR/LICENSE.txt for details
*/
/*!
  \file
  \brief Interface file for SWIG: main

  \author Kris Thielemans
  \author Daniel Deidda
  \author Markus Jehl
*/


%module stir
%{
#define SWIG_DOC_DOXYGEN_STYLE
#define SWIG_FILE_WITH_INIT

 /* Include the following headers in the wrapper code */
#include <string>
#include <list>
#include <cstdio> // for size_t
#include <sstream>
#include <iterator>
#ifdef SWIGOCTAVE
// TODO terrible work-around to avoid conflict between stir::error and Octave error
// they are in conflict with eachother because we need "using namespace stir" below (swig bug)
#define __stir_error_H__
#endif

#include "stir/num_threads.h"

 #include "stir/find_STIR_config.h"
 #include "stir/Succeeded.h"
 #include "stir/DetectionPosition.h"
 #include "stir/Scanner.h"
 #include "stir/Bin.h"
 #include "stir/ProjDataInfoCylindricalArcCorr.h"
 #include "stir/ProjDataInfoCylindricalNoArcCorr.h"
 #include "stir/ProjDataInfoBlocksOnCylindricalNoArcCorr.h"
 #include "stir/ProjDataInfoGenericNoArcCorr.h"

 #include "stir/Viewgram.h"
 #include "stir/RelatedViewgrams.h"
 #include "stir/Sinogram.h"
 #include "stir/SegmentByView.h"
 #include "stir/SegmentBySinogram.h"
 #include "stir/ExamInfo.h"
 #include "stir/ExamData.h"
 #include "stir/Verbosity.h"
 #include "stir/ProjData.h"
 #include "stir/ProjDataInMemory.h"
 #include "stir/copy_fill.h"
 #include "stir/ProjDataInterfile.h"

 #include "stir/DataSymmetriesForViewSegmentNumbers.h"
 #include "stir/recon_buildblock/BinNormalisationFromProjData.h"
 #include "stir/recon_buildblock/BinNormalisationFromAttenuationImage.h"
 #include "stir/recon_buildblock/TrivialBinNormalisation.h"
 #include "stir/listmode/LmToProjData.h"
 #include "stir/listmode/ListModeData.h"

#include "stir/CartesianCoordinate2D.h"
#include "stir/CartesianCoordinate3D.h"
#include "stir/LORCoordinates.h"
#include "stir/IndexRange.h"
#include "stir/IndexRange3D.h"
#include "stir/IndexRange4D.h"
#include "stir/Array.h"
#include "stir/DiscretisedDensity.h"
#include "stir/DiscretisedDensityOnCartesianGrid.h"
#include "stir/PixelsOnCartesianGrid.h"
#include "stir/VoxelsOnCartesianGrid.h"
#include "stir/zoom.h"

#include "stir/GeneralisedPoissonNoiseGenerator.h"
  
#include "stir/IO/read_from_file.h"
#include "stir/IO/write_to_file.h"
#include "stir/IO/InterfileOutputFileFormat.h"
#ifdef HAVE_LLN_MATRIX
#include "stir/IO/ECAT7OutputFileFormat.h"
#endif

#ifdef HAVE_ITK
#include "stir/IO/ITKOutputFileFormat.h"
#endif

#include "stir/Shape/Ellipsoid.h"
#include "stir/Shape/EllipsoidalCylinder.h"
#include "stir/Shape/Box3D.h"


#include "stir/evaluation/ROIValues.h"
#include "stir/evaluation/compute_ROI_values.h"


#include "stir/ChainedDataProcessor.h"
#include "stir/SeparableCartesianMetzImageFilter.h"
#include "stir/SeparableGaussianImageFilter.h"
#include "stir/SeparableConvolutionImageFilter.h"
#include "stir/TruncateToCylindricalFOVImageProcessor.h"

#include "stir/HUToMuImageProcessor.h"

#include "stir/recon_buildblock/PoissonLogLikelihoodWithLinearModelForMeanAndProjData.h" 
#include "stir/OSMAPOSL/OSMAPOSLReconstruction.h"
#include "stir/OSSPS/OSSPSReconstruction.h"
#include "stir/recon_buildblock/ForwardProjectorByBinUsingProjMatrixByBin.h"
#include "stir/recon_buildblock/BackProjectorByBinUsingProjMatrixByBin.h"

#ifdef STIR_WITH_Parallelproj_PROJECTOR
#include "stir/recon_buildblock/Parallelproj_projector/ForwardProjectorByBinParallelproj.h"
#include "stir/recon_buildblock/Parallelproj_projector/BackProjectorByBinParallelproj.h"
#include "stir/recon_buildblock/Parallelproj_projector/ProjectorByBinPairUsingParallelproj.h"
#endif

#include "stir/recon_buildblock/ProjMatrixByBinUsingRayTracing.h"
#include "stir/recon_buildblock/ProjMatrixByBinSPECTUB.h"
#include "stir/recon_buildblock/QuadraticPrior.h"
#include "stir/recon_buildblock/PLSPrior.h"
#include "stir/recon_buildblock/RelativeDifferencePrior.h"
#include "stir/recon_buildblock/LogcoshPrior.h"


#include "stir/recon_buildblock/ProjectorByBinPair.h"
#include "stir/recon_buildblock/ProjectorByBinPairUsingProjMatrixByBin.h"
#include "stir/recon_buildblock/ProjectorByBinPairUsingSeparateProjectors.h"

#include "stir/analytic/FBP2D/FBP2DReconstruction.h"
#include "stir/analytic/FBP3DRP/FBP3DRPReconstruction.h"

#include "stir/recon_buildblock/SqrtHessianRowSum.h"

#include "stir/multiply_crystal_factors.h"
#include "stir/decay_correction_factor.h"
#include "stir/ML_norm.h"
#include "stir/spatial_transformation/InvertAxis.h"

#include "stir/scatter/ScatterEstimation.h"
#include "stir/scatter/ScatterSimulation.h"
#include "stir/scatter/SingleScatterSimulation.h"
#include "stir/scatter/CreateTailMaskFromACFs.h"

#include <boost/iterator/reverse_iterator.hpp>
#include <boost/format.hpp>
#include <stdexcept>

   // TODO need this (bug in swig)
   // this bug occurs (only?) when using "%template(name) someclass;" inside the namespace
   // as opposed to "%template(name) stir::someclass" outside the namespace
   using namespace stir;
   using std::iostream;

#if defined(SWIGPYTHON)
   // need to declare this internal SWIG function as we're using it in the
   // helper code below. It is used to convert a Python object to a float.
   SWIGINTERN int
   SWIG_AsVal_double (PyObject * obj, double *val);
#endif

   // local helper functions for conversions etc. These are not "exposed" to the target language 
   // (but only enter in the wrapper)
   namespace swigstir {
#if defined(SWIGPYTHON)
   // helper function to translate a tuple to a BasicCoordinate
   // returns zero on failure
   template <int num_dimensions, typename coordT>
     int coord_from_tuple(stir::BasicCoordinate<num_dimensions, coordT>& c, PyObject* const args)
    { return 0;  }
    template<> int coord_from_tuple(stir::BasicCoordinate<1, int>& c, PyObject* const args)
    { return PyArg_ParseTuple(args, "i", &c[1]);  }
    template<> int coord_from_tuple(stir::BasicCoordinate<2, int>& c, PyObject* const args)
    { return PyArg_ParseTuple(args, "ii", &c[1], &c[2]);  }
    template<> int coord_from_tuple(stir::BasicCoordinate<3, int>& c, PyObject* const args)
      { return PyArg_ParseTuple(args, "iii", &c[1], &c[2], &c[3]);  }
    template<> int coord_from_tuple(stir::BasicCoordinate<4, int>& c, PyObject* const args)
      { return PyArg_ParseTuple(args, "iiii", &c[1], &c[2], &c[3], &c[4]);  }
    template<> int coord_from_tuple(stir::BasicCoordinate<1, float>& c, PyObject* const args)
    { return PyArg_ParseTuple(args, "f", &c[1]);  }
    template<> int coord_from_tuple(stir::BasicCoordinate<2, float>& c, PyObject* const args)
    { return PyArg_ParseTuple(args, "ff", &c[1], &c[2]);  }
    template<> int coord_from_tuple(stir::BasicCoordinate<3, float>& c, PyObject* const args)
      { return PyArg_ParseTuple(args, "fff", &c[1], &c[2], &c[3]);  }
    template<> int coord_from_tuple(stir::BasicCoordinate<4, float>& c, PyObject* const args)
      { return PyArg_ParseTuple(args, "ffff", &c[1], &c[2], &c[3], &c[4]);  }

    template <int num_dimensions>
      PyObject* tuple_from_coord(const stir::BasicCoordinate<num_dimensions, int>& c)
      {
	PyObject* p = PyTuple_New(num_dimensions);
	for (int d=1; d<=num_dimensions; ++d)
	  PyTuple_SET_ITEM(p, d-1, PyInt_FromLong(c[d]));
	return p;
      }
    template <int num_dimensions>
      PyObject* tuple_from_coord(const stir::BasicCoordinate<num_dimensions, std::size_t>& c)
      {
	PyObject* p = PyTuple_New(num_dimensions);
	for (int d=1; d<=num_dimensions; ++d)
	  PyTuple_SET_ITEM(p, d-1, PyInt_FromSize_t(c[d]));
	return p;
      }
    template <int num_dimensions>
      PyObject* tuple_from_coord(const stir::BasicCoordinate<num_dimensions,float>& c)
      {
	PyObject* p = PyTuple_New(num_dimensions);
	for (int d=1; d<=num_dimensions; ++d)
	  PyTuple_SET_ITEM(p, d-1, PyFloat_FromDouble(double(c[d])));
	return p;
      }

    // fill an array from a Python sequence
    // (could be trivially modified to just write to a C++ iterator)
    template <int num_dimensions, typename elemT>
      void fill_Array_from_Python_iterator(stir::Array<num_dimensions, elemT> * array_ptr, PyObject* const arg)
    {
      if (!PyIter_Check(arg))
	throw std::runtime_error("STIR-Python internal error: fill_Array_from_Python_iterators called but input is not an iterator");

      {
	PyObject *iterator = PyObject_GetIter(arg);
	
	PyObject *item;
	typename stir::Array<num_dimensions, elemT>::full_iterator array_iter = array_ptr->begin_all();
	while ((item = PyIter_Next(iterator)) && array_iter != array_ptr->end_all()) 
        {
	  double val;
	  // TODO currently hard-wired as double which might imply extra conversions
	  int ecode = SWIG_AsVal_double(item, &val);
	  if (SWIG_IsOK(ecode)) 
	  {
	    *array_iter++ = static_cast<elemT>(val);
	  }
	  else
	  {
	    Py_DECREF(item);
	    Py_DECREF(iterator);
	    char str[1000];
	    snprintf(str, 1000, "Wrong type used for fill(): iterator elements are of type %s but needs to be convertible to double",
			 item->ob_type->tp_name);
	    throw std::invalid_argument(str);
	  }
	  Py_DECREF(item);
	}

	if (PyIter_Next(iterator) != NULL || array_iter != array_ptr->end_all())
        {
	  throw std::runtime_error("fill() called with incorrect range of iterators, array needs to have the same number of elements");
	}
	Py_DECREF(iterator);

	if (PyErr_Occurred()) 
	{
	  throw std::runtime_error("Error during fill()");
	}
      }

    }

#if 0
    
    // TODO  does not work yet.
    // it doesn't compile as includes are in init section, which follows after this in the wrapper
    // Even if it did compile, it might not work anyway as I haven't tested it.
    template <typename IterT>
      void fill_nparray_from_iterator(PyObject * np, IterT iterator)
    {
      // This code is more or less a copy of the "simple iterator example" (!) in the Numpy doc
      // see e.g. http://students.mimuw.edu.pl/~pbechler/numpy_doc/reference/c-api.iterator.html
      typedef float elemT;
    NpyIter* iter;
    NpyIter_IterNextFunc *iternext;
    char** dataptr;
    npy_intp* strideptr,* innersizeptr;

    /* Handle zero-sized arrays specially */
    if (PyArray_SIZE(np) == 0) {
        return;
    }

    /*
     * Create and use an iterator to count the nonzeros.
     *   flag NPY_ITER_READONLY
     *     - The array is never written to.
     *   flag NPY_ITER_EXTERNAL_LOOP
     *     - Inner loop is done outside the iterator for efficiency.
     *   flag NPY_ITER_NPY_ITER_REFS_OK
     *     - Reference types are acceptable.
     *   order NPY_KEEPORDER
     *     - Visit elements in memory order, regardless of strides.
     *       This is good for performance when the specific order
     *       elements are visited is unimportant.
     *   casting NPY_NO_CASTING
     *     - No casting is required for this operation.
     */
    iter = NpyIter_New(np, NPY_ITER_WRITEONLY|
                             NPY_ITER_EXTERNAL_LOOP,
                        NPY_KEEPORDER, NPY_NO_CASTING,
                        NULL);
    if (iter == NULL) {
      throw std::runtime_error("Error creating numpy iterator");
    }

    /*
     * The iternext function gets stored in a local variable
     * so it can be called repeatedly in an efficient manner.
     */
    iternext = NpyIter_GetIterNext(iter, NULL);
    if (iternext == NULL) {
        NpyIter_Deallocate(iter);
	throw std::runtime_error("Error creating numpy iterator function");
    }
    /* The location of the data pointer which the iterator may update */
    dataptr = NpyIter_GetDataPtrArray(iter);
    /* The location of the stride which the iterator may update */
    strideptr = NpyIter_GetInnerStrideArray(iter);
    /* The location of the inner loop size which the iterator may update */
    innersizeptr = NpyIter_GetInnerLoopSizePtr(iter);

    /* The iteration loop */
    do {
        /* Get the inner loop data/stride/count values */
        char* data = *dataptr;
        npy_intp stride = *strideptr;
        npy_intp count = *innersizeptr;

        /* This is a typical inner loop for NPY_ITER_EXTERNAL_LOOP */
        while (count--) {
	  *(reinterpret_cast<elemT *>(data)) = static_cast<elemT>(*iterator++);
            data += stride;
        }

        /* Increment the iterator to the next inner loop */
    } while(iternext(iter));

    NpyIter_Deallocate(iter);
    }
#endif

#elif defined(SWIGMATLAB)
     // convert stir::Array to matlab (currently always converting to double)
     // note that the order of the dimensions is reversed to take row-first vs column-first ordering into account
     template <int num_dimensions, typename elemT>
     mxArray * Array_to_matlab(const stir::Array<num_dimensions, elemT>& a)
     {
       mwSize dims[num_dimensions];
       BasicCoordinate<num_dimensions,int> minind,maxind;
       a.get_regular_range(minind,maxind);
       const BasicCoordinate<num_dimensions,int> sizes=maxind-minind+1;
       // copy dimensions in reverse order
       std::copy(boost::make_reverse_iterator(sizes.end()), boost::make_reverse_iterator(sizes.begin()), dims);
       mxArray *pm = mxCreateNumericArray(num_dimensions, dims, mxDOUBLE_CLASS, mxREAL);
       double * data_ptr = mxGetPr(pm);
       std::copy(a.begin_all(), a.end_all(), data_ptr);
       return pm;
     }

     template <int num_dimensions, typename elemT>
     void fill_Array_from_matlab_scalar(stir::Array<num_dimensions, elemT>& a, const mxArray *pm)
     {
       if (mxIsDouble(pm))
       {
         double const* data_ptr = mxGetPr(pm);
         a.fill(static_cast<elemT>(*data_ptr));
       } else if (mxIsSingle(pm))
       {
         float const* data_ptr = (float *)mxGetData(pm);
         a.fill(static_cast<elemT>(*data_ptr));
       } else
       { 
         throw std::runtime_error("currently only supporting double or single arrays for filling a stir array");
       }
     }

     template <int num_dimensions, typename elemT>
     void fill_Array_from_matlab(stir::Array<num_dimensions, elemT>& a, const mxArray *pm, bool do_resize)
     {
       mwSize matlab_num_dims = mxGetNumberOfDimensions(pm);
       const mwSize * m_sizes = mxGetDimensions(pm);
       // matlab represents scalars/vectors as a matrix, so let's check this first
       if (matlab_num_dims == static_cast<mwSize>(2) && m_sizes[1]==static_cast<mwSize>(1))
       {
         if (m_sizes[0] ==static_cast<mwSize>(1))
         {
           // it's a scalar
           fill_Array_from_matlab_scalar(a, pm);
           return;
         }
         matlab_num_dims=static_cast<mwSize>(1); // set it to a 1-dimensional array
       }
       if (matlab_num_dims > static_cast<mwSize>(num_dimensions))
       {
         throw std::runtime_error(boost::str(boost::format("number of dimensions in matlab array is incorrect for constructing a stir array of dimension %d") % 
                                             num_dimensions)); 
       }
       if (do_resize)
       {
         BasicCoordinate<num_dimensions,int>  sizes;
         // first set all to 1 to cope with lower-dimensional arrays from matlab
         sizes.fill(1);
         std::copy(m_sizes, m_sizes+matlab_num_dims, boost::make_reverse_iterator(sizes.end()));
         a.resize(sizes);
       }
       else
       { 
         // check sizes
         BasicCoordinate<num_dimensions,int> minind,maxind;
         a.get_regular_range(minind,maxind);
         const BasicCoordinate<num_dimensions,int> sizes=maxind-minind+1;
         if (!std::equal(m_sizes, m_sizes+matlab_num_dims, boost::make_reverse_iterator(sizes.end())))
         {
           throw std::runtime_error("sizes of matlab array incompatible with stir array");
         }
         for (int d=1; d<= num_dimensions-static_cast<int>(matlab_num_dims); ++d)
         {
           if (sizes[d]!=1)
           {
             throw std::runtime_error("sizes of first dimensions of the stir array have to be 1 if initialising from a lower dimensional matlab array");
           }
         }
       }       
       if (mxIsDouble(pm))
       {
         double * data_ptr = mxGetPr(pm);
         std::copy(data_ptr, data_ptr+a.size_all(), a.begin_all());
       } else if (mxIsSingle(pm))
       {
         float * data_ptr = (float *)mxGetData(pm);
         std::copy(data_ptr, data_ptr+a.size_all(), a.begin_all());
       } else
       { 
         throw std::runtime_error("currently only supporting double or single arrays for constructing a stir array");
       }
     }     


     //////////// same for Coordinate
     // convert stir::BasicCoordinate to matlab (currently always converting to double)
     template <int num_dimensions, typename elemT>
     mxArray * BasicCoordinate_to_matlab(const stir::BasicCoordinate<num_dimensions, elemT>& a)
     {
       mwSize dims[2];
       dims[0]=mwSize(num_dimensions);
       dims[1]=mwSize(1);
       mxArray *pm = mxCreateNumericArray(mwSize(2), dims, mxDOUBLE_CLASS, mxREAL);
       double * data_ptr = mxGetPr(pm);
       std::copy(a.begin(), a.end(), data_ptr);
       return pm;
     }

     template <int num_dimensions, typename elemT>
     void fill_BasicCoordinate_from_matlab_scalar(stir::BasicCoordinate<num_dimensions, elemT>& a, const mxArray *pm)
     {
       if (mxIsDouble(pm))
       {
         double const* data_ptr = mxGetPr(pm);
         a.fill(static_cast<elemT>(*data_ptr));
       } else if (mxIsSingle(pm))
       {
         float const* data_ptr = (float *)mxGetData(pm);
         a.fill(static_cast<elemT>(*data_ptr));
       } else
       { 
         throw std::runtime_error("currently only supporting double or single arrays for filling a stir coordinate");
       }
     }

     template <int num_dimensions, typename elemT>
     void fill_BasicCoordinate_from_matlab(stir::BasicCoordinate<num_dimensions, elemT>& a, const mxArray *pm)
     {
       mwSize matlab_num_dims = mxGetNumberOfDimensions(pm);
       const mwSize * m_sizes = mxGetDimensions(pm);
       // matlab represents scalars/vectors as a matrix, so let's check this first
       if (matlab_num_dims == static_cast<mwSize>(2) && m_sizes[1]==static_cast<mwSize>(1))
       {
         if (m_sizes[0] ==static_cast<mwSize>(1))
         {
           // it's a scalar
           fill_BasicCoordinate_from_matlab_scalar(a, pm);
           return;
         }
         matlab_num_dims=static_cast<mwSize>(1); // set it to a 1-dimensional array
       }
       if (matlab_num_dims != static_cast<mwSize>(1))
       {
         throw std::runtime_error(boost::str(boost::format("number of dimensions %d of matlab array is incorrect for constructing a stir coordinate of dimension %d (expecting a column vector)") % 
                                             matlab_num_dims % num_dimensions)); 
       }
       if (m_sizes[0]!=static_cast<mwSize>(num_dimensions))
       {
	 throw std::runtime_error("length of matlab array incompatible with stir coordinate");
       }
       if (mxIsDouble(pm))
       {
         double * data_ptr = mxGetPr(pm);
         std::copy(data_ptr, data_ptr+a.size(), a.begin());
       } else if (mxIsSingle(pm))
       {
         float * data_ptr = (float *)mxGetData(pm);
         std::copy(data_ptr, data_ptr+a.size(), a.begin());
       } else
       { 
         throw std::runtime_error("currently only supporting double or single arrays for constructing a stir array");
       }
     }     
#endif
  } // end namespace swigstir
 %}

#if defined(SWIGPYTHON)
%include "numpy.i"
%fragment("NumPy_Fragments");
#endif

%include "attribute.i"
%include "factory_shared.i"

%init %{
#if defined(SWIGPYTHON)
  // numpy support
  import_array();
   #include <numpy/ndarraytypes.h>
#endif
%}

%feature("autodoc", "1");
// Use include set by build
#if defined(DOXY2SWIG_XML_INCLUDE_FILE)
%include DOXY2SWIG_XML_INCLUDE_FILE
#endif

// TODO doesn't work
%warnfilter(315) std::unique_ptr;

// disable warnings about unknown base-class 401
// disable warnings about "no access specified given for base class" as we use this correctly for private derivation 319
// disable warnings about nested bass-class 325
#pragma SWIG nowarn=319,401,325

// catch all C++ exceptions in python
%include "exception.i"

%exception {
  try {
    $action
  } catch (const std::exception& e) {
    SWIG_exception(SWIG_RuntimeError, e.what());
  } catch (const std::string& e) {
    SWIG_exception(SWIG_RuntimeError, e.c_str());
  }
} 

// declare some functions that return a new pointer such that SWIG can release memory properly
%newobject *::clone;
%newobject *::get_empty_copy;
%newobject *::read_from_file;

%ignore *::ask_parameters;
%ignore *::create_shared_clone;
%ignore *::read_from_stream;

#if defined(SWIGPYTHON)
%rename(__assign__) *::operator=; 
#endif

// include standard swig support for some bits of the STL (i.e. standard C++ lib)
%include <stl.i>
%include <std_list.i>
 // ignore iterators, as they don't make sense in the target language
%ignore *::begin;
%ignore *::rbegin;
%ignore *::begin_all;
%ignore *::rbegin_all;
%ignore *::end;
%ignore *::rend;
%ignore *::end_all;
%ignore *::rend_all;
%ignore *::begin_all_const;
%ignore *::rbegin_all_const;
%ignore *::end_all_const;
%ignore *::rend_all_const;

// always ignore these as they are unsafe in out-of-range index access (use at() instead)
%ignore *::operator[];
 // this will be replaced by __getitem__ etc, we could keep this for languages not supported by ADD_indexvalue
%ignore *::at;

#ifdef STIRMATLAB
%ignore *::operator>>;
%ignore *::operator<<;
%ignore *::operator+=;
%ignore *::operator-=;
%ignore *::operator*=;
%ignore *::operator/=;

// use isequal, not eq at the moment. This might change later.
//%rename(isequal) *::operator==;
%rename(isequal) *::eq;
#endif

#ifndef SWIGOCTAVE
%include <std_ios.i>
// do not need this at present
// %include <std_iostream.i>
#endif

// Instantiate STL templates used by stir
namespace std {
   %template(IntVector) vector<int>;
   %template(DoubleVector) vector<double>;
   %template(FloatVector) vector<float>;
   %template(StringList) list<string>;
}

// section for helper classes for creating new iterators. 
// The code here is nearly a copy of what's in PyIterators.swg,
// except that the decr() function isn't defined. This is because we need it for some STIR iterators
// which are forward_iterators.
// Ideally this code would be moved to SWIG.
//
// Note: this needs to be defined after including some stl stuff, as otherwise the necessary fragments
// haven't been included in the wrap.cxx yet.
%{
  namespace swigstir {
#ifdef SWIGPYTHON
  template<typename OutIterator, 
	   typename ValueType = typename std::iterator_traits<OutIterator>::value_type,
    typename FromOper = swig::from_oper<ValueType> >
    class SwigPyForwardIteratorClosed_T :  public swig::SwigPyIterator_T<OutIterator>
  {
  public:
    FromOper from;
    typedef OutIterator out_iterator;
    typedef ValueType value_type;
    typedef swig::SwigPyIterator_T<out_iterator>  base;    
    typedef SwigPyForwardIteratorClosed_T<OutIterator, ValueType, FromOper> self_type;
    
    SwigPyForwardIteratorClosed_T(out_iterator curr, out_iterator first, out_iterator last, PyObject *seq)
      : swig::SwigPyIterator_T<OutIterator>(curr, seq), begin(first), end(last)
    {
    }
    
    PyObject *value() const {
      if (base::current == end) {
	throw swig::stop_iteration();
      } else {
	return swig::from(static_cast<const value_type&>(*(base::current)));
      }
    }
    
  swig::SwigPyIterator *copy() const
    {
      return new self_type(*this);
    }

    swig::SwigPyIterator *incr(size_t n = 1)
    {
      while (n--) {
	if (base::current == end) {
	  throw swig::stop_iteration();
	} else {
	  ++base::current;
	}
      }
      return this;
    }

  private:
    out_iterator begin;
    out_iterator end;
  };

  template<typename OutIter>
  inline swig::SwigPyIterator*
  make_forward_iterator(const OutIter& current, const OutIter& begin,const OutIter& end, PyObject *seq = 0)
  {
    return new SwigPyForwardIteratorClosed_T<OutIter>(current, begin, end, seq);
  }


#endif
  static Array<4,float> create_array_for_proj_data(const ProjData& proj_data)
  {
    const int num_non_tof_sinos = proj_data.get_num_non_tof_sinograms();
 Array<4,float> array(IndexRange4D(proj_data.get_num_tof_poss(),num_non_tof_sinos, proj_data.get_num_views(), proj_data.get_num_tangential_poss()));
      return array;
  }

  // a function for  converting ProjData to a 4D array as that's what is easy to use
  static Array<4,float> projdata_to_4D(const ProjData& proj_data)
  {

      Array<4,float> array = create_array_for_proj_data(proj_data);
      Array<4,float>::full_iterator array_iter = array.begin_all();
      //    for (int s=0; s<= proj_data.get_max_segment_num(); ++s)
      //      {
      //        SegmentBySinogram<float> segment=proj_data.get_segment_by_sinogram(s);
      //        std::copy(segment.begin_all_const(), segment.end_all_const(), array_iter);
      //        std::advance(array_iter, segment.size_all());
      //        if (s!=0)
      //          {
      //            segment=proj_data.get_segment_by_sinogram(-s);
      //            std::copy(segment.begin_all_const(), segment.end_all_const(), array_iter);
      //            std::advance(array_iter, segment.size_all());
      //          }
      //      }
      proj_data.copy_to(array_iter);
      return array;
  }

  // inverse of the above function
  void fill_proj_data_from_4D(ProjData& proj_data, const Array<4,float>& array)
  {
      //    int num_sinos=proj_data.get_num_axial_poss(0);
      //    for (int s=1; s<= proj_data.get_max_segment_num(); ++s)
      //      {
      //        num_sinos += 2*proj_data.get_num_axial_poss(s);
      //      }
      //    if (array.size() != static_cast<std::size_t>(num_sinos)||
      //        array[0].size() != static_cast<std::size_t>(proj_data.get_num_views()) ||
      //        array[0][0].size() != static_cast<std::size_t>(proj_data.get_num_tangential_poss()))
      //      {
      //        throw std::runtime_error("Incorrect size for filling this projection data");
      //      }
      Array<4,float>::const_full_iterator array_iter = array.begin_all();
      //
      //    for (int s=0; s<= proj_data.get_max_segment_num(); ++s)
      //      {
      //        SegmentBySinogram<float> segment=proj_data.get_empty_segment_by_sinogram(s);
      //        // cannot use std::copy sadly as needs end-iterator for range
      //        for (SegmentBySinogram<float>::full_iterator seg_iter = segment.begin_all();
      //             seg_iter != segment.end_all();
      //             /*empty*/)
      //          *seg_iter++ = *array_iter++;
      //        proj_data.set_segment(segment);
      //
      //        if (s!=0)
      //          {
      //            segment=proj_data.get_empty_segment_by_sinogram(-s);
      //            for (SegmentBySinogram<float>::full_iterator seg_iter = segment.begin_all();
      //                 seg_iter != segment.end_all();
      //                 /*empty*/)
      //              *seg_iter++ = *array_iter++;
      //            proj_data.set_segment(segment);
      //          }
      //      }
      proj_data.fill_from(array_iter);
  }

//  static Array<3,float> create_array_for_proj_data(const ProjData& proj_data)
//  {
//      //    int num_sinos=proj_data.get_num_axial_poss(0);
//      //    for (int s=1; s<= proj_data.get_max_segment_num(); ++s)
//      //      {
//      //        num_sinos += 2*proj_data.get_num_axial_poss(s);
//      //      }
//      int num_sinos = proj_data.get_num_sinograms();

//      Array<3,float> array(IndexRange3D(num_sinos, proj_data.get_num_views(), proj_data.get_num_tangential_poss()));
//      return array;
//  }

//  static Array<3,float> projdata_to_3D(const ProjData& proj_data)
//  {
//      Array<3,float> array = create_array_for_proj_data(proj_data);
//      Array<3,float>::full_iterator array_iter = array.begin_all();
//      copy_to(proj_data, array_iter);
//      return array;
//  }

  
 } // end of namespace

  %} // end of initial code specification for inclusino in the SWIG wrapper

// doesn't work (yet?) because of bug in int template arguments
// %rename(__getitem__) *::at; 

// MACROS to define index access (Work-in-progress)
%define %ADD_indexaccess(INDEXTYPE,RETTYPE,TYPE...)
#if defined(SWIGPYTHON)
#if defined(SWIGPYTHON_BUILTIN)
 //  %feature("python:slot", "sq_item", functype="ssizeargfunc") TYPE##::__getitem__;
 // %feature("python:slot", "sq_ass_item", functype="ssizeobjargproc") TYPE##::__setitem__;
  %feature("python:slot", "mp_subscript", functype="binaryfunc") TYPE##::__getitem__;
  %feature("python:slot", "mp_ass_subscript", functype="objobjargproc") TYPE##::__setitem__;

#endif
%extend TYPE {
    %exception __getitem__ {
      try
	{
	  $action
	}
      catch (std::out_of_range& e) {
        SWIG_exception(SWIG_IndexError,const_cast<char*>(e.what()));
      }
      catch (std::invalid_argument& e) {
        SWIG_exception(SWIG_TypeError,const_cast<char*>(e.what()));
      }
    }
    %newobject __getitem__;
    RETTYPE __getitem__(const INDEXTYPE i) { return (*self).at(i); }
    %exception __setitem__ {
      try
	{
	  $action
	}
      catch (std::out_of_range& e) {
        SWIG_exception(SWIG_IndexError,const_cast<char*>(e.what()));
      }
      catch (std::invalid_argument& e) {
        SWIG_exception(SWIG_TypeError,const_cast<char*>(e.what()));
      }
    }
    void __setitem__(const INDEXTYPE i, const RETTYPE val) { (*self).at(i)=val; }
 }
#elif defined(SWIGOCTAVE)
%extend TYPE {
    %exception __brace__ {
      try
	{
	  $action
	}
      catch (std::out_of_range& e) {
        SWIG_exception(SWIG_IndexError,const_cast<char*>(e.what()));
      }
      catch (std::invalid_argument& e) {
        SWIG_exception(SWIG_TypeError,const_cast<char*>(e.what()));
      }
    }
    %newobject __brace__;
    RETTYPE __brace__(const INDEXTYPE i) { return (*self).at(i); }
    %exception __brace_asgn__ {
      try
	{
	  $action
	}
      catch (std::out_of_range& e) {
        SWIG_exception(SWIG_IndexError,const_cast<char*>(e.what()));
      }
      catch (std::invalid_argument& e) {
        SWIG_exception(SWIG_TypeError,const_cast<char*>(e.what()));
      }
    }
    void __brace_asgn__(const INDEXTYPE i, const RETTYPE val) { (*self).at(i)=val; }
 }
#elif defined(SWIGMATLAB)
%extend TYPE {
    %exception paren {
      try
	{
	  $action
	}
      catch (std::out_of_range& e) {
        SWIG_exception(SWIG_IndexError,const_cast<char*>(e.what()));
      }
      catch (std::invalid_argument& e) {
        SWIG_exception(SWIG_TypeError,const_cast<char*>(e.what()));
      }
    }
    %newobject paren;
    RETTYPE paren(const INDEXTYPE i) { return (*self).at(i); }
    %exception paren_asgn {
      try
	{
	  $action
	}
      catch (std::out_of_range& e) {
        SWIG_exception(SWIG_IndexError,const_cast<char*>(e.what()));
      }
      catch (std::invalid_argument& e) {
        SWIG_exception(SWIG_TypeError,const_cast<char*>(e.what()));
      }
    }
    void paren_asgn(const INDEXTYPE i, const RETTYPE val) { (*self).at(i)=val; }
 }
#endif
%enddef

 // Macros for adding __repr_()_ for Python and disp() for MATLAB

 // example usage: ADD_REPR(stir::ImagingModality, %arg($self->get_name()));
%define ADD_REPR(classname, defrepr)
%extend classname
{
#if defined(SWIGPYTHON_BUILTIN)
  %feature("python:slot", "tp_repr", functype="reprfunc") __repr__; 
#endif

#if defined(SWIGPYTHON)
    std::string __repr__()
    {
      std::string repr = "<classname::";
      repr += defrepr;
      repr += ">";
      return repr;
    }
#endif
#if defined(SWIGMATLAB)
    void disp()
    {
      std::string repr = "<" + "classname::";
      repr += defrepr;
      repr += ">";
      mexPrintf(repr.c_str());
    }
#endif
}
%enddef

 // use this one for classes that have parameter_info()
 // example usage: ADD_REPR_PARAMETER_INFO(stir::Radionuclide);
%define ADD_REPR_PARAMETER_INFO(classname)
  ADD_REPR(classname, "use parameter_info() for details");
%enddef

 // Finally, start with STIR specific definitions

 // General renaming of *sptr functions
%ignore *::get_scanner_sptr;
%rename (get_scanner) *::get_scanner_ptr;
%rename (get_proj_data_info) *::get_proj_data_info_sptr;
%ignore *::get_exam_info_sptr; // we do have get_exam_info in C++
%rename (set_input_proj_data) *::set_input_projdata_sptr; // warning: extra _
%rename (set_output_proj_data) *::set_output_projdata_sptr; // warning: extra _
%rename (get_output_proj_data) *::get_output_projdata_sptr;
%rename (get_output_proj_data) *::get_output_proj_data_sptr;

%rename (get_symmetries) *::get_symmetries_ptr;
%ignore *::get_symmetries_sptr;
/* would be nice, but needs swig to be compiled with PCRE support 
%rename("rstrip:[_ptr]")
%rename("rstrip:[_sptr]")
*/

%include "stir/num_threads.h"
%include "stir/find_STIR_config.h"

// #define used below to check what to do
#define STIRSWIG_SHARED_PTR

 // internally convert all pointers to shared_ptr. This prevents problems
 // with STIR functions which accept a shared_ptr as input argument.
#define SWIG_SHARED_PTR_NAMESPACE stir
#ifdef SWIGOCTAVE
 // TODO temp work-around
%include <boost_shared_ptr_test.i>
#else
%include <boost_shared_ptr.i>
#endif

%shared_ptr(stir::TimedObject);
%shared_ptr(stir::ParsingObject);

%shared_ptr(stir::Verbosity);
<<<<<<< HEAD
%shared_ptr(stir::Scanner);
%shared_ptr(stir::ProjDataInfo);
%shared_ptr(stir::ProjDataInfoCylindrical);
%shared_ptr(stir::ProjDataInfoCylindricalArcCorr);
%shared_ptr(stir::ProjDataInfoCylindricalNoArcCorr);
%shared_ptr(stir::ProjDataInfoGeneric);
%shared_ptr(stir::ProjDataInfoGenericNoArcCorr);
%shared_ptr(stir::ProjDataInfoBlocksOnCylindricalNoArcCorr);

%shared_ptr(stir::ProjData);
%shared_ptr(stir::ProjDataFromStream);
%shared_ptr(stir::ProjDataInterfile);
%shared_ptr(stir::ProjDataInMemory);
// TODO cannot do this yet as then the FloatArray1D(FloatArray1D&) construction fails in test.py
//%shared_ptr(stir::Array<1,float>);
%shared_ptr(stir::Array<2,float>);
%shared_ptr(stir::Array<3,float>);
%shared_ptr(stir::Array<4,float>);
%shared_ptr(stir::DiscretisedDensity<3,float>);
%shared_ptr(stir::DiscretisedDensityOnCartesianGrid<3,float>);
%shared_ptr(stir::VoxelsOnCartesianGrid<float>);
%shared_ptr(stir::SegmentBySinogram<float>);
%shared_ptr(stir::SegmentByView<float>);
%shared_ptr(stir::Segment<float>);
%shared_ptr(stir::Sinogram<float>);
%shared_ptr(stir::Viewgram<float>);
=======
>>>>>>> d23cda69
%shared_ptr(stir::LORAs2Points<float>);
%shared_ptr(stir::LOR<float>);
%shared_ptr(stir::LORInAxialAndNoArcCorrSinogramCoordinates<float>);

//  William S Fulton trick for passing templates (with commas) through macro arguments
// (already defined in swgmacros.swg)
//#define %arg(X...) X

%include "stir/TimedObject.h"
%include "stir/ParsingObject.h"
#if 0
%include "stir/Object.h"
%include "stir/RegisteredObject.h"
#else
  // use simpler version for SWIG to make the hierarchy a bit easier
  namespace stir {
    template <typename Root>
      class RegisteredObject 
      {
      public:
	//! List all possible registered names to the stream
	/*! Names are separated with newlines. */
	inline static void list_registered_names(std::ostream& stream);
      };
  }
#endif

// disabled warning about nested class. we don't need this class anyway
%warnfilter(SWIGWARN_PARSE_NAMED_NESTED_CLASS) stir::RegisteredParsingObject::RegisterIt;
// in some cases, swig generates a default constructor.
// we have to explictly disable this for RegisteredParsingObject as it could be an abstract class.
%nodefaultctor stir::RegisteredParsingObject;
%include "stir/RegisteredParsingObject.h"

 /* Parse the header files to generate wrappers */
//%include "stir/shared_ptr.h"
%include "stir/Succeeded.h"
%include "stir/NumericType.h"
%include "stir/ByteOrder.h"
%include "stir/DetectionPosition.h"

%include "stir_coordinates.i"
%include "stir/LORCoordinates.h"

%template(FloatLOR) stir::LOR<float>;
%template(FloatLORInAxialAndNoArcCorrSinogramCoordinates) stir::LORInAxialAndNoArcCorrSinogramCoordinates<float>;

%include "stir_array.i"
%include "stir_exam.i"

%shared_ptr(stir::DataSymmetriesForViewSegmentNumbers);
%include "stir_projdata.i"
%include "stir/DataSymmetriesForViewSegmentNumbers.h"

%include "stir_voxels.i"
%include "stir_voxels_IO.i"

%include "stir/ZoomOptions.h"
%include "stir/zoom.h"

<<<<<<< HEAD
%ignore *::get_scanner_sptr;
%rename (get_scanner) *::get_scanner_ptr;
%rename (get_proj_data_info) *::get_proj_data_info_sptr;
%ignore *::get_exam_info_sptr; // we do have get_exam_info in C++

%rename (set_objective_function) *::set_objective_function_sptr;
%ignore  *::get_objective_function_sptr; // we have it without _sptr in C++

%rename (get_initial_data) *::get_initial_data_ptr;
%rename (construct_target_image) *::construct_target_image_ptr;
%rename (construct_target) *::construct_target_ptr;
%ignore *::get_prior_sptr;
%rename (get_prior) *::get_prior_ptr;
%rename (get_proj_matrix) *::get_proj_matrix;
%rename (get_projector_pair) *::get_projector_pair_sptr;
%rename (get_normalisation) *::get_normalisation_sptr;
%rename (get_symmetries) *::get_symmetries_ptr;
%ignore *::get_symmetries_sptr;
%rename (get_inter_iteration_filter) *::get_inter_iteration_filter_sptr;
%rename (get_anatomical_prior) *::get_anatomical_prior_sptr;
%rename (get_proj_data) *::get_proj_data_sptr;
%rename (get_subset_sensitivity) *::get_subset_sensitivity_sptr;
%rename (get_forward_projector) *::get_forward_projector_sptr;
%rename (get_back_projector) *::get_back_projector_sptr;
%rename (get_kappa) *::get_kappa_sptr;
%rename (get_attenuation_image) *::get_attenuation_image_sptr;
/* would be nice, but needs swig to be compiled with PCRE support 
%rename("rstrip:[_ptr]")
%rename("rstrip:[_sptr]")
*/

  // Todo need to instantiate with name?
  // TODO Swig doesn't see that Array<2,float> is derived from it anyway becuse of num_dimensions bug
%template (FloatNumericVectorWithOffset2D) stir::NumericVectorWithOffset<stir::Array<1,float>, float>;

  %template(FloatArray2D) stir::Array<2,float>;
  // TODO name
  %template (FloatNumericVectorWithOffset3D) stir::NumericVectorWithOffset<stir::Array<2,float>, float>;
  %template(FloatArray3D) stir::Array<3,float>;
  %template(FloatArray4D) stir::Array<4,float>;
#if 0
  %ADD_indexaccess(int,%arg(stir::Array<2,float>),%arg(stir::Array<3,float>));
#endif
  %template (FloatNumericVectorWithOffset4D) stir::NumericVectorWithOffset<stir::Array<3,float>, float>;
  %template(FloatArray4D) stir::Array<4,float>;

%template(Float3DDiscretisedDensity) stir::DiscretisedDensity<3,float>;
%template(Float3DDiscretisedDensityOnCartesianGrid) stir::DiscretisedDensityOnCartesianGrid<3,float>;
//%template() stir::DiscretisedDensity<3,float>;
//%template() stir::DiscretisedDensityOnCartesianGrid<3,float>;
%template(FloatVoxelsOnCartesianGrid) stir::VoxelsOnCartesianGrid<float>;

%include "stir/IO/write_to_file.h"
%template(write_image_to_file) stir::write_to_file<DiscretisedDensity<3, float> >;

#ifdef STIRSWIG_SHARED_PTR
#define DataT stir::DiscretisedDensity<3,float>
%shared_ptr(stir::OutputFileFormat<stir::DiscretisedDensity<3,float> >);
%shared_ptr(stir::RegisteredObject< stir::OutputFileFormat< stir::DiscretisedDensity< 3,float > > >);
%shared_ptr(stir::RegisteredParsingObject< stir::InterfileOutputFileFormat, stir::OutputFileFormat<DataT >, stir::OutputFileFormat<DataT > >);
#undef DataT
%shared_ptr(stir::InterfileOutputFileFormat);
#ifdef HAVE_LLN_MATRIX
%shared_ptr(stir::RegisteredParsingObject<stir::ecat::ecat7::ECAT7OutputFileFormat, stir::OutputFileFormat<DataT >, stir::OutputFileFormat<DataT > >);
%shared_ptr(stir::ecat::ecat7::ECAT7OutputFileFormat);
#endif
#endif

%include "stir/IO/OutputFileFormat.h"

#define DataT stir::DiscretisedDensity<3,float>
%template(Float3DDiscretisedDensityOutputFileFormat) stir::OutputFileFormat<DataT >;
  //cannot do that as pure virtual functions
  //%template(ROOutputFileFormat3DFloat) RegisteredObject< OutputFileFormat< DiscretisedDensity< 3,float > > >;
  %template(RPInterfileOutputFileFormat) stir::RegisteredParsingObject<stir::InterfileOutputFileFormat, stir::OutputFileFormat<DataT >, stir::OutputFileFormat<DataT > >;
  #undef DataT

%include "stir/IO/InterfileOutputFileFormat.h"
#ifdef HAVE_LLN_MATRIX
%include "stir/IO/ECAT7OutputFileFormat.h"
#endif

 /* Now do ProjDataInfo, Sinogram et al
 */
%include "stir/TimeFrameDefinitions.h"
%include "stir/ExamInfo.h"

%include "stir/ExamData.h"
%include "stir/Verbosity.h"
%attributeref(stir::Bin, int, segment_num);
%attributeref(stir::Bin, int, axial_pos_num);
%attributeref(stir::Bin, int, view_num);
%attributeref(stir::Bin, int, tangential_pos_num);
%attributeref(stir::Bin, int, timing_pos_num);
%attribute(stir::Bin, float, bin_value, get_bin_value, set_bin_value);
%include "stir/Bin.h"

%newobject stir::ProjDataInfo::ProjDataInfoGE;
%newobject stir::ProjDataInfo::ProjDataInfoCTI;
// ignore this to avoid problems with unique_ptr
%ignore stir::ProjDataInfo::construct_proj_data_info;
// make sure we can use the new name anyway (although this removes
// ProjDataInfoCTI from the target language)
// See also the %extend trick below which currently doesn't work
%rename(construct_proj_data_info) ProjDataInfoCTI;

%factory_shared(stir::ProjDataInfo*,
                stir::ProjDataInfoCylindricalNoArcCorr,
                stir::ProjDataInfoCylindricalArcCorr,
                stir::ProjDataInfoBlocksOnCylindricalNoArcCorr,
                stir::ProjDataInfoGenericNoArcCorr);
%factory_shared(stir::ProjDataInfo const*,
                stir::ProjDataInfoCylindricalNoArcCorr,
                stir::ProjDataInfoCylindricalArcCorr,
                stir::ProjDataInfoBlocksOnCylindricalNoArcCorr,
                stir::ProjDataInfoGenericNoArcCorr);

%include "stir/ProjDataInfo.h"

%include "stir/ProjDataInfoCylindrical.h"
%include "stir/ProjDataInfoCylindricalArcCorr.h"
%include "stir/ProjDataInfoCylindricalNoArcCorr.h"
%include "stir/ProjDataInfoGeneric.h"
%include "stir/ProjDataInfoGenericNoArcCorr.h"
%include "stir/ProjDataInfoBlocksOnCylindricalNoArcCorr.h"

%extend stir::ProjDataInfoBlocksOnCylindricalNoArcCorr {
    
stir::LORInAxialAndNoArcCorrSinogramCoordinates<float> get_lor(const Bin bin){
    stir::LORInAxialAndNoArcCorrSinogramCoordinates<float> lor;
    $self->get_LOR(lor,bin);
    return lor;
}

stir::CartesianCoordinate3D<float>
    find_cartesian_coordinate_of_detection_1(const Bin bin) const 
{
    CartesianCoordinate3D<float> coord_1;
    CartesianCoordinate3D<float> coord_2;
    $self->find_cartesian_coordinates_of_detection(coord_1,
                                                   coord_2,
                                                   bin);
    
    return coord_1;
}

stir::CartesianCoordinate3D<float>
    find_cartesian_coordinate_of_detection_2(const Bin bin) const 
{
    CartesianCoordinate3D<float> coord_1;
    CartesianCoordinate3D<float> coord_2;
    $self->find_cartesian_coordinates_of_detection(coord_1,
                                                   coord_2,
                                                   bin);
    
    return coord_2;
}
}
        
%include "stir/Viewgram.h"
%include "stir/RelatedViewgrams.h"
%include "stir/Sinogram.h"
%include "stir/Segment.h"
%include "stir/SegmentByView.h"
%include "stir/SegmentBySinogram.h"

#if 0
%extend stir::ProjDataInfo 
{
  // TODO this does not work due to %ignore statement above
  // work around the current SWIG limitation that it doesn't wrap unique_ptr. 
  // we do this with the crazy (and ugly) way to let SWIG create a new function
  // which is the same as the original, but returns a bare pointer.
  // (This will be wrapped as a shared_ptr in the end).
  // This work-around is fragile however as it depends on knowledge of the
  // exact signature of the function.
  static ProjDataInfo *
	  construct_proj_data_info(const shared_ptr<Scanner>& scanner_sptr,
		  const int span, const int max_delta,
		  const int num_views, const int num_tangential_poss,
		  const bool arc_corrected = true)
  {
    return 
      construct_proj_data_info(scanner_sptr,
                               span, max_delta, num_views, num_tangential_poss,
                               arc_corrected).get();
  }
}
#endif

// ignore this to avoid problems with unique_ptr, and add it later
%ignore stir::ProjData::get_subset;
%include "stir/ProjData.h"

%newobject stir::ProjData::get_subset;

namespace stir {
%extend ProjData
  {
    // work around the current SWIG limitation that it doesn't wrap unique_ptr. See above
    ProjDataInMemory* get_subset(const std::vector<int>& views)
    {
      return get_subset(views).get();
    }

#ifdef SWIGPYTHON
    %feature("autodoc", "create a stir 4D Array from the projection data (internal)") to_array;
    %newobject to_array;
    Array<4,float> to_array()
    { 
      Array<4,float> array = swigstir::projdata_to_4D(*$self);
      return array;
    }

    %feature("autodoc", "fill from a Python iterator, e.g. proj_data.fill(numpyarray.flat)") fill;
    void fill(PyObject* const arg)
    {
      if (PyIter_Check(arg))
      {
		// From TOF branch
        Array<4,float> array = swigstir::create_array_for_proj_data(*$self);
        swigstir::fill_Array_from_Python_iterator(&array, arg);
        swigstir::fill_proj_data_from_4D(*$self, array);

        // TODO avoid need for copy to Array
//        Array<3,float> array = swigstir::create_array_for_proj_data(*$self);
//	swigstir::fill_Array_from_Python_iterator(&array, arg);
//        fill_from(*$self, array.begin_all(), array.end_all());
      }
      else
      {
	char str[1000];
	snprintf(str, 1000, "Wrong argument-type used for fill(): should be a scalar or an iterator or so, but is of type %s",
		arg->ob_type->tp_name);
	throw std::invalid_argument(str);
      } 
    }

#elif defined(SWIGMATLAB)
    %newobject to_matlab;
    mxArray * to_matlab()
    { 
      Array<4,float> array = swigstir::projdata_to_4D(*$self);
      return swigstir::Array_to_matlab(array); 
    }

    void fill(const mxArray *pm)
    { 
      Array<4,float> array;
      swigstir::fill_Array_from_matlab(array, pm, true);

      //swigstir::fill_proj_data_from_4D(*$self, array);
      fill_from(*$self, array.begin_all(), array.end_all());
    }
#endif
  }

  // horrible repetition of above. should be solved with a macro or otherwise
  // we need it as ProjDataInMemory has 2 fill() methods, and therefore SWIG doesn't use extended fill() from above
%extend ProjDataInMemory
  {
#ifdef SWIGPYTHON
    %feature("autodoc", "fill from a Python iterator, e.g. proj_data.fill(numpyarray.flat)") fill;
    void fill(PyObject* const arg)
    {
      if (PyIter_Check(arg))
      {
          Array<4,float> array = swigstir::create_array_for_proj_data(*$self);
          swigstir::fill_Array_from_Python_iterator(&array, arg);
          swigstir::fill_proj_data_from_4D(*$self, array);
//        Array<3,float> array = swigstir::create_array_for_proj_data(*$self);
//	swigstir::fill_Array_from_Python_iterator(&array, arg);
//        fill_from(*$self, array.begin_all(), array.end_all());
      }
      else
      {
	char str[1000];
	snprintf(str, 1000, "Wrong argument-type used for fill(): should be a scalar or an iterator or so, but is of type %s",
		arg->ob_type->tp_name);
	throw std::invalid_argument(str);
      } 
    }

#elif defined(SWIGMATLAB)
    void fill(const mxArray *pm)
    { 
      Array<3,float> array;
      swigstir::fill_Array_from_matlab(array, pm, true);
      fill_from(*$self, array.begin_all(), array.end_all());
    }
#endif
  }

}

%include "stir/ProjDataFromStream.h"
%include "stir/ProjDataInterfile.h"
%include "stir/ProjDataInMemory.h"

namespace stir { 
  %template(FloatViewgram) Viewgram<float>;
  %template(FloatSinogram) Sinogram<float>;
  // TODO don't want to give a name
  %template(FloatSegment) Segment<float>;
  %template(FloatSegmentBySinogram) SegmentBySinogram<float>;
  %template(FloatSegmentByView) SegmentByView<float>;
  // should not have the following if using boost_smart_ptr.i
  //  %template(SharedScanner) boost::shared_ptr<Scanner>;
  //%template(SharedProjData) boost::shared_ptr<ProjData>;

}
=======
%include "stir/Verbosity.h"

>>>>>>> d23cda69

// shapes
%include "stir_shapes.i"

// ROIValues class and compute compute_ROI_values
%shared_ptr(stir::ROIValues)
%include "stir/evaluation/ROIValues.h"
%include "stir/evaluation/compute_ROI_values.h"

// filters
%include "stir_dataprocessors.i"

%include "stir/GeneralisedPoissonNoiseGenerator.h"

%include "stir_projectors.i"
%include "stir_normalisation.i"

%include "stir_priors.i"
%include "stir_objectivefunctions.i"
%include "stir_reconstruction.i"

%include "stir/multiply_crystal_factors.h"
%include "stir/decay_correction_factor.h"

%rename (set_template_proj_data_info) *::set_template_proj_data_info_sptr;
%shared_ptr(stir::LmToProjData);
%include "stir/listmode/LmToProjData.h"

%shared_ptr(stir::ScatterSimulation);
%shared_ptr(stir::RegisteredParsingObject<stir::SingleScatterSimulation,
  stir::ScatterSimulation, stir::ScatterSimulation>);
%shared_ptr(stir::SingleScatterSimulation);

%include "stir/scatter/ScatterSimulation.h"

%template (internalRPSingleScatterSimulation) 
  stir::RegisteredParsingObject<stir::SingleScatterSimulation,
  stir::ScatterSimulation, stir::ScatterSimulation>;
%include "stir/scatter/SingleScatterSimulation.h"

%shared_ptr(stir::ScatterEstimation);
%include "stir/scatter/ScatterEstimation.h"

%shared_ptr(stir::CreateTailMaskFromACFs);
%include "stir/scatter/CreateTailMaskFromACFs.h"

%shared_ptr(stir::ListModeData);
%include "stir/listmode/ListModeData.h"

%extend stir::ListModeData {
  static shared_ptr<stir::ListModeData> read_from_file(const std::string& filename)
    {
      using namespace stir;
      shared_ptr<ListModeData> ret(read_from_file<ListModeData>(filename));
      return ret;
    }
}

%shared_ptr(stir::FanProjData);
%shared_ptr(stir::GeoData3D);
%include "stir/ML_norm.h"

%shared_ptr(stir::InvertAxis);
%include "stir/spatial_transformation/InvertAxis.h"<|MERGE_RESOLUTION|>--- conflicted
+++ resolved
@@ -963,35 +963,6 @@
 %shared_ptr(stir::ParsingObject);
 
 %shared_ptr(stir::Verbosity);
-<<<<<<< HEAD
-%shared_ptr(stir::Scanner);
-%shared_ptr(stir::ProjDataInfo);
-%shared_ptr(stir::ProjDataInfoCylindrical);
-%shared_ptr(stir::ProjDataInfoCylindricalArcCorr);
-%shared_ptr(stir::ProjDataInfoCylindricalNoArcCorr);
-%shared_ptr(stir::ProjDataInfoGeneric);
-%shared_ptr(stir::ProjDataInfoGenericNoArcCorr);
-%shared_ptr(stir::ProjDataInfoBlocksOnCylindricalNoArcCorr);
-
-%shared_ptr(stir::ProjData);
-%shared_ptr(stir::ProjDataFromStream);
-%shared_ptr(stir::ProjDataInterfile);
-%shared_ptr(stir::ProjDataInMemory);
-// TODO cannot do this yet as then the FloatArray1D(FloatArray1D&) construction fails in test.py
-//%shared_ptr(stir::Array<1,float>);
-%shared_ptr(stir::Array<2,float>);
-%shared_ptr(stir::Array<3,float>);
-%shared_ptr(stir::Array<4,float>);
-%shared_ptr(stir::DiscretisedDensity<3,float>);
-%shared_ptr(stir::DiscretisedDensityOnCartesianGrid<3,float>);
-%shared_ptr(stir::VoxelsOnCartesianGrid<float>);
-%shared_ptr(stir::SegmentBySinogram<float>);
-%shared_ptr(stir::SegmentByView<float>);
-%shared_ptr(stir::Segment<float>);
-%shared_ptr(stir::Sinogram<float>);
-%shared_ptr(stir::Viewgram<float>);
-=======
->>>>>>> d23cda69
 %shared_ptr(stir::LORAs2Points<float>);
 %shared_ptr(stir::LOR<float>);
 %shared_ptr(stir::LORInAxialAndNoArcCorrSinogramCoordinates<float>);
@@ -1052,322 +1023,7 @@
 %include "stir/ZoomOptions.h"
 %include "stir/zoom.h"
 
-<<<<<<< HEAD
-%ignore *::get_scanner_sptr;
-%rename (get_scanner) *::get_scanner_ptr;
-%rename (get_proj_data_info) *::get_proj_data_info_sptr;
-%ignore *::get_exam_info_sptr; // we do have get_exam_info in C++
-
-%rename (set_objective_function) *::set_objective_function_sptr;
-%ignore  *::get_objective_function_sptr; // we have it without _sptr in C++
-
-%rename (get_initial_data) *::get_initial_data_ptr;
-%rename (construct_target_image) *::construct_target_image_ptr;
-%rename (construct_target) *::construct_target_ptr;
-%ignore *::get_prior_sptr;
-%rename (get_prior) *::get_prior_ptr;
-%rename (get_proj_matrix) *::get_proj_matrix;
-%rename (get_projector_pair) *::get_projector_pair_sptr;
-%rename (get_normalisation) *::get_normalisation_sptr;
-%rename (get_symmetries) *::get_symmetries_ptr;
-%ignore *::get_symmetries_sptr;
-%rename (get_inter_iteration_filter) *::get_inter_iteration_filter_sptr;
-%rename (get_anatomical_prior) *::get_anatomical_prior_sptr;
-%rename (get_proj_data) *::get_proj_data_sptr;
-%rename (get_subset_sensitivity) *::get_subset_sensitivity_sptr;
-%rename (get_forward_projector) *::get_forward_projector_sptr;
-%rename (get_back_projector) *::get_back_projector_sptr;
-%rename (get_kappa) *::get_kappa_sptr;
-%rename (get_attenuation_image) *::get_attenuation_image_sptr;
-/* would be nice, but needs swig to be compiled with PCRE support 
-%rename("rstrip:[_ptr]")
-%rename("rstrip:[_sptr]")
-*/
-
-  // Todo need to instantiate with name?
-  // TODO Swig doesn't see that Array<2,float> is derived from it anyway becuse of num_dimensions bug
-%template (FloatNumericVectorWithOffset2D) stir::NumericVectorWithOffset<stir::Array<1,float>, float>;
-
-  %template(FloatArray2D) stir::Array<2,float>;
-  // TODO name
-  %template (FloatNumericVectorWithOffset3D) stir::NumericVectorWithOffset<stir::Array<2,float>, float>;
-  %template(FloatArray3D) stir::Array<3,float>;
-  %template(FloatArray4D) stir::Array<4,float>;
-#if 0
-  %ADD_indexaccess(int,%arg(stir::Array<2,float>),%arg(stir::Array<3,float>));
-#endif
-  %template (FloatNumericVectorWithOffset4D) stir::NumericVectorWithOffset<stir::Array<3,float>, float>;
-  %template(FloatArray4D) stir::Array<4,float>;
-
-%template(Float3DDiscretisedDensity) stir::DiscretisedDensity<3,float>;
-%template(Float3DDiscretisedDensityOnCartesianGrid) stir::DiscretisedDensityOnCartesianGrid<3,float>;
-//%template() stir::DiscretisedDensity<3,float>;
-//%template() stir::DiscretisedDensityOnCartesianGrid<3,float>;
-%template(FloatVoxelsOnCartesianGrid) stir::VoxelsOnCartesianGrid<float>;
-
-%include "stir/IO/write_to_file.h"
-%template(write_image_to_file) stir::write_to_file<DiscretisedDensity<3, float> >;
-
-#ifdef STIRSWIG_SHARED_PTR
-#define DataT stir::DiscretisedDensity<3,float>
-%shared_ptr(stir::OutputFileFormat<stir::DiscretisedDensity<3,float> >);
-%shared_ptr(stir::RegisteredObject< stir::OutputFileFormat< stir::DiscretisedDensity< 3,float > > >);
-%shared_ptr(stir::RegisteredParsingObject< stir::InterfileOutputFileFormat, stir::OutputFileFormat<DataT >, stir::OutputFileFormat<DataT > >);
-#undef DataT
-%shared_ptr(stir::InterfileOutputFileFormat);
-#ifdef HAVE_LLN_MATRIX
-%shared_ptr(stir::RegisteredParsingObject<stir::ecat::ecat7::ECAT7OutputFileFormat, stir::OutputFileFormat<DataT >, stir::OutputFileFormat<DataT > >);
-%shared_ptr(stir::ecat::ecat7::ECAT7OutputFileFormat);
-#endif
-#endif
-
-%include "stir/IO/OutputFileFormat.h"
-
-#define DataT stir::DiscretisedDensity<3,float>
-%template(Float3DDiscretisedDensityOutputFileFormat) stir::OutputFileFormat<DataT >;
-  //cannot do that as pure virtual functions
-  //%template(ROOutputFileFormat3DFloat) RegisteredObject< OutputFileFormat< DiscretisedDensity< 3,float > > >;
-  %template(RPInterfileOutputFileFormat) stir::RegisteredParsingObject<stir::InterfileOutputFileFormat, stir::OutputFileFormat<DataT >, stir::OutputFileFormat<DataT > >;
-  #undef DataT
-
-%include "stir/IO/InterfileOutputFileFormat.h"
-#ifdef HAVE_LLN_MATRIX
-%include "stir/IO/ECAT7OutputFileFormat.h"
-#endif
-
- /* Now do ProjDataInfo, Sinogram et al
- */
-%include "stir/TimeFrameDefinitions.h"
-%include "stir/ExamInfo.h"
-
-%include "stir/ExamData.h"
 %include "stir/Verbosity.h"
-%attributeref(stir::Bin, int, segment_num);
-%attributeref(stir::Bin, int, axial_pos_num);
-%attributeref(stir::Bin, int, view_num);
-%attributeref(stir::Bin, int, tangential_pos_num);
-%attributeref(stir::Bin, int, timing_pos_num);
-%attribute(stir::Bin, float, bin_value, get_bin_value, set_bin_value);
-%include "stir/Bin.h"
-
-%newobject stir::ProjDataInfo::ProjDataInfoGE;
-%newobject stir::ProjDataInfo::ProjDataInfoCTI;
-// ignore this to avoid problems with unique_ptr
-%ignore stir::ProjDataInfo::construct_proj_data_info;
-// make sure we can use the new name anyway (although this removes
-// ProjDataInfoCTI from the target language)
-// See also the %extend trick below which currently doesn't work
-%rename(construct_proj_data_info) ProjDataInfoCTI;
-
-%factory_shared(stir::ProjDataInfo*,
-                stir::ProjDataInfoCylindricalNoArcCorr,
-                stir::ProjDataInfoCylindricalArcCorr,
-                stir::ProjDataInfoBlocksOnCylindricalNoArcCorr,
-                stir::ProjDataInfoGenericNoArcCorr);
-%factory_shared(stir::ProjDataInfo const*,
-                stir::ProjDataInfoCylindricalNoArcCorr,
-                stir::ProjDataInfoCylindricalArcCorr,
-                stir::ProjDataInfoBlocksOnCylindricalNoArcCorr,
-                stir::ProjDataInfoGenericNoArcCorr);
-
-%include "stir/ProjDataInfo.h"
-
-%include "stir/ProjDataInfoCylindrical.h"
-%include "stir/ProjDataInfoCylindricalArcCorr.h"
-%include "stir/ProjDataInfoCylindricalNoArcCorr.h"
-%include "stir/ProjDataInfoGeneric.h"
-%include "stir/ProjDataInfoGenericNoArcCorr.h"
-%include "stir/ProjDataInfoBlocksOnCylindricalNoArcCorr.h"
-
-%extend stir::ProjDataInfoBlocksOnCylindricalNoArcCorr {
-    
-stir::LORInAxialAndNoArcCorrSinogramCoordinates<float> get_lor(const Bin bin){
-    stir::LORInAxialAndNoArcCorrSinogramCoordinates<float> lor;
-    $self->get_LOR(lor,bin);
-    return lor;
-}
-
-stir::CartesianCoordinate3D<float>
-    find_cartesian_coordinate_of_detection_1(const Bin bin) const 
-{
-    CartesianCoordinate3D<float> coord_1;
-    CartesianCoordinate3D<float> coord_2;
-    $self->find_cartesian_coordinates_of_detection(coord_1,
-                                                   coord_2,
-                                                   bin);
-    
-    return coord_1;
-}
-
-stir::CartesianCoordinate3D<float>
-    find_cartesian_coordinate_of_detection_2(const Bin bin) const 
-{
-    CartesianCoordinate3D<float> coord_1;
-    CartesianCoordinate3D<float> coord_2;
-    $self->find_cartesian_coordinates_of_detection(coord_1,
-                                                   coord_2,
-                                                   bin);
-    
-    return coord_2;
-}
-}
-        
-%include "stir/Viewgram.h"
-%include "stir/RelatedViewgrams.h"
-%include "stir/Sinogram.h"
-%include "stir/Segment.h"
-%include "stir/SegmentByView.h"
-%include "stir/SegmentBySinogram.h"
-
-#if 0
-%extend stir::ProjDataInfo 
-{
-  // TODO this does not work due to %ignore statement above
-  // work around the current SWIG limitation that it doesn't wrap unique_ptr. 
-  // we do this with the crazy (and ugly) way to let SWIG create a new function
-  // which is the same as the original, but returns a bare pointer.
-  // (This will be wrapped as a shared_ptr in the end).
-  // This work-around is fragile however as it depends on knowledge of the
-  // exact signature of the function.
-  static ProjDataInfo *
-	  construct_proj_data_info(const shared_ptr<Scanner>& scanner_sptr,
-		  const int span, const int max_delta,
-		  const int num_views, const int num_tangential_poss,
-		  const bool arc_corrected = true)
-  {
-    return 
-      construct_proj_data_info(scanner_sptr,
-                               span, max_delta, num_views, num_tangential_poss,
-                               arc_corrected).get();
-  }
-}
-#endif
-
-// ignore this to avoid problems with unique_ptr, and add it later
-%ignore stir::ProjData::get_subset;
-%include "stir/ProjData.h"
-
-%newobject stir::ProjData::get_subset;
-
-namespace stir {
-%extend ProjData
-  {
-    // work around the current SWIG limitation that it doesn't wrap unique_ptr. See above
-    ProjDataInMemory* get_subset(const std::vector<int>& views)
-    {
-      return get_subset(views).get();
-    }
-
-#ifdef SWIGPYTHON
-    %feature("autodoc", "create a stir 4D Array from the projection data (internal)") to_array;
-    %newobject to_array;
-    Array<4,float> to_array()
-    { 
-      Array<4,float> array = swigstir::projdata_to_4D(*$self);
-      return array;
-    }
-
-    %feature("autodoc", "fill from a Python iterator, e.g. proj_data.fill(numpyarray.flat)") fill;
-    void fill(PyObject* const arg)
-    {
-      if (PyIter_Check(arg))
-      {
-		// From TOF branch
-        Array<4,float> array = swigstir::create_array_for_proj_data(*$self);
-        swigstir::fill_Array_from_Python_iterator(&array, arg);
-        swigstir::fill_proj_data_from_4D(*$self, array);
-
-        // TODO avoid need for copy to Array
-//        Array<3,float> array = swigstir::create_array_for_proj_data(*$self);
-//	swigstir::fill_Array_from_Python_iterator(&array, arg);
-//        fill_from(*$self, array.begin_all(), array.end_all());
-      }
-      else
-      {
-	char str[1000];
-	snprintf(str, 1000, "Wrong argument-type used for fill(): should be a scalar or an iterator or so, but is of type %s",
-		arg->ob_type->tp_name);
-	throw std::invalid_argument(str);
-      } 
-    }
-
-#elif defined(SWIGMATLAB)
-    %newobject to_matlab;
-    mxArray * to_matlab()
-    { 
-      Array<4,float> array = swigstir::projdata_to_4D(*$self);
-      return swigstir::Array_to_matlab(array); 
-    }
-
-    void fill(const mxArray *pm)
-    { 
-      Array<4,float> array;
-      swigstir::fill_Array_from_matlab(array, pm, true);
-
-      //swigstir::fill_proj_data_from_4D(*$self, array);
-      fill_from(*$self, array.begin_all(), array.end_all());
-    }
-#endif
-  }
-
-  // horrible repetition of above. should be solved with a macro or otherwise
-  // we need it as ProjDataInMemory has 2 fill() methods, and therefore SWIG doesn't use extended fill() from above
-%extend ProjDataInMemory
-  {
-#ifdef SWIGPYTHON
-    %feature("autodoc", "fill from a Python iterator, e.g. proj_data.fill(numpyarray.flat)") fill;
-    void fill(PyObject* const arg)
-    {
-      if (PyIter_Check(arg))
-      {
-          Array<4,float> array = swigstir::create_array_for_proj_data(*$self);
-          swigstir::fill_Array_from_Python_iterator(&array, arg);
-          swigstir::fill_proj_data_from_4D(*$self, array);
-//        Array<3,float> array = swigstir::create_array_for_proj_data(*$self);
-//	swigstir::fill_Array_from_Python_iterator(&array, arg);
-//        fill_from(*$self, array.begin_all(), array.end_all());
-      }
-      else
-      {
-	char str[1000];
-	snprintf(str, 1000, "Wrong argument-type used for fill(): should be a scalar or an iterator or so, but is of type %s",
-		arg->ob_type->tp_name);
-	throw std::invalid_argument(str);
-      } 
-    }
-
-#elif defined(SWIGMATLAB)
-    void fill(const mxArray *pm)
-    { 
-      Array<3,float> array;
-      swigstir::fill_Array_from_matlab(array, pm, true);
-      fill_from(*$self, array.begin_all(), array.end_all());
-    }
-#endif
-  }
-
-}
-
-%include "stir/ProjDataFromStream.h"
-%include "stir/ProjDataInterfile.h"
-%include "stir/ProjDataInMemory.h"
-
-namespace stir { 
-  %template(FloatViewgram) Viewgram<float>;
-  %template(FloatSinogram) Sinogram<float>;
-  // TODO don't want to give a name
-  %template(FloatSegment) Segment<float>;
-  %template(FloatSegmentBySinogram) SegmentBySinogram<float>;
-  %template(FloatSegmentByView) SegmentByView<float>;
-  // should not have the following if using boost_smart_ptr.i
-  //  %template(SharedScanner) boost::shared_ptr<Scanner>;
-  //%template(SharedProjData) boost::shared_ptr<ProjData>;
-
-}
-=======
-%include "stir/Verbosity.h"
-
->>>>>>> d23cda69
 
 // shapes
 %include "stir_shapes.i"
