--- conflicted
+++ resolved
@@ -1,11 +1,7 @@
 /*
  *  Copyright (C) 2015, 2016 University of Leeds
     Copyright (C) 2016, UCL
-<<<<<<< HEAD
-    Copyright (C) 2016, 2017 University of Hull
-=======
-    Copyright (C) 2018 University of Hull
->>>>>>> 3b33c2be
+    Copyright (C) 2016, 2017, 2018 University of Hull
     This file is part of STIR.
 
     This file is free software; you can redistribute it and/or modify
@@ -47,20 +43,13 @@
       exclude_scattered(exclude_scattered), exclude_randoms(exclude_randoms),
       low_energy_window(low_energy_window), up_energy_window(up_energy_window), offset_dets(offset_dets)
 {
-<<<<<<< HEAD
-    starting_stream_position = 0;
-    least_significant_clock_bit = 1.0e+12;
-=======
     set_defaults();
->>>>>>> 3b33c2be
     reset();
 }
 
 void
 InputStreamFromROOTFile::set_defaults()
 {
-<<<<<<< HEAD
-=======
     starting_stream_position = 0;
     singles_readout_depth = -1;
     exclude_scattered = false;
@@ -68,7 +57,6 @@
     low_energy_window = 0.f;
     up_energy_window = 1000.f;
     read_optional_root_fields=false;
->>>>>>> 3b33c2be
 }
 
 void
@@ -111,14 +99,8 @@
     stream_ptr->Add(fullfilename.c_str());
     stream_ptr->SetBranchAddress("time1", &time1);
     stream_ptr->SetBranchAddress("time2", &time2);
-<<<<<<< HEAD
-
-    stream_ptr->SetBranchAddress("eventID1",&event1);
-    stream_ptr->SetBranchAddress("eventID2",&event2);
-=======
     stream_ptr->SetBranchAddress("eventID1",&eventID1);
     stream_ptr->SetBranchAddress("eventID2",&eventID2);
->>>>>>> 3b33c2be
     stream_ptr->SetBranchAddress("energy1", &energy1);
     stream_ptr->SetBranchAddress("energy2", &energy2);
     stream_ptr->SetBranchAddress("comptonPhantom1", &comptonphantom1);
