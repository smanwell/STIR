--- conflicted
+++ resolved
@@ -1403,48 +1403,10 @@
     }
 
 
-<<<<<<< HEAD
-  // write time frame info
-  // TODO this is according to the proposed interfile standard for PET. Interfile 3.3 is different
-  {
-    const TimeFrameDefinitions& frame_defs(pdfs.get_exam_info_ptr()->time_frame_definitions);
-    if (frame_defs.get_num_time_frames()>0)
-      {
-    output_header << "number of time frames := " << frame_defs.get_num_time_frames() << '\n';
-    for (unsigned int frame_num=1; frame_num<=frame_defs.get_num_time_frames(); ++frame_num)
-      {
-        if (frame_defs.get_duration(frame_num)>0)
-          {
-        output_header << "image duration (sec)[" << frame_num << "] := "
-                  << frame_defs.get_duration(frame_num) << '\n';
-        output_header << "image relative start time (sec)[" << frame_num << "] := "
-                  << frame_defs.get_start_time(frame_num) << '\n';
-          }
-      }
-      }
-    else
-      {
-    // need to write this anyway to allow vectored keys below
-    output_header << "number of time frames := 1\n";
-      }
-  }
-  // Write energy window lower and upper thresholds, if they are not -1
-  {
-    if (pdfs.get_exam_info_ptr()->get_high_energy_thres() > 0 &&
-            pdfs.get_exam_info_ptr()->get_low_energy_thres() >= 0)
-    {
-        output_header << "energy window lower level := " <<
-                         pdfs.get_exam_info_ptr()->get_low_energy_thres() << '\n';
-        output_header << "energy window upper level :=  " <<
-                         pdfs.get_exam_info_ptr()->get_high_energy_thres() << '\n';
-    }
-  }
-=======
    // write time frame info and energy windows
    write_interfile_time_frame_definitions(output_header, pdfs.get_exam_info());
    write_interfile_energy_windows(output_header, pdfs.get_exam_info());
 
->>>>>>> 3b33c2be
   if (pdfs.get_scale_factor()!=1.F)
  output_header <<"image scaling factor[1] := "
 		<<pdfs.get_scale_factor()<<endl;
