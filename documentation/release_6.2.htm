--- conflicted
+++ resolved
@@ -53,18 +53,17 @@
     <a href=https://github.com/UCL/STIR/pull/1439>PR #1439</a> and <a href=https://github.com/UCL/STIR/pull/1448>PR #1448</a>
   </li>
   <li>
-<<<<<<< HEAD
-    <code>ScatterSimulation</code> can now downsample the scanner transaxially (crystals per ring) for <code>BlocksOnCylindrical</code>,
-    scanners, which speeds up <code>ScatterEstimation</code> considerably. By default, downsampling the detectors per reading
-    is disabled for backwards compatibility.<br>
-    <a href=https://github.com/UCL/STIR/pull/1291>PR #1291</a>
-=======
     New prior <code>CudaRelativeDifferencePrior</code> (use <tt>Cuda Relative Difference Prior</tt> in <tt>.par</tt> files), only
     available if the CUDA toolkit is found during building. Results are identical to <code>RelativeDifferencePrior</code>
     up to numerical rounding issues. However, the code is currently limited to 3x3x3 weights.<br>
     Added timings for the RDP (both non-CUDA and CUDA) tothe  <tt>stir_timings</tt> utility.<br>
     <a href=https://github.com/UCL/STIR/pull/1408>PR #1408</a>
->>>>>>> 01d5648a
+  </li>
+  <li>
+    <code>ScatterSimulation</code> can now downsample the scanner transaxially (crystals per ring) for <code>BlocksOnCylindrical</code>,
+    scanners, which speeds up <code>ScatterEstimation</code> considerably. By default, downsampling the detectors per reading
+    is disabled for backwards compatibility.<br>
+    <a href=https://github.com/UCL/STIR/pull/1291>PR #1291</a>
   </li>
 </ul>
 
