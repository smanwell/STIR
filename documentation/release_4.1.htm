<!DOCTYPE HTML PUBLIC "-//IETF//DTD HTML//EN">
<html>
  <head>
    <title>Summary of changes in STIR release 4.1</title>
  </head>

  <body>
    <h1>Summary of changes in STIR release 4.1</h1>
<h2>Overall summary</h2>

    <p>
    </p>
    
    <p>This release contains mainly code written by
      <ul>
        <li>Kris Thielemans (UCL) for general overview, fixes, help and maintenance</li>
        <li>Palak Wadhwa (Leeds) addition of support for GE Signa PET/MR, with help from many others, including
          coding by Ottavia Bertolli (UCL), Nikos Efthimiou (Hull), Elise Emond (UCL) and Kris Thielemans (UCL),
          and supervision by Ch. Tsoumpas (Leeds). This work received help from GE Healthcare with particular thanks to
          Gaspar Delso, Kristen Wangerin and Floris Jansen. See the following publication for more details<br />
          Palak Wadwha et al.<br />
          <cite>PET Image Reconstruction Using Physical and Mathematical Modelling For Time of Flight PET-MR Scanners in the STIR Library</cite><br />
          Methods 2020,
          DOI: <a href=https://doi.org/10.1016/j.ymeth.2020.01.005>10.1016/j.ymeth.2020.01.005</a>
        </li>
        <li>Ander Biguri (UCL) for extending the Signa support to GE PET/CT scanners using RDF9</li>
        <li>Richard Brown (UCL) for wrapping of NiftyPET's GPU functionality for projecting and unlisting</li>
<<<<<<< HEAD
        <li>Robert Twyman (UCL) for Relative Difference Prior, computation of the log-likelihood modification, and GATE geometry check fixes. </li>
=======
        <li>Robert Twyman (UCL) for Relative Difference Prior, computation of the log-likelihood modification, and GATE geometry check fixes. </li>  
        <li>Gemma Fardell (UKRI) for implementing <code>xapyb</code> and <code>sapyb</code> array methods. </li>  
>>>>>>> 21383c87
      </ul>
    </p>

    <p>See also the <a href="https://github.com/UCL/STIR/milestone/3">GitHub milestone for v4.1</a></p>

<h2> Summary for end users (also to be read by developers)</h2>


<h3>New functionality</h3>
<ul>
  <li>Reading of GE HDF5 data (GE fileformat RDF 9) for the GE Signa PET/MR and recent GE PET/CT scanners (but depending on their
    software version).
    We currently read listmode, sinograms and calibration files.
    This code is TOF-ready, but TOF is not enabled pending merge of the TOF Pull Request. Therefore, all reconstructions
    will be non-TOF.<br />
    <strong>Warning:</strong> currently images will be reconstructed flipped with respect to the standard
    STIR orientation. This is particularly noticeable when output in Nifti/MetaIO etc. See
    <a href="https://github.com/UCL/STIR/issues/675">issue #675</a>.
  </li>
  <li>A new script <tt>create_fdef_from_listmode.sh</tt> that can be used to create a single-time
    frame definition file for a given listmode file.
  <li>
    Addition of the Relative Difference Prior [J. Nuyts, et al., 2002].
  </li>
  <li>NiftyPET's GPU projectors have been wrapped. If NiftyPET is installed, these projectors can be used 
    on data from the Siemens mMR. See the example parameter file in <tt>examples/samples/OSMAPOSL_NiftyPET.par</tt>.
    NiftyPET's GPU-accelerated unlisting has also been wrapped, also allowing for randoms estimation and norm extraction.
  </li>
  <li><tt>estimate_triple_energy_window_scatter_sinogram</tt> can use different width for the upper and lower energy windows</li>
  <li><tt>stir_math</tt> now supports the <tt>--output-format</tt> option for dynamic and parametric images as well. (An example
  file using the <tt>Multi</tt> format is given in the <tt>examples/samples</tt> folder).</li>
  <li>Interfile and ITK image IO now understand some date/time fields. This required a change to our Interfile
    version specification to be able to handle time-zones. These can now be added via the same suffix as used by DICOM, e.g.
    <tt>10:01:01.00+0130</tt>.<br />
    <strong>Warning:</strong> If the time-zone is not specified, we assume it's in the current time-zone without DST. This is dangerous,
    but allows us to subtract time-fields.</li>
  <li>Added a utility <tt>list_lm_info</tt>.</li>
  <li>Implementation of <tt>a*x+b*y</tt> methods <code>xapyb</code> and <code>sapyb</code> where <tt>a</tt> and <tt>b</tt> can be scalar or vector types.</li>
</ul>


<h3>Changed functionality</h3>
<ul>
  <li>Modification of log-likelihood computation to use more doubles, improving numerical stability, see <a href="https://github.com/UCL/STIR/pull/528">PR 528</a>.</li>
  <li>Reconstruction algorithms perform now more checks during <code>set_up()</code> etc.
    However, this means that <strong>you have to call <code>set_up()</code> also for analytic
    reconstruction algorithms</strong>. (This was already documented, but not yet enforced).
  </li>
  <li>copy energy information from the template in the <tt>forward_project</tt> utility.
  </li>
  <li>PET scatter improvements:
    <ul>
    <li>the scatter estimation parsing now prefers specifying normalisation and attenuation via two separate
      keywords (as opposed to via a chained bin normalisation),
      (keyword <tt>normalisation type</tt>) and
      the attenuation factors. Check the updated sample file.
      The old parsing keyword <tt>Bin normalisation type</tt> will still work but is deprecated
      and will be removed in a future version.
    </li>
    <li>scatter estimation uses now more defaults such that you need to have less files.</li>
    <li><code>ScatterEstimation</code> has now many more <code>set*</code> functions such that most
      (all?) parameters can be set from C++/Python (i.e. without parsing).
    </li>
    </ul>
  </li>

</ul>
<h4>Python (and MATLAB) interface</h4>
none

<h4>Other</h4>
<ul>
  <li>moved <tt>examples/src</tt> to <tt>examples/C++/src</tt></li>
  <li>
    <tt>examples</tt> and <tt>documentation</tt> are now installed, together with doxygen files (if built)
    into <tt>CMAKE_INSTALL_PREFIX/share/doc/stir-majorversion.minorversion</tt>.
  </li>
</ul>

<h3>Known problems</h3>
<p>See the Github issues for more information.</p>
<ul>
<li>SPECT related
 <ul>
 <li> Do NOT use current PET projectors on SPECT Data. You will have to choose the "SPECT UB" projector 
    in all cases (see the sample .par files).</li>
 <li>The quantitative scale of reconstructed SPECT images is generally different than for PET reconstructions.
    It probably also behaves differently than the PET projectors when using different voxel sizes.</li>
 <li>Images are still written as PET Interfile (but this is ignored when reading).</li>
 <li>At present, the collimator model varies the width of the PSF linearly with distance. This was
   experimentally verified with some collimators (for normal distances to the collimator).
   However, we need to add the possibility to use different models.
  </li>
  <li><tt>list_projdata_info</tt> still reports SPECT data as if it's a PET scanner, but you can see
    all necessary geometric info from it anyway.</li>
  <li><tt>create_projdata_template</tt> only works for PET scanners. For SPECT, you could take the 
   sample Interfile header, modify it to your needs (and create an empty file for the binary data pointed to
   by the Interfile header).
  </li>
  </ul>
</li>
<li> data read from GE RDF9 uses wrong conventions, and images will be reconstructed flipped
   with respect to the standard STIR orientation. See
  <a href="https://github.com/UCL/STIR/issues/675">issue #675</a>.
</li>
<li>Building with shared libraries is currently broken on many (all?) systems due to inter-dependencies between libraries.</li>
<li>This release is known to fail when both MPI and shared libraries are enabled. You will see linking errors in all non_MPI executables.</li>
<li>The incremental interpolating back-projector still gives problems in the centre of the images
on some architectures/compiler/optimisation settings. We recommend to use the ray-tracing
matrix (with additional rays) instead.</li>
<li>When using <code>GRAPHICS=X</code> (i.e. on Unix/Linux/MacOSX) the window displaying
the bitmaps is sometimes empty. This might depend on your X server settings.
This affects <tt>manip_image</tt>, <tt>manip_projdata</tt> and <tt>display_projdata</tt>. 
We have currently no work-around (aside from using <code>GRAPHICS=PGM</code> or
<tt>stir_write_pgm</tt>).
</li>
</ul>

<h3>Minor bug fixes</h3>
<ul>
<li>
  Changes to GATE/root cylindrical PET geometry interpretation,
  see <a href="https://github.com/UCL/STIR/pull/569">PR 569</a>.</li>
</li>
<li>
    OpenGATE energy information is MeV. Added a method to convert between MeV to (STIR convention) keV units when
    reading root files.
</li>
</ul>

<h3>Documentation changes</h3>
<ul>
<li>Added documentation on new features</li> 
 </ul>

<h3>recon_test_pack changes</h3>
<ul>
<li>added a test for scatter estimation</li>
</ul>

<h3>Other changes to tests</h3>
<ul>
    <li>store data in <code>ProjDataInMemory</code> in the same order as what is used by <code>copy_to</code> and <code>fill_from</code>. This enabled using straight-forward copy. (This change should not affect anyone, except if you relied on a specific order in the buffer before.)
    </li>
  <li>C++ tests for consistency of forward projection and reconstruction, executed via <tt>ctest</tt>.
    This is on top of the <tt>recon_test_pack</tt>.
  </li>
</ul>

<h3>Build system</h3>
<ul>
  <li>To enable the functionality for GE HDF5 files, you will need to first install HDF5 libraries. For most operating systems
    this can be done via your package manager which we highly recommend. You could also
    download from the <a href="https://www.hdfgroup.org/downloads/hdf5/">HDF5 group download page</a>.
  </li>
</ul>



<H2>What's new for developers (aside from what should be obvious
from the above):</H2>

<h3>Major bugs fixed</h3>
<ul>
<li>see above</li>
</ul>

<h3>New functionality</h3>
<ul>
  <li>Addition of <code>xapyb</code> and <code>sapyb</code> methods for <code>Array</code> and all inherited classes.
      (code>axpby</code> was introduced on the release_4 branch after STIR 4.0 but is now deprecated).</li>
  <li><code>ProjDataInMemory</code> now provides iterators.</li>
  <li>added <code>get_sinograms()</code> and <code>size_all()</code> to <code>ProjDataInfo</code></li>
  <li>added functions for date-time processing</li>
  <li>added <code>ExamInfo.set_energy_information_from</code></li>
</ul>
  
<h3>Other code changes</h3>
<p>See the ChangeLog, specific items:</p>
<ul>
  <li><code>ScatterEstimation</code> now requires calling <code>set_up()</code> explicitly.</li>
</ul>


</body>

</html><|MERGE_RESOLUTION|>--- conflicted
+++ resolved
@@ -25,12 +25,8 @@
         </li>
         <li>Ander Biguri (UCL) for extending the Signa support to GE PET/CT scanners using RDF9</li>
         <li>Richard Brown (UCL) for wrapping of NiftyPET's GPU functionality for projecting and unlisting</li>
-<<<<<<< HEAD
-        <li>Robert Twyman (UCL) for Relative Difference Prior, computation of the log-likelihood modification, and GATE geometry check fixes. </li>
-=======
         <li>Robert Twyman (UCL) for Relative Difference Prior, computation of the log-likelihood modification, and GATE geometry check fixes. </li>  
         <li>Gemma Fardell (UKRI) for implementing <code>xapyb</code> and <code>sapyb</code> array methods. </li>  
->>>>>>> 21383c87
       </ul>
     </p>
 
