# Language selection
language: cpp

cache: ccache

# Both clang and gcc can be tested. The more is the better.
compiler:
  - clang
  - gcc

# Cross-operating system test
os:
  - linux
  - osx

osx_image: xcode9

# Environment variables:
# To avoid too many builds, we mix some options (although independent tests would have been better)
<<<<<<< HEAD
global:
  - BUILD_FLAGS="-DBUILD_SWIG_PYTHON=1 -DSTIR_MPI=0 -DBUILD_SWIG_MATLAB=0 -DCMAKE_BUILD_TYPE=Release"
env:
  - EXTRA_BUILD_FLAGS="-DDISABLE_CERN_ROOT_SUPPORT=0 -DSTIR_OPENMP=0"
  - EXTRA_BUILD_FLAGS="-DDISABLE_CERN_ROOT_SUPPORT=0 -DSTIR_OPENMP=1"
  - EXTRA_BUILD_FLAGS="-DDISABLE_CERN_ROOT_SUPPORT=1 -DSTIR_OPENMP=0"
=======
env:
  global:
  - BUILD_FLAGS="-DBUILD_SWIG_PYTHON:BOOL=On -DSTIR_MPI:BOOL=Off -DSTIR_OPENMP:BOOL=Off -DCMAKE_BUILD_TYPE=Release"
  matrix:
  - EXTRA_BUILD_FLAGS="-DDISABLE_CERN_ROOT_SUPPORT=0"
  - EXTRA_BUILD_FLAGS="-DDISABLE_CERN_ROOT_SUPPORT=1"
>>>>>>> d0c92616

# Ubuntu 14.04 LTS (trusty)
dist: trusty

# No need for sudo
sudo: false

# Compilation dependencies
addons:
  apt:
    packages:
      - libboost-dev
      - swig3.0
      - python3-dev
      - python3-numpy
      - python3-pytest
      - libgomp1
      - root-system-bin
      - libroot-tree-dev
      - libroot-tree-treeplayer-dev
      - libroot-io-dev

# Actual compilation script

before_install:
  - |
    if [[ "$TRAVIS_OS_NAME" == "osx" ]]; then 
      brew update
      brew upgrade
      brew tap homebrew/science
      # seems to be needed on Travis due to conflicts with gcc otherwise
      # see https://github.com/travis-ci/travis-ci/issues/8826
      brew cask uninstall oclint
      brew install ccache
      export PATH="/usr/local/opt/ccache/libexec:$PATH"
      brew install root
      brew install swig
      # use Python3 on Mac
      # from http://blog.fizyk.net.pl/blog/running-python-tests-on-traviss-osx-workers.html
      brew install python3
      virtualenv venv -p python3
      source venv/bin/activate
      python -m pip install -U pip
      python -m pip install pytest numpy
    fi


install:
  - mkdir build install
  - cd build
<<<<<<< HEAD
  - cmake $BUILD_FLAGS $EXTRA_BUILD_FLAGS ..
  - make -j 3 all
=======
  - cmake $BUILD_FLAGS $EXTRA_BUILD_FLAGS -DCMAKE_INSTALL_PREFIX=$TRAVIS_BUILD_DIR/install ..
  - make -j 2 all
  - make install
  
script:
>>>>>>> d0c92616
  - make test
  - export PATH=$PATH:$TRAVIS_BUILD_DIR/install/bin
  - cd $TRAVIS_BUILD_DIR/recon_test_pack
  - ./run_test_simulate_and_recon.sh
  - ./run_test_simulate_and_recon_with_motion.sh
  - ./run_scatter_tests.sh
  - ./run_tests.sh --nointbp
  - if [[ $EXTRA_BUILD_FLAGS == *"DDISABLE_CERN_ROOT_SUPPORT=0"* ]]; then ./run_root_GATE.sh; fi
  - cd $TRAVIS_BUILD_DIR/recon_test_pack/SPECT
  - ./run_SPECT_tests.sh
  - cd $TRAVIS_BUILD_DIR/src
  # Run Python tests, making sure we're using the correct Python interpreter
  - export PYTHON=$(cmake -LA -N $TRAVIS_BUILD_DIR/build |awk -F= '/PYTHON_EXECUTABLE/ {print $2}')
  - echo Using Python executable "$PYTHON"
  - export PYTHONPATH=$TRAVIS_BUILD_DIR/install/python
  - ${PYTHON} -m pytest .<|MERGE_RESOLUTION|>--- conflicted
+++ resolved
@@ -17,21 +17,13 @@
 
 # Environment variables:
 # To avoid too many builds, we mix some options (although independent tests would have been better)
-<<<<<<< HEAD
-global:
-  - BUILD_FLAGS="-DBUILD_SWIG_PYTHON=1 -DSTIR_MPI=0 -DBUILD_SWIG_MATLAB=0 -DCMAKE_BUILD_TYPE=Release"
-env:
-  - EXTRA_BUILD_FLAGS="-DDISABLE_CERN_ROOT_SUPPORT=0 -DSTIR_OPENMP=0"
-  - EXTRA_BUILD_FLAGS="-DDISABLE_CERN_ROOT_SUPPORT=0 -DSTIR_OPENMP=1"
-  - EXTRA_BUILD_FLAGS="-DDISABLE_CERN_ROOT_SUPPORT=1 -DSTIR_OPENMP=0"
-=======
 env:
   global:
   - BUILD_FLAGS="-DBUILD_SWIG_PYTHON:BOOL=On -DSTIR_MPI:BOOL=Off -DSTIR_OPENMP:BOOL=Off -DCMAKE_BUILD_TYPE=Release"
   matrix:
-  - EXTRA_BUILD_FLAGS="-DDISABLE_CERN_ROOT_SUPPORT=0"
-  - EXTRA_BUILD_FLAGS="-DDISABLE_CERN_ROOT_SUPPORT=1"
->>>>>>> d0c92616
+  - EXTRA_BUILD_FLAGS="-DDISABLE_CERN_ROOT_SUPPORT=0 -DSTIR_OPENMP=0"
+  - EXTRA_BUILD_FLAGS="-DDISABLE_CERN_ROOT_SUPPORT=0 -DSTIR_OPENMP=1"
+  - EXTRA_BUILD_FLAGS="-DDISABLE_CERN_ROOT_SUPPORT=1 -DSTIR_OPENMP=0"
 
 # Ubuntu 14.04 LTS (trusty)
 dist: trusty
@@ -82,16 +74,11 @@
 install:
   - mkdir build install
   - cd build
-<<<<<<< HEAD
-  - cmake $BUILD_FLAGS $EXTRA_BUILD_FLAGS ..
-  - make -j 3 all
-=======
   - cmake $BUILD_FLAGS $EXTRA_BUILD_FLAGS -DCMAKE_INSTALL_PREFIX=$TRAVIS_BUILD_DIR/install ..
   - make -j 2 all
   - make install
   
 script:
->>>>>>> d0c92616
   - make test
   - export PATH=$PATH:$TRAVIS_BUILD_DIR/install/bin
   - cd $TRAVIS_BUILD_DIR/recon_test_pack
